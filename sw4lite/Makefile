# To define the compilers on LC:
# use ic-16.0.210
# use mvapich2-intel-2.1
#
HOSTNAME := $(shell hostname)

ifeq ($(findstring fourier,$(HOSTNAME)),fourier)
  FC = mpif90
  CXX = mpicxx
  OMPOPT = -fopenmp
  EXTRA_LINK_FLAGS = -framework Accelerate -L/opt/local/lib/gcc48 -lgfortran
  openmp = yes
else ifeq ($(findstring quartz,$(HOSTNAME)),quartz)
  FC = mpiifort
  CXX = mpicxx
  OMPOPT = -qopenmp
  MKL_PATH = /usr/tce/packages/mkl/mkl-11.3.3/lib
  EXTRA_CXX_FLAGS = -xCORE-AVX2
  EXTRA_FORT_FLAGS = -xCORE-AVX2
  EXTRA_LINK_FLAGS = -Wl,-rpath=$(SW4ROOT)/lib -Wl,-rpath=${MKL_PATH} -L${MKL_PATH} -lmkl_intel_lp64 -lmkl_core -lmkl_sequential -lpthread -lm -ldl -lifcore
  openmp = yes
<<<<<<< HEAD
else ifeq ($(findstring cab,$(HOSTNAME)),cab)
# assumes: use ic_16.0.210, use mvapich2-intel-2.1
  FC = mpif90
  CXX = mpic++
  OMPOPT = -fopenmp
  EXTRA_LINK_FLAGS = -lblas -llapack
=======
else ifeq ($(findstring carl,$(HOSTNAME)),carl)
  FC = mpiifort
  CXX = mpiicpc
  OMPOPT = -qopenmp
  MKL_PATH = /usr/common/software/intel/compilers_and_libraries_2016.3.210/linux/mkl/lib/intel64
  EXTRA_CXX_FLAGS = -xCORE-AVX2
  EXTRA_FORT_FLAGS = -xCORE-AVX2
  EXTRA_LINK_FLAGS = -Wl,-rpath=$(SW4ROOT)/lib -Wl,-rpath=${MKL_PATH} -L${MKL_PATH} -lmkl_intel_lp64 -lmkl_core -lmkl_sequential -lpthread -lm -ldl -lifcore
>>>>>>> 34131c50
  openmp = yes
else
  FC  = mpif90
  CXX = mpic++
  OMPOPT = -fopenmp
  EXTRA_LINK_FLAGS = -lgfortran -lblas -llapack
  openmp = yes
  debug = no
endif

ifeq ($(debug),yes)
   optlevel = DEBUG
else
   debug := "no"
   optlevel = OPTIMIZE
endif

ifeq ($(optlevel),DEBUG)
   FFLAGS    = -g 
   CXXFLAGS  = -g -I../src -DBZ_DEBUG
   CFLAGS    = -g
else
   FFLAGS   = -O3 -g
   CXXFLAGS = -O2 -I../src -g
   CFLAGS   = -O2 -g
endif

ifeq ($(openmp),yes)
  FFLAGS   += $(OMPOPT)
  CXXFLAGS += $(OMPOPT) -DSW4_OPENMP
  CFLAGS   += $(OMPOPT) -DSW4_OPENMP
endif

ifeq ($(conly),yes)
   CXXFLAGS += -DSW4_CROUTINES
   ifeq ($(openmp),yes)
	CXXFLAGS += $(OMPOPT) -DSW4_OPENMP
   endif
endif

fullpath := $(shell pwd)

HOSTNAME := $(shell hostname)
UNAME := $(shell uname)

ifeq ($(conly),yes)
   ifeq ($(openmp),yes)
      debugdir := debug_mp_c
      optdir   := optimize_mp_c
   else
      debugdir := debug_c
      optdir   := optimize_c
   endif
else
   ifeq ($(openmp),yes)
      debugdir := debug_mp
      optdir   := optimize_mp
   else
      debugdir := debug
      optdir   := optimize
   endif
endif

ifdef EXTRA_CXX_FLAGS
   CXXFLAGS += $(EXTRA_CXX_FLAGS)
endif

ifdef EXTRA_FORT_FLAGS
   FFLAGS += $(EXTRA_FORT_FLAGS)
endif

ifdef EXTRA_LINK_FLAGS
   linklibs += $(EXTRA_LINK_FLAGS)
endif

ifeq ($(optlevel),DEBUG)
   builddir = $(debugdir)
else
   builddir = $(optdir)
endif

OBJ  = main.o EW.o Sarray.o Source.o SuperGrid.o GridPointSource.o time_functions.o EW_cuda.o ew-cfromfort.o rhs4sg.o rhs4sg_rev.o EWCuda.o CheckPoint.o Parallel_IO.o EW-dg.o

FOROBJ = rhs4th3fort.o boundaryOp.o addsgd.o solerr3.o bcfort.o type_defs.o lglnodes.o dgmodule.o

ifneq ($(conly),yes)
  OBJ += $(FOROBJ)
endif
FOBJ = $(addprefix $(builddir)/,$(OBJ))


sw4g: $(FOBJ)
	@echo "********* User configuration variables **************"
	@echo "debug=" $(debug) " proj=" $(proj) " etree=" $(etree) " SW4ROOT"= $(SW4ROOT) 
	@echo "CXX=" $(CXX) "EXTRA_CXX_FLAGS"= $(EXTRA_CXX_FLAGS)
	@echo "FC=" $(FC) " EXTRA_FORT_FLAGS=" $(EXTRA_FORT_FLAGS)
	@echo "EXTRA_LINK_FLAGS"= $(EXTRA_LINK_FLAGS)
	@echo "******************************************************"
	cd $(builddir); $(CXX) $(CXXFLAGS) -o $@ $(OBJ) $(linklibs)
	@cat wave.txt
	@echo "*** Build directory: " $(builddir) " ***"

$(builddir)/%.o:src/%.C
	/bin/mkdir -p $(builddir)
	cd $(builddir); $(CXX) $(CXXFLAGS) -c ../$< 

$(builddir)/%.o:src/%.f
	/bin/mkdir -p $(builddir)
	cd $(builddir); $(FC) $(FFLAGS) -c ../$< 

$(builddir)/%.o:src/%.f90
	/bin/mkdir -p $(builddir)
	cd $(builddir); $(FC) $(FFLAGS) -c ../$< 

clean:
	/bin/mkdir -p $(optdir)
	/bin/mkdir -p $(debugdir)
	cd $(optdir); /bin/rm -f sw4g *.o; cd ../$(debugdir); /bin/rm -f sw4g *.o

<|MERGE_RESOLUTION|>--- conflicted
+++ resolved
@@ -19,14 +19,12 @@
   EXTRA_FORT_FLAGS = -xCORE-AVX2
   EXTRA_LINK_FLAGS = -Wl,-rpath=$(SW4ROOT)/lib -Wl,-rpath=${MKL_PATH} -L${MKL_PATH} -lmkl_intel_lp64 -lmkl_core -lmkl_sequential -lpthread -lm -ldl -lifcore
   openmp = yes
-<<<<<<< HEAD
 else ifeq ($(findstring cab,$(HOSTNAME)),cab)
 # assumes: use ic_16.0.210, use mvapich2-intel-2.1
   FC = mpif90
   CXX = mpic++
   OMPOPT = -fopenmp
   EXTRA_LINK_FLAGS = -lblas -llapack
-=======
 else ifeq ($(findstring carl,$(HOSTNAME)),carl)
   FC = mpiifort
   CXX = mpiicpc
@@ -35,7 +33,6 @@
   EXTRA_CXX_FLAGS = -xCORE-AVX2
   EXTRA_FORT_FLAGS = -xCORE-AVX2
   EXTRA_LINK_FLAGS = -Wl,-rpath=$(SW4ROOT)/lib -Wl,-rpath=${MKL_PATH} -L${MKL_PATH} -lmkl_intel_lp64 -lmkl_core -lmkl_sequential -lpthread -lm -ldl -lifcore
->>>>>>> 34131c50
   openmp = yes
 else
   FC  = mpif90
