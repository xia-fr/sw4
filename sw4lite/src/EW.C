--- conflicted
+++ resolved
@@ -1062,39 +1062,6 @@
 	token += 13;
 	m_output_detailed_timing = strcmp(token,"1")==0 || strcmp(token,"on")==0 || strcmp(token,"yes")==0;
      }
-<<<<<<< HEAD
-     //#ifdef SW4_OPENMP
-     //     else if( startswith("numthreads=",token) )
-     //     {
-     //	token += 11;
-     //	int nth = atoi(token);
-     //	CHECK_INPUT( 0 < nth && nth < 1024, "Number of threads " << nth << " out of range\n");
-     //        omp_set_num_threads(nth);
-     //     }
-     //#else
-     //     else if( startswith("numthreads=",token) )
-     //     {
-     //	if( m_myrank == 0 )
-     //	   cout << "WARNING: OpenMP not in use, developer numthreads ignored" << endl;
-     //     }     
-     //#endif
-=======
-// #ifdef SW4_OPENMP
-//      else if( startswith("numthreads=",token) )
-//      {
-// 	token += 11;
-// 	int nth = atoi(token);
-// 	CHECK_INPUT( 0 < nth && nth < 1024, "Number of threads " << nth << " out of range\n");
-//         omp_set_num_threads(nth);
-//      }
-// #else
-     else if( startswith("numthreads=",token) )
-     {
-	if( m_myrank == 0 )
-	   cout << "WARNING: developer option numthreads ignored" << endl;
-     }     
-//#endif
->>>>>>> 12a63049
      else if( startswith("thblocki=",token) )
      {
 	token += 9;
@@ -1432,11 +1399,9 @@
 	 foundGrid = true;
 	 processGrid(buffer);
       }
-<<<<<<< HEAD
       // Need process developer before setupMPICommunication, because of array ordering m_corder
       else if(startswith("developer", buffer))
 	 processDeveloper(buffer);
-=======
       else if( startswith("dgalerkin", buffer) )
       {
           m_use_dg=true;
@@ -1445,7 +1410,6 @@
           }
           processdGalerkin(buffer);
       }
->>>>>>> 12a63049
    }   
    if (!foundGrid)
       if (m_myrank == 0)
