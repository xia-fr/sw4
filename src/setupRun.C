--- conflicted
+++ resolved
@@ -1090,7 +1090,6 @@
        //  perturb_velocities( mMu, mLambda );
        for( int g=0 ; g < mNumberOfGrids ; g++ )
        {
-<<<<<<< HEAD
 	  double zmin,zmax;
 	  if( g == mNumberOfGrids-1 && topographyExists() )
 	  {
@@ -1107,12 +1106,6 @@
 	  //	  double zmax = m_zmin[g]+(m_global_nz[g]-1)*mGridSize[g];
 	  //	  for( unsigned int b=0 ; b < m_random_blocks.size() ; b++ )
 	  //	     m_random_blocks[b]->perturb_velocities( g, mMu[g], mLambda[g], mGridSize[g], m_zmin[g], zmax );
-=======
-	  double zmax = m_zmin[g]+(m_global_nz[g]-1)*mGridSize[g];
-	  for( unsigned int b=0 ; b < m_random_blocks.size() ; b++ )
-	     m_random_blocks[b]->perturb_velocities( g, mMu[g], mLambda[g], mGridSize[g], m_zmin[g], zmax );
->>>>>>> 084a3b27
-
 	  communicate_array( mMu[g], g );
 	  communicate_array( mLambda[g], g );
        }
@@ -2446,7 +2439,6 @@
 
 // output some internal flags        
       for(int g=0; g<mNumberOfGrids; g++)
-<<<<<<< HEAD
       {
 	 printf("proc=%i, Onesided[grid=%i]:", m_myRank, g);
 	 for (int q=0; q<6; q++)
@@ -2521,82 +2513,6 @@
 	    printf("Max errors high-k boundary RHS: %15.7e  %15.7e  %15.7e\n",highZ[3*g],highZ[3*g+1],highZ[3*g+2]);
 	 }
       }
-=======
-      {
-	 printf("proc=%i, Onesided[grid=%i]:", m_myRank, g);
-	 for (int q=0; q<6; q++)
-	    printf(" os[%i]=%i", q, m_onesided[g][q]);
-	 printf("\n");
-	 printf("proc=%i, bcType[grid=%i]:", m_myRank, g);
-	 for (int q=0; q<6; q++)
-	    printf(" bc[%i]=%i", q, m_bcType[g][q]);
-	 printf("\n");
-      }
-
-// test accuracy of spatial approximation
-      if ( proc_zero() )
-	 printf("\n Testing the accuracy of the spatial difference approximation\n");
-      exactRhsTwilight(t, F);
-      evalRHS( U, Mu, Lambda, Up, AlphaVE ); // save Lu in composite grid 'Up'
-
-
-// evaluate and print errors
-      float_sw4 * lowZ = new float_sw4[3*mNumberOfGrids];
-      float_sw4 * interiorZ = new float_sw4[3*mNumberOfGrids];
-      float_sw4 * highZ = new float_sw4[3*mNumberOfGrids];
-    //    float_sw4 lowZ[3], interiorZ[3], highZ[3];
-      bndryInteriorDifference( F, Up, lowZ, interiorZ, highZ );
-
-      float_sw4* tmp= new float_sw4[3*mNumberOfGrids];
-      for( int i=0 ; i < 3*mNumberOfGrids ; i++ )
-	 tmp[i] = lowZ[i];
-      MPI_Reduce( tmp, lowZ, 3*mNumberOfGrids, m_mpifloat, MPI_MAX, 0, m_cartesian_communicator );
-      for( int i=0 ; i < 3*mNumberOfGrids ; i++ )
-	 tmp[i] = interiorZ[i];
-      MPI_Reduce( tmp, interiorZ, 3*mNumberOfGrids, m_mpifloat, MPI_MAX, 0, m_cartesian_communicator );
-      for( int i=0 ; i < 3*mNumberOfGrids ; i++ )
-	 tmp[i] = highZ[i];
-      MPI_Reduce( tmp, highZ, 3*mNumberOfGrids, m_mpifloat, MPI_MAX, 0, m_cartesian_communicator );
-
-      if ( proc_zero() )
-      {
-	 for( int g=0 ; g < mNumberOfGrids ; g++ )
-	 {
-	    printf("Grid nr: %3i \n", g );
-	    printf("Max errors low-k boundary RHS:  %15.7e  %15.7e  %15.7e\n", lowZ[3*g], lowZ[3*g+1], lowZ[3*g+2]);
-	    printf("Max errors interior RHS:        %15.7e  %15.7e  %15.7e\n", interiorZ[3*g], interiorZ[3*g+1], interiorZ[3*g+2]);
-	    printf("Max errors high-k boundary RHS: %15.7e  %15.7e  %15.7e\n", highZ[3*g], highZ[3*g+1], highZ[3*g+2]);
-	 }
-      }
-  
-// test accuracy of forcing
-      evalRHS( U, mMu, mLambda, Lu, AlphaVE ); // save Lu in composite grid 'Lu'
-      Force( t, F, point_sources, identsources );
-      exactAccTwilight( t, Uacc ); // save Utt in Uacc
-      test_RhoUtt_Lu( Uacc, Lu, F, lowZ, interiorZ, highZ );
-
-      for( int i=0 ; i < 3*mNumberOfGrids ; i++ )
-	 tmp[i] = lowZ[i];
-      MPI_Reduce( tmp, lowZ, 3*mNumberOfGrids, m_mpifloat, MPI_MAX, 0, m_cartesian_communicator );
-      for( int i=0 ; i < 3*mNumberOfGrids ; i++ )
-	 tmp[i] = interiorZ[i];
-      MPI_Reduce( tmp, interiorZ, 3*mNumberOfGrids, m_mpifloat, MPI_MAX, 0, m_cartesian_communicator );
-      for( int i=0 ; i < 3*mNumberOfGrids ; i++ )
-	 tmp[i] = highZ[i];
-      MPI_Reduce( tmp, highZ, 3*mNumberOfGrids, m_mpifloat, MPI_MAX, 0, m_cartesian_communicator );
-
-      if ( proc_zero() )
-      {
-	 printf("Testing accuracy of rho*utt - L(u) = F\n");
-	 for( int g=0 ; g < mNumberOfGrids ; g++ )
-	 {
-	    printf("Grid nr: %3i \n", g );
-	    printf("Max errors low-k boundary RHS:  %15.7e  %15.7e  %15.7e\n",lowZ[3*g],lowZ[3*g+1],lowZ[3*g+2]);
-	    printf("Max errors interior RHS:        %15.7e  %15.7e  %15.7e\n",interiorZ[3*g],interiorZ[3*g+1],interiorZ[3*g+2]);
-	    printf("Max errors high-k boundary RHS: %15.7e  %15.7e  %15.7e\n",highZ[3*g],highZ[3*g+1],highZ[3*g+2]);
-	 }
-      }
->>>>>>> 084a3b27
       delete[] tmp;
       delete[] lowZ;
       delete[] interiorZ;
