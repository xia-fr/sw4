//  SW4 LICENSE
// # ----------------------------------------------------------------------
// # SW4 - Seismic Waves, 4th order
// # ----------------------------------------------------------------------
// # Copyright (c) 2013, Lawrence Livermore National Security, LLC. 
// # Produced at the Lawrence Livermore National Laboratory. 
// # 
// # Written by:
// # N. Anders Petersson (petersson1@llnl.gov)
// # Bjorn Sjogreen      (sjogreen2@llnl.gov)
// # 
// # LLNL-CODE-643337 
// # 
// # All rights reserved. 
// # 
// # This file is part of SW4, Version: 1.0
// # 
// # Please also read LICENCE.txt, which contains "Our Notice and GNU General Public License"
// # 
// # This program is free software; you can redistribute it and/or modify
// # it under the terms of the GNU General Public License (as published by
// # the Free Software Foundation) version 2, dated June 1991. 
// # 
// # This program is distributed in the hope that it will be useful, but
// # WITHOUT ANY WARRANTY; without even the IMPLIED WARRANTY OF
// # MERCHANTABILITY or FITNESS FOR A PARTICULAR PURPOSE. See the terms and
// # conditions of the GNU General Public License for more details. 
// # 
// # You should have received a copy of the GNU General Public License
// # along with this program; if not, write to the Free Software
// # Foundation, Inc., 59 Temple Place, Suite 330, Boston, MA 02111-1307, USA 
#include "mpi.h"

#include "EW.h"

#include "version.h"
#include "Require.h"
#include "nearlyEqual.h"
#include "boundaryConditionTypes.h"
#include "AnisotropicMaterialBlock.h"
#include "MaterialBlock.h"
#include "MaterialPfile.h"
#include "MaterialIfile.h"
#include "MaterialVolimagefile.h"
#include "MaterialRfile.h"
#include "EtreeFile.h"
#include "TimeSeries.h"
#include "Filter.h"
#include "Image3D.h"
#include "sacutils.h"

#ifdef ENABLE_OPT
#include "MaterialInvtest.h"
#endif

#include <cstring>
#include <iostream>
#include <fstream>
#include <sstream>
#include <sys/stat.h>
#include <unistd.h>
#include <algorithm>
#include <time.h>

using namespace std;

#define SQR(x) ((x)*(x))

//int gcd( int a, int b )
//{
//   // Euclidean algorithm
//   while( b != 0 )
//   {
//      int t = b;
//      b = a % b;
//      a = t;
//   }
//   return a;
//}

void EW::revvector( int npts, float_sw4* v )
{
   for( int i=0 ; i < npts/2; i++ )
   {
      float_sw4 sl=v[i];
      v[i]=v[npts-1-i];
      v[npts-1-i]=sl;
   }
}

int computeEndGridPoint( float_sw4 maxval, float_sw4 dh )
{
  // We round up one, so that the end point
  // specified by the user is always included
  // in the domain.  i.e. if z was specified
  // as 15.0, and dh was computed to be 3.33,
  // the number of grid points would be 15.0/3.33 + 1
  // or 5, giving us a new max z = 16.64.
  int pts = 0;
  float_sw4 x = 0.0;

  while (x < maxval && !dbc::nearlyEqual(x, maxval) )
    {
      x += dh;
      pts++;
    }
  
  // 1 based indexing
  pts++;

  return pts;
}

//-----------------------------------------------------------------------
//bool endswith(string end, string& mystr)
//{
//   int lenEnd = end.length();
//   int lenStr = mystr.length();

//   if (lenEnd > lenStr) return false;

//   cout << "mystr: " << mystr << " end: " << end << " " << mystr.substr(lenStr-lenEnd, lenEnd) << endl;

//   if (mystr.substr(lenStr-lenEnd, lenEnd) == end)
//      return true;
//   else 
//      return false;
//}

//-----------------------------------------------------------------------
bool EW::startswith(const char begin[], char *line)
{
  int lenb = strlen(begin);

  // We ignore any preceeding whitespace
  while (strncmp(line, " ", 1) == 0 || strncmp(line, "\t", 1) == 0)
    line++;
    
  if (strncmp(begin, line, lenb) == 0)
     return true;
  else 
     return false;
}

//-----------------------------------------------------------------------
void EW::deprecatedOption(const string& command, 
		      const string& oldone, 
		      const string& newone)
{
  if (m_myRank == 0)
    cout << "DeprecationWarning: " 
	 << command << " option " << oldone << " is no longer supported.  Use "
	 << newone << " instead." << endl;
}

//void unchecked(const char* cmd)
//{
//   cout << "*** Not yet checking command: " << cmd << endl;
//}

//void checked(const char* cmd)
//{
//   cout << "*** " << cmd << " command checked! " << endl;
//}

//-----------------------------------
// 
// Note that parseInputFile() calls a lot of member functions of the EW class that
// should not be called after the initialization of the EW object is completed. 
// Make all these functions private!
//
bool EW::parseInputFile( vector<Source*> & a_GlobalUniqueSources,
			 vector<TimeSeries*> & a_GlobalTimeSeries )
{
  char buffer[256];
  ifstream inputFile;
  int blockCount=0;
  int ablockCount=0;

  MPI_Barrier(MPI_COMM_WORLD);
  double time_start = MPI_Wtime();

  inputFile.open(mName.c_str());
  if (!inputFile.is_open())
  {
    if (m_myRank == 0)
      cerr << endl << "ERROR OPENING INPUT FILE: " << mName << endl << endl;
    return false;
  }
  
  bool foundGrid = false;

// tmp (the fileio command has not yet been parsed, so we don't know mVerbose
//  cout << "********Reading the input file, proc=" << m_myRank << endl;

// First process Geodyn input for restrictions of allowable grid sizes.
  // while (!inputFile.eof())
  // {
  //    inputFile.getline(buffer, 256);
  //    if( startswith("geodynbc",buffer ) )
  // 	geodynFindFile(buffer);
  // }
  // inputFile.clear();
  // inputFile.seekg(0, ios::beg);
  
// process the testrayleigh command to enable a periodic domain in the (x,y)-directions
// these commands can enter data directly the object (this->)
  while (!inputFile.eof())
  {    
     inputFile.getline(buffer, 256);
     if (startswith("testrayleigh", buffer) )
     {
       m_doubly_periodic = true;
     }
     else if( startswith("testenergy",buffer) )
     {
	m_doubly_periodic = checkTestEnergyPeriodic(buffer);
     }
     else if (startswith("refinement",buffer) )
     {
	// mesh refinements require 3 ghost points, must know 
	// before processing grid command.
	m_mesh_refinements = true;
     }
     else if( startswith("supergrid",buffer) )
     {
	// If supergrid damping is 6th order, 3 ghost points are needed, must know 
	// before processing grid command.
	processSupergrid(buffer);
     }
     else if( startswith("developer",buffer) )
	processDeveloper(buffer); // Need this early to determine array index order before any arrays are used.
  }

  inputFile.clear();
  inputFile.seekg(0, ios::beg); // reset file pointer to the beginning of the input file

//---------------------------------------------------------------
// Then process the grid, fileio, and topography commands so
// we know how big the solution arrays need to be.
//
// Also, if we are using attenuation, enable it on now so it
// can be read in with the other material properties
//---------------------------------------------------------------

// these commands can enter data directly into the object (this->)
  while (!inputFile.eof())
  {    
     inputFile.getline(buffer, 256);
     if( startswith("grid", buffer) )
     {
       foundGrid = true;
       processGrid(buffer);
     }
// read fileio here to enable verbose warnings in other commands
     else if (startswith("fileio", buffer))
     {
       processFileIO(buffer);
     }
     else if (startswith("refinement", buffer))
     {
	processRefinement(buffer);
     }
     else if (startswith("topography", buffer))
     {
        processTopography(buffer);
     }
     else if (startswith("attenuation", buffer))
     {
        processAttenuation(buffer);
     }
     else if (startswith("anisotropy", buffer))
     {
        m_anisotropic = true;
     }
     else if (startswith("time", buffer))
     {
        processTime(buffer); // process time command to set reference UTC before reading stations.
     }
     else if (startswith("prefilter", buffer))
     {
       // before reading any rupture command, we need to know 
       // if they need to be prefiltered  
       processPrefilter(buffer);
     }
  }

// make sure there was a grid command
  if (!foundGrid)
  {
    if (m_myRank == 0)
    {
      cerr << "Error: No grid found in input file: " << mName << endl;
      return false; // unsuccessful
    }
    
  }

  if( m_anisotropic && m_use_attenuation )
  {
    if (m_myRank == 0)
    {
      cerr << "Error: Attenuation not implemented with anisotropy " << endl;
      return false; // unsuccessful
    }
  }  

//  if( m_mesh_refinements && (m_anisotropic || (m_use_attenuation && m_number_mechanisms>0) ) )
  if( m_mesh_refinements && m_anisotropic )
  {
    if (m_myRank == 0)
    {
//      cerr << "Error: Grid refinements not implemented with attenuation or anisotropy " << endl;
      cerr << "Error: Grid refinements not implemented with anisotropy " << endl;
      return false; // unsuccessful
    }
  }

// sort and correct vector 'm_refinementBoundaries'. Initialize if not already available
  cleanUpRefinementLevels();
  
  inputFile.clear();
  inputFile.seekg(0, ios::beg); // reset file pointer to the beginning of the input file

// At this point we only allocate solution arrays for the Cartesian grids 
// Need to read the topography information before we can decide on sizes for the
// curvilinear grid.
  allocateCartesianSolverArrays(m_global_zmax); 

// setup 2D communicators on the finest grid so that we can smooth the topography
  setup2D_MPICommunications();

// deal with topography
  if (m_topography_exists)
  {
// 1. read topography from efile 
     if (m_topoInputStyle == EW::Efile)
     {
 	extractTopographyFromEfile(m_topoFileName, m_topoExtFileName, m_QueryType,
				   m_EFileResolution);
     }
     else if (m_topoInputStyle == EW::GridFile)
     {
 	extractTopographyFromGridFile(m_topoFileName);
     }
     else if (m_topoInputStyle == EW::CartesianGrid)
     {
 	extractTopographyFromCartesianFile(m_topoFileName);
     }
     else if (m_topoInputStyle == EW::TopoImage)
     {
 	extractTopographyFromImageFile(m_topoFileName);
     }
     else if (m_topoInputStyle == EW::GaussianHill) // assumed to populate all grid points
     {
 	buildGaussianHillTopography(m_GaussianAmp, m_GaussianLx, m_GaussianLy, m_GaussianXc, m_GaussianYc);
     }      
     else if( m_topoInputStyle == EW::Rfile )
	extractTopographyFromRfile( m_topoFileName );

// preprocess the mTopo array
     if (m_topoInputStyle != EW::GaussianHill) // no smoothing or extrapolation for a gaussian hill
     {
// 1. fill in any undefined ghost point values by extrapolation
	extrapolateTopo(mTopo);
// 2. check that all values are defined...
	checkTopo(mTopo);
// 3. smooth the topo
 	smoothTopography(m_maxIter);
     }
     
// // 3. Figure out the number of grid points in the vertical direction and allocate solution arrays on the curvilinear grid
     allocateCurvilinearArrays(); // need to assign  m_global_nz[g] = klast - m_ghost_points; + allocate mUacc
  }
  else
  {
     if (m_myRank == 0)
	cout << endl << 
	   "*** No topography command found in input file. Using z=0 as free surface boundary ***" << endl << endl;
  }
    
// setup communicators for 3D solutions on all grids
  setupMPICommunications();

// make the grid, allocate arrays for the curvilinear grid
  if (m_topography_exists)
  {
    generate_grid();
    setup_metric();
// note that the topo image can not be made until WPP2::InitializePaddingCells() has been called
  }

// output grid size info
  if (m_myRank == 0)
  {
    int nx, ny, nz;
    double nTot=0.;
    printf("\nGlobal grid sizes (without ghost points)\n");
//             1234  12345679  12345679  12345679  12345679
    printf("Grid         h        Nx        Ny        Nz       Points\n");
    for (int g = 0; g < mNumberOfGrids; g++)
    {
      nx = m_global_nx[g];
      ny = m_global_ny[g];
      nz = m_kEnd[g] - m_ghost_points;
      nTot += ((long long int)nx)*ny*nz;
      printf("%4i %9g %9i %9i %9i %12lld\n", g, mGridSize[g], nx, ny, nz, ((long long int)nx)*ny*nz);
    }
    printf("Total number of grid points (without ghost points): %g\n\n", nTot);
      
  }
  //----------------------------------------------------------
  // Now onto the rest of the input file...
  //----------------------------------------------------------
  while (!inputFile.eof())
  {
     inputFile.getline(buffer, 256);

     if (strlen(buffer) > 0) // empty lines produce this
     {
       if (startswith("#", buffer) || 
	   startswith("grid", buffer) ||
	   startswith("refinement", buffer) || 
	   startswith("topography", buffer) || 
	   startswith("attenuation", buffer) || 
	   startswith("anisotropy", buffer) || 
	   startswith("fileio", buffer) ||
	   startswith("supergrid", buffer) ||
	   startswith("prefilter", buffer) ||
	   startswith("developer", buffer) ||
	   startswith("time", buffer) ||
	   startswith("\n", buffer) || startswith("\r", buffer) )
// || startswith("\r", buffer) || startswith("\0", buffer))
       {
// Ignore commented lines, newlines,
// grid, fileio, and topography, since we have already processed those commands.
       }
       else if (startswith("gmt", buffer))
         processGMT(buffer);
       //       else if (startswith("time", buffer))
       //	 processTime(buffer);
       else if (startswith("globalmaterial", buffer))
         processGlobalMaterial(buffer);
       else if (!m_inverse_problem && (startswith("rec", buffer) || startswith("sac", buffer)) ) // was called "sac" in WPP
	 processReceiver(buffer, a_GlobalTimeSeries);
       else if (m_inverse_problem && startswith("obs", buffer)) // 
	  processObservation(buffer, a_GlobalTimeSeries);
       else if (m_inverse_problem && startswith("scalefactors", buffer)) // 
	  processScaleFactors(buffer);
       else if (m_inverse_problem && startswith("cg", buffer)) // 
	  processCG(buffer);
       // else if (startswith("energy", buffer))
       //   processEnergy(buffer);
       else if (startswith("twilight", buffer))
	 processTwilight(buffer);
       else if (startswith("testpointsource", buffer))
	 processTestPointSource(buffer);
       else if (startswith("testlamb", buffer))
         processTestLamb(buffer);
       else if (startswith("testrayleigh", buffer))
         processTestRayleigh(buffer);
       else if (startswith("testenergy", buffer))
         processTestEnergy(buffer);
       else if (startswith("source", buffer))
	 processSource(buffer, a_GlobalUniqueSources);
       else if (startswith("rupture", buffer))
	 processRupture(buffer, a_GlobalUniqueSources);
       else if (startswith("block", buffer))
	 processMaterialBlock(buffer, blockCount);
       else if (startswith("ablock", buffer) && m_anisotropic )
	 processAnisotropicMaterialBlock(buffer, ablockCount);
       else if (startswith("pfile", buffer))
	 processMaterialPfile( buffer );
       else if (startswith("rfile", buffer))
	 processMaterialRfile( buffer );
       else if (startswith("vimaterial", buffer))
	 processMaterialVimaterial( buffer );
       else if (startswith("invtestmaterial", buffer))
       {
#ifdef ENABLE_OPT
	  processMaterialInvtest(buffer);
#else
          if (m_myRank==0) 
             cout << "Error: SW4 was not built with source/material optimization support" << endl;
          return false;
#endif
       }
       else if (startswith("efile", buffer))
       {
#ifndef ENABLE_ETREE
          if (m_myRank==0) 
             cout << "Error: SW4 was not built with Etree (efile) support" << endl;
          return false;
#endif
	  processMaterialEtree(buffer);
       }
       else if (startswith("ifile", buffer))
          processMaterialIfile(buffer);
       else if (startswith("material", buffer))
          processMaterial(buffer);
       else if (startswith("image", buffer))
         processImage(buffer);
       else if (startswith("volimage", buffer))
          processImage3D(buffer);
       else if (startswith("boundary_conditions", buffer))
         processBoundaryConditions(buffer);
       //       else if (startswith("supergrid", buffer))
       //         processSupergrid(buffer);
       // else if (startswith("prefilter", buffer))
       // 	 processPrefilter(buffer);
       else if( startswith("developer", buffer ) )
          processDeveloper(buffer);
       // else if( startswith("geodynbc", buffer ) )
       //   processGeodynbc(buffer);
       else if( startswith("randomize", buffer ) )
          processRandomize(buffer);
       else if (!inputFile.eof() && m_myRank == 0)
       {
	 // Maybe just reached eof, don't want to echo
	 // the ignoring command line for nothing
	 cout << "*** Ignoring command: '" << buffer << "'" << endl;
       }
     } // end if strlen(buffer) > 0
     
  } // end while !inputFile.eof() 
  
  if (m_myRank == 0)
     cout << endl;

  inputFile.close();

// tmp:
  // if (m_myRank == 0)
  // {
  //   cout << "INFO: m_mesh_refinements=" << m_mesh_refinements << " m_use_attenuation=" << m_use_attenuation << " mOrder=" << mOrder << endl;
  // }
  
  if (mVerbose >=3 && proc_zero())
    cout << "********Done reading the input file*********" << endl;

// wait until all processes have read the input file
  MPI_Barrier(MPI_COMM_WORLD);

  print_execution_time( time_start, MPI_Wtime(), "reading input file" );

  // ---------------------------------------------
  // cross command line checks
  // ---------------------------------------------
  if( mTopoImageFound && !m_topography_exists)
  {
    if (m_myRank == 0)
      cerr << "Error:  The input file is requesting a topo image but there is no topography command" << endl;
    return false;
  }
// if we made it this far, the object should be ready for time stepping
  return true;
}


void EW::processGrid(char* buffer)
{
  float_sw4 x = 0.0;
  float_sw4 y = 0.0;
  float_sw4 z = 0.0;
  int nx=0, ny=0, nz=0;
  float_sw4 h = 0.0;

  //-----------------------------------------------------------------
  // default geographical coordinates will be the 
  // nevada test site (see:  en.wikipedia.org/wiki/Nevada_Test_Site
  //-----------------------------------------------------------------
  double lat, lon;
  bool latSet = false, lonSet = false, lon_p_set=false, lat_p_set=false, datum_set=false;
  bool ellps_set=false, proj_set=false;
  bool use_geoprojection=false;
  
  stringstream proj0;

// hard code units to be in meters
  proj0 << "+units=m";

// default azimuth
  mGeoAz=0;
  
  char* token = strtok(buffer, " \t");

  REQUIRE2(strcmp("grid", token) == 0, "ERROR: not a grid...: " << token);
  token = strtok(NULL, " \t");

  string err = "Grid Error: ";


  stringstream gridSetupErrStream;
  gridSetupErrStream << endl
		     << "----------------------------------------" << endl
		     << " Only five ways to setup grid: " << endl
		     << "  1. provide h and nx, ny, nz " << endl
		     << "  2. provide h and x, y, z " << endl
		     << "  3. provide x,y,z and nx " << endl
		     << "  4. provide x,y,z and ny " << endl
		     << "  5. provide x,y,z and nz " << endl
		     << "----------------------------------------" << endl
		     << endl;

  string gridSetupErr = gridSetupErrStream.str();

  if (m_myRank == 0)
    cout << endl << "* Processing the grid command..." << endl;

  // Assume presence of mesh refinements has already been checked.
  // Assume supergrid command has already been processed.
  if( m_mesh_refinements || m_sg_damping_order == 6 )
  {
     m_ghost_points = 3;
     m_ppadding = 3;
  }

  // if (m_myRank == 0)
  //    cout << endl << "* number of ghost points = " << m_ghost_points << endl;

  while (token != NULL)
  {
     // while there are tokens in the string still
     if (startswith("#", token) || startswith(" ", buffer))
        // Ignore commented lines and lines with just a space.
        break;
     if (startswith("ny=", token))
     {
	token += 3; // skip ny=

	CHECK_INPUT(atoi(token) > 0, 
		err << "ny is not a positive integer: " << token);
        ny = atoi(token);
     }
     else if (startswith("nx=", token))
     {
        token += 3; // skip nx=
           
	CHECK_INPUT(atoi(token) > 0, 
		err << "nx is not a positive integer: " << token);
        nx = atoi(token);
     }
     else if (startswith("nz=", token))
     {
        token += 3; // skip nz=
        
	CHECK_INPUT(atoi(token) >= 0, 
		err << "nz is not a positive integer: " << token);
        nz = atoi(token);
     }
     else if (startswith("x=", token))
     {
        token += 2; // skip x=
	CHECK_INPUT(atof(token) > 0.0, err << "x is not a positive float: " << token);
        x = atof(token);
     }
     else if (startswith("y=", token))
     {
      token += 2; // skip y=
      CHECK_INPUT(atof(token) >= 0.0, err << "y is negative: " << token);
      y = atof(token);
     }
     else if (startswith("z=", token))
     {
        token += 2; // skip z=
	CHECK_INPUT(atof(token) > 0.0, err << "z is not a positive float: " << token);
        z = atof(token);
     }
     else if (startswith("h=", token))
     {
       token += 2; // skip h=
       CHECK_INPUT(atof(token) > 0.0, 
 	       err << "h is not a positive float: " << token);
        h = atof(token);
     }
     else if (startswith("az=", token))
     {
        token += 3; // skip az=
        mGeoAz = atof(token);
        CHECK_INPUT(mGeoAz >= 0.0,
                err << "az must be greater than or equal to zero degrees, not: " << mGeoAz);
        CHECK_INPUT(mGeoAz <= 360.0,
                err << "az must be less than or equal to 360 degrees, not " << mGeoAz);
     }
     else if (startswith("lat=", token))
     {
        token += 4;
        lat = atof(token);
        CHECK_INPUT(lat >= -90.0,
                err << "lat must be greater than or equal to -90 degrees, not " 
                << lat);
        CHECK_INPUT(lat <= 90.0,
                err << "lat must be less than or equal to 90 degrees, not "
                << lat);
        latSet = true;
     }
     else if (startswith("lon=", token))
     {
        token += 4;
        lon = atof(token);
        CHECK_INPUT(lon >= -180.0,
                err << "lon must be greater or equal to -180 degrees, not " 
                << lon);
        CHECK_INPUT(lon <= 180.0,
                err << "lon must be less than or equal to 180 degrees, not "
                << lon);
        lonSet = true;
     }
//                        1234567890
     else if (startswith("mlon=", token))
     {
        token += 5;
        mMetersPerLongitude = atof(token);
        CHECK_INPUT(mMetersPerLongitude > 0.0,
                err << "mMetersPerLongitude must be greater than 0, not " 
                << mMetersPerLongitude);
        mConstMetersPerLongitude = true;
     }
//                        1234567890
     else if (startswith("mlat=", token))
     {
        token += 5;
        mMetersPerDegree = atof(token);
        CHECK_INPUT(mMetersPerDegree > 0.0,
                err << "mMetersPerDegree must be greater than 0, not " 
                << mMetersPerDegree);
     }
//                        1234567890123456  
     else if (startswith("extrapolate=", token))
     {
        token += 12;
        int extrapolate = atoi(token);
        CHECK_INPUT(extrapolate >= 0 && extrapolate <= 5,
                err << "extrapolate must be an integer between 0 and 5, not " 
                << extrapolate);
	mMaterialExtrapolate = extrapolate;
     }
     //     else if( startswith("ghostpts=",token))
     //     {
     //	token += 9;
     //        int ghost = atoi(token);
     //	CHECK_INPUT( ghost == 2 || ghost == 3, err << "Number of ghost points must be 2 or 3, not " << ghost );

     //	if( m_mesh_refinements && ghost == 2 )
     //	   CHECK_INPUT( false, err << "Number of ghost points must be 3 when using mesh refinement  ");
     //	m_ghost_points = ghost;
     //        m_ppadding = ghost;
     //     }
//                        123456789
     else if( startswith("proj=",token))
     {
        token +=5;
// accumulate new style string
        proj0 << " +proj=" << token;
	use_geoprojection = true;
        proj_set=true;
     }
//                        123456789
     else if( startswith("ellps=",token))
     {
        token +=6;
// accumulate new style string
        proj0 << " +ellps=" << token;
	use_geoprojection = true;
        ellps_set=true;
     }
//                        123456789
     else if( startswith("datum=",token))
     {
        token +=6;
        proj0 << " +datum=" << token;
        datum_set=true;
	use_geoprojection = true;
     }
//                        123456789
     else if( startswith("lon_p=",token))
     {
        token +=6;
        proj0 << " +lon_0=" << atof(token);
	use_geoprojection = true;
        lon_p_set=true;
     }
//                        123456789
     else if( startswith("lat_p=",token))
     {
        token +=6;
        proj0 << " +lat_0=" << atof(token);
	use_geoprojection = true;
        lat_p_set=true;
     }
//                        123456789
     else if( startswith("scale=",token))
     {
        token +=6;
        proj0 << " +scale=" << atof(token);
	use_geoprojection = true;
     }
     else
     {
        badOption("grid", token);
     }
     token = strtok(NULL, " \t");
  }
  
  //--------------------------------------------------------------------
  // There are only three ways to specify a grid.
  //--------------------------------------------------------------------
  if (h != 0.0)
  {
    if (nx > 0 || nz > 0 || ny > 0)
    {
      //----------------------------------------------------------------
      // 1.  nx, [ny], nz and h
      //----------------------------------------------------------------
      CHECK_INPUT(nx && nz, gridSetupErr);
      CHECK_INPUT(x == 0.0 && y == 0.0 && z == 0.0, gridSetupErr);
    }
    else
    {
      //--------------------------------------------------------------
      // 2.  x, [y], z and h
      //--------------------------------------------------------------
      CHECK_INPUT(x > 0.0 && z > 0.0, gridSetupErr);
      CHECK_INPUT(nx == 0 && ny == 0 && nz == 0, gridSetupErr);
    }
  }
  else
  {
    //--------------------------------------------------------------------
    // 3.  x, [y], z and nx|ny|nz
    //--------------------------------------------------------------------
    CHECK_INPUT(x > 0.0 && z > 0.0, gridSetupErr);
    CHECK_INPUT((nx > 0) + (ny > 0) + (nz > 0) == 1, gridSetupErr);
  }
  
  int nxprime, nyprime, nzprime;
  // -------------------------------------------------------------
  // Make sure all the bounds are consistent.
  //
  // In order to divide up the space properly, we must take the 
  // coordinate dimension, say x, and divide by the number of grid
  // points requested minus one.  This is because we'd like to 
  // include the end points in the spatial data arrays.  For example,
  // if x = 1000. and nx = 10, you'd think h would be 100.  However,
  // if we'd like the bounds to go from -500 to 500, we actually 
  // need x divided up into 9 cells so that both x = -500 and x = 500
  // will be included in the data array.  In this case, h would be
  // 111.11, giving:
  //
  // x[1] = -500, x[2] = -388 x[3] = -277 x[4] = -166 x[5] = -55
  // x[6] = 55 x[7] = 166 x[8] = 277 x[9] = 388 x[10] = 500.
  // -------------------------------------------------------------

// check syntax for lat & lon
  if (!(latSet && lonSet) && (latSet || lonSet))
  {
    stringstream msg;
    if (m_myRank == 0)
    {
      msg << " \n* Improper grid location specification, must specify both lat and lon variables " << endl
	  << " * Missing... ";
      if (!latSet)
	msg << " lat=value ";
      if (!lonSet)
	msg << " lon=value ";
    }
    CHECK_INPUT(0, msg.str());
  }

  if (latSet && lonSet)
  {
     mLatOrigin = lat;
     mLonOrigin = lon;
  }
  else
  {
// Default is NTS
     mLatOrigin = 37.0;
     mLonOrigin =-118.0;
  }

// default arguments for proj4 projection
  if (use_geoprojection)
  {
     if (!proj_set)
     {
// Default projection: Universal Transverse Mercator (UTM)
        proj0 << " +proj=utm";
     }

     if (!ellps_set && !datum_set)
     {
// default ellipse
        proj0 << " +ellps=WGS84";
     }
     
// if lon_p not given, use lon
     if (!lon_p_set)
     {
        proj0 << " +lon_0=" << mLonOrigin;
     }

// if lat_p not given, use lat
     if (!lat_p_set)
     {
        proj0 << " +lat_0=" << mLatOrigin;
     }
  }
  
  

  float_sw4 cubelen, zcubelen;
//   if( m_geodynbc_found )  {
// // Set WPP grid spacing based on Geodyn cube data

//      double origin[3]={0,0,0}, ibclat, ibclon, ibcaz;

//      bool found_latlon;
//      int adjust;
//      geodynbcGetSizes( m_geodynbc_filename, origin, cubelen, zcubelen, found_latlon, ibclat,
// 		       ibclon, ibcaz, adjust );
//      // Use approximate h
//      if( h == 0.0 )
//      {
// 	if( nx > 0 )
// 	   h = x/(nx-1);
// 	else if( nz > 0 )
// 	   h = z/(nz-1);
// 	else
// 	   h = y/(ny-1);
//      }

//      // rounding of cube position to two decimals (prec=100), three (prec=1000) etc..
//      double prec = 100;

//      if( found_latlon )
//      {
//         CHECK_INPUT( fabs(ibcaz - mGeoAz) < 1e-5, "Error: Az in Geodyn file, "
// 		 << ibcaz << " is different from Az in WPP, " << mGeoAz );
	   
// 	// lat-lon corner of cube given
// 	if( adjust == 1 || origin[2] == 0 )
// 	{
// 	   // h based on cube length only, adjust z-position of cube
// 	   int nc = static_cast<int>(round(cubelen)/h);
// 	   h = cubelen/nc;
// 	   origin[2] -= h*( origin[2]/h-round(origin[2]/h) );
// 	}
//         else
// 	{
// 	   // h based on cube length and z-position of cube
//            int a = static_cast<int>(round(origin[2]*prec));
// 	   int b = static_cast<int>(round((origin[2]+zcubelen)*prec));
// 	   // 
//            int d  = gcd(a,b);
// 	   int n1 = a/d;
// 	   int k  = static_cast<int>(round(origin[2]/(n1*h)));
//            h = origin[2]/(k*n1);
// 	}
// 	// Geographic origin adjustment:
//         double gridLat = mLatOrigin;
// 	   double gridLon = mLonOrigin;
//         double metersPerDegree = mMetersPerDegree;
//         double deg2rad = M_PI/180;
//         double phi = mGeoAz*deg2rad;
// 	double x = metersPerDegree*( cos(phi)*(ibclat-gridLat) + cos(ibclat*deg2rad)*(ibclon-gridLon)*sin(phi));
// 	double y = metersPerDegree*(-sin(phi)*(ibclat-gridLat) + cos(ibclat*deg2rad)*(ibclon-gridLon)*cos(phi));
//         x -= h*(x/h-round(x/h));
//         y -= h*(y/h-round(y/h));
//         gridLat = ibclat - (x*cos(phi) - y*sin(phi))/metersPerDegree;
// 	gridLon = ibclon - (x*sin(phi) + y*cos(phi))/(metersPerDegree*cos(ibclat*deg2rad));
     // mLatOrigin = gridLat;
     // mLonOrigin = gridLon;
//         origin[0] = x;
// 	origin[1] = y;
//      }     
//      else
//      {
// 	// lat-lon corner of cube not given, interpret origin realtive (0,0,0)
//         if( m_geodynbc_center )
// 	{
// 	   // Center cube in the middle of the domain (in x,y), discarding input origin.
// 	   double xlen = x;
// 	   double ylen = y;
// 	   if( xlen == 0 )
// 	      xlen = h*(nx-1);
// 	   if( ylen == 0 )
// 	      ylen = h*(ny-1);
// 	   origin[0] = 0.5*(xlen-cubelen);
// 	   origin[1] = 0.5*(ylen-cubelen);
// 	}
// 	if( adjust == 1 )
// 	{
// 	   // h based on cube length only, adjust cube position
// 	   int nc = static_cast<int>(round(cubelen/h));
// 	   h = cubelen/nc;
// 	   origin[0] -= h*( origin[0]/h-round(origin[0]/h) );
// 	   origin[1] -= h*( origin[1]/h-round(origin[1]/h) );
// 	   origin[2] -= h*( origin[2]/h-round(origin[2]/h) );
// 	}
// 	else
// 	{
// 	   // h based on cube length and cube position, might be very restrictive
// 	   CHECK_INPUT( false, "Error: cube position without lat/long position must be adjustable");
// 	}
//      }
     
     
//      if (nx == 0 && x != 0.0)
// 	nxprime = computeEndGridPoint(x, h);
//      else if (nx != 0)
// 	nxprime = nx;
//      else
// 	CHECK_INPUT(0, gridSetupErr);

//      if (nz == 0 && z != 0.0)
// 	nzprime = computeEndGridPoint(z, h);
//      else if (nz != 0)
// 	nzprime = nz;
//      else
// 	CHECK_INPUT(0, gridSetupErr);

//      if (ny == 0 && y != 0.0)
// 	nyprime = computeEndGridPoint(y, h);
//      else if (ny != 0)
// 	nyprime = ny;
//      else
// 	CHECK_INPUT(0, gridSetupErr);
//      m_ibc_origin[0] = origin[0];
//      m_ibc_origin[1] = origin[1];
//      m_ibc_origin[2] = origin[2];
//      //     cout << "Cube origin " << origin[0] << " " << origin[1] << " " << origin[2] << endl;
//      //     cout << "Cube length " << cubelen << endl;
//      //     cout << "nx,ny,nz " << nxprime << " " << nyprime << " " << nzprime << endl;     
//   } // end if m_geodynbc_found
//   else

  float_sw4 xprime, yprime, zprime;
  
  if (!m_doubly_periodic)
  {
     if (nx > 0 && h == 0.0)
     {
    // we set the number grid points in the x direction
    // so we'll compute the grid spacing from that.
	h = x / (nx-1);
	if (m_myRank == 0)
	   cout << "* Setting h to " << h << " from  x/(nx-1) (x=" << x << ", nx=" << nx << ")" << endl;
      
	nxprime = nx;
	nzprime = computeEndGridPoint(z, h);
	nyprime = computeEndGridPoint(y, h);
     }
     else if (ny > 0 && h == 0.0)
     {
    // set hte number of grid points from y direction and ny
	h = y/(ny-1);
	if (m_myRank == 0)
	   cout << "* Setting h to " << h << " from  y/(ny-1) (y=" << y << ", ny=" << ny << ")" << endl;
	nyprime = ny;
	nxprime = computeEndGridPoint(x, h);
	nzprime = computeEndGridPoint(z, h);
     }
     else if (nz > 0 && h == 0.0)
     {
    // set the number of grid points from z direction and nz
	h = z/(nz-1);
	if (m_myRank == 0)
	   cout << "* Setting h to " << h << " from  z/(nz-1) (z=" << z << ", nz=" << nz << ")" << endl;
	nzprime = nz;
	nxprime = computeEndGridPoint(x, h);
	nyprime = computeEndGridPoint(y, h);
     }
     else
     {
	//----------------------------------------------------
	// h was set by the user, so compute the appropriate
	// nx, ny, and nz or x, y, z.
	//----------------------------------------------------
	if (nx == 0 && x != 0.0)
	   nxprime = computeEndGridPoint(x, h);
	else if (nx != 0)
	   nxprime = nx;
	else
	   CHECK_INPUT(0, gridSetupErr);

	if (nz == 0 && z != 0.0)
	   nzprime = computeEndGridPoint(z, h);
	else if (nz != 0)
	   nzprime = nz;
	else
	   CHECK_INPUT(0, gridSetupErr);

	if (ny == 0 && y != 0.0)
	   nyprime = computeEndGridPoint(y, h);
	else if (ny != 0)
	   nyprime = ny;
	else
	   CHECK_INPUT(0, gridSetupErr);
     }
   
    if (proc_zero() && mVerbose >=3)
      printf("**** Setting up the grid for a non-periodic problem\n");
    
    if (nxprime != nx && m_myRank == 0)
      cout << "* Setting nx to " << nxprime << " to be consistent with h=" << h << endl;
    if (nyprime != ny && m_myRank == 0)
      cout << "* Setting ny to " << nyprime << " to be consistent with h=" << h << endl;
    if (nzprime != nz && m_myRank == 0)
      cout << "* Setting nz to " << nzprime << " to be consistent with h=" << h << endl;

    // -------------------------------------------------------------
    // Now we adjust the geometry bounds based on the actual 
    // number of grid points used in each dimension.
    // -------------------------------------------------------------
    xprime = (nxprime-1)*h;
    zprime = (nzprime-1)*h;
    yprime = (nyprime-1)*h;
  
    float_sw4 eps = 1.e-9*sqrt(SQR(xprime)+SQR(yprime)+SQR(zprime));
    if( sizeof(float_sw4)==4)
       eps=eps*1e4;
  
    if (fabs(xprime-x) > eps && m_myRank == 0)
      cout << "* Changing x from " << x << " to " << xprime << " to be consistent with h=" << h << endl;
    if (fabs(zprime-z) > eps && m_myRank == 0)
      cout << "* Changing z from " << z << " to " << zprime << " to be consistent with h=" << h << endl;
    if (fabs(yprime-y) > eps && m_myRank == 0)
      cout << "* Changing y from " << y << " to " << yprime << " to be consistent with h=" << h << endl;
  }
  else // special treatment of the doubly periodic case
  {
    if (proc_zero() && mVerbose >=3)
      printf("**** Setting up the grid for a PERIODIC problem\n");

// for the doubly periodic case, we only support the following style:
// grid x=... y=... z=... nx=...    
    CHECK_INPUT(nx > 0 && x>0. && y>0. && z>0., 
		"Period case: Must specify grid using x, y, z, nx");

    // we set the number grid points in the x direction
    // so we'll compute the grid spacing from that.
    h = x / nx;
    if (m_myRank == 0)
      cout << "* Setting h to " << h << " from  x/nx (x=" << x << ", nx=" << nx << ")" << endl;
      
    nxprime = nx;
    nyprime = (int) (y/h + 0.5);
    nzprime = computeEndGridPoint(z, h); // non-periodic in z

    // -------------------------------------------------------------
    // Now we adjust the geometry bounds based on the actual 
    // number of grid points used in each dimension.
    // -------------------------------------------------------------
    xprime = nxprime*h;
    yprime = nyprime*h;
    zprime = (nzprime-1)*h; // non-periodic in z
  
    float_sw4 eps = 1.e-9*sqrt(SQR(xprime)+SQR(yprime)+SQR(zprime));
    if( sizeof(float_sw4)==4)
       eps=eps*1e4;
  
    if (fabs(xprime-x) > eps && m_myRank == 0)
      cout << "* Changing x from " << x << " to " << xprime << " to be consistent with h=" << h << endl;
    if (fabs(yprime-y) > eps && m_myRank == 0)
      cout << "* Changing y from " << y << " to " << yprime << " to be consistent with h=" << h << endl;
    if (fabs(zprime-z) > eps && m_myRank == 0)
      cout << "* Changing z from " << z << " to " << zprime << " to be consistent with h=" << h << endl;
  }
  


  // if( m_geodynbc_found )
  // {
  //    CHECK_INPUT( m_ibc_origin[0]>0 && m_ibc_origin[0]+cubelen<xprime , "Error: Cube x-dimension [" 
  // 	      << m_ibc_origin[0] << "," << m_ibc_origin[0]+cubelen << 
  // 	      "] not inside domain of length "<< xprime );
  //    CHECK_INPUT( m_ibc_origin[1]>0 && m_ibc_origin[1]+cubelen<yprime , "Error: Cube y-dimension ["
  // 	      << m_ibc_origin[1] << "," << m_ibc_origin[1]+cubelen << 
  // 	      "] not inside domain of length "<< yprime );
  //    CHECK_INPUT( m_ibc_origin[2]>=0 && m_ibc_origin[2]+zcubelen<zprime , "Error: Cube z-dimension ["
  // 	      << m_ibc_origin[2] << "," << m_ibc_origin[2]+zcubelen << 
  // 	      "] not inside domain of length "<< zprime );
  // }

  m_nx_base = nxprime;
  m_ny_base = nyprime;
  m_nz_base = nzprime;
  m_h_base = h;
  m_global_xmax = xprime;
  m_global_ymax = yprime;
  m_global_zmax = zprime;

#ifndef ENABLE_PROJ4
  CHECK_INPUT( !use_geoprojection, "ERROR: need to configure SW4 with proj=yes to use projections "
               "from the Proj4 library");
#endif
  if( use_geoprojection )
  {
// tmp
//     cout << "New proj4 string: '" << proj0.str() << "'" << endl;
     
     m_geoproj = new GeographicProjection( mLonOrigin, mLatOrigin, proj0.str(), mGeoAz );
  }
  else
     m_geoproj = static_cast<GeographicProjection*>(0);

}

//----------------------------------------------------------
void EW::cleanUpRefinementLevels()
{
   CHECK_INPUT(m_topo_zmax < m_global_zmax-m_h_base,"The topography is extending too deep into the ground and there is no space for the Cartesian grid.");

// Add a top zMin level
// Here zMin = m_topo_zmax if m_topography_exists, otherwise zMin = 0;
   float_sw4 zMin;
  
   if (m_topography_exists)
   {
      m_refinementBoundaries.push_back(m_topo_zmax);
      zMin = m_topo_zmax;
   }
   else
   {
      m_refinementBoundaries.push_back(0.0);
      zMin = 0.;
   }

// need to sort m_refinementBoundaries in decreasing order
   int nRef = m_refinementBoundaries.size();
   float_sw4 *zValues = new float_sw4[nRef];
   int q;

   for (q=0; q<nRef; q++)
      zValues[q] = m_refinementBoundaries[q];
   sort(zValues, zValues+nRef);
// reverse the ordering to get decreasing order
   for (q=0; q<nRef; q++)
      m_refinementBoundaries[q] = zValues[nRef-q-1];

// cleanup
  delete [] zValues;

  vector<float_sw4>::iterator it;
//  cout << "Removing items outside the range zMin = " << zMin << " < z < " << " zMax=" << m_zmax << "..." << endl;
  for (it=m_refinementBoundaries.begin(); it!=m_refinementBoundaries.end(); it++)
  {
    if (*it < zMin || *it >= m_global_zmax)
    {
// remove this entry from the vector
//      cout << "Removing out-of-range refinement level="<< *it << endl;
      it = m_refinementBoundaries.erase(it); // returns next element
// need to back up one step to undo the it++ that always happens at the end of the for loop
      it--;
    }
  }
  
// need to remove any duplicate entries in the m_refinementBoundaries array
// tmp
//  cout << "Removing duplicate items..."<< endl;
  float_sw4 z0 = m_refinementBoundaries[0]; // first item
  for (it=++m_refinementBoundaries.begin(); it!=m_refinementBoundaries.end(); it++)
  {
    if (*it == z0)
    {
// remove this entry from the vector
//      cout << "Removing duplicate refinement level="<< *it << endl;
      it = m_refinementBoundaries.erase(it); // returns next element
// need to back up one step to undo the it++ that always happens at the end of the for loop
      it--;
    }
    z0 = *it; // remember the current level
  }

// tmp
//   if (m_myRank==0)
//   {
//     cout << "Input refinement levels (z=):"<<endl;
//     for (it=m_refinementBoundaries.begin(); it!=m_refinementBoundaries.end(); it++)
//       cout<< *it << endl;
//   }
  

}


//-----------------------------------------------------------------------
void EW::processRefinement(char* buffer)
{
   char* token = strtok(buffer, " \t");
   CHECK_INPUT(strcmp("refinement", token) == 0, 
	      "ERROR: not a refinement line...: " << token);
   token = strtok(NULL, " \t");
   string err = "Refinement error ";

   while (token != NULL)
   {
     // while there are tokens in the string still
     if (startswith("#", token) || startswith(" ", buffer))
       // Ignore commented lines and lines with just a space.
       break;
     else if( startswith("zmax=", token) )
     {
       token += 5; // skip zmax=
       float_sw4 z1 = atof(token);
       m_refinementBoundaries.push_back(z1);
 //       if (m_myRank==0)
 // 	cout <<"Adding refinement boundary at z=" << z1 << endl;
     }
     else
     {
       badOption("refinement", token);
     }
     token = strtok(NULL, " \t");
   }
}

//-----------------------------------------------------------------------
void EW::processAttenuation(char* buffer)
{
  char* token = strtok(buffer, " \t");
  CHECK_INPUT(strcmp("attenuation", token) == 0, 
	      "ERROR: not a attenuation line...: " << token);
  token = strtok(NULL, " \t");

   string err = "Attenuation error ";
   int nmech=3;
//   int nmech=-1;
   float_sw4 velofreq=1;
   bool foundppw = false, foundfreq=false;

// Default is max frequency 2 Hz, 
   m_att_ppw = -1;
   m_att_max_frequency = 2.0;
  
   while (token != NULL)
   {
    // while there are tokens in the string still
     if (startswith("#", token) || startswith(" ", buffer))
       // Ignore commented lines and lines with just a space.
       break;
 //                       123456
     else if( startswith("nmech=", token) )
     {
       token += 6; // skip nmech=
       nmech = atoi(token);
       CHECK_INPUT(nmech >= 0 && nmech <= 8, "ERROR: Number of attenuation mechanisms must be >= 0 and <= 8, not " << nmech);
     }
 //                       1234567890123
     else if( startswith("phasefreq=", token) )
     {
       token += 10; // skip phasefreq=
       velofreq = atof(token);
       CHECK_INPUT(velofreq >= 0 && velofreq <= 1000, "ERROR: Velocity frequency must be >= 0 and <= 1000 [Hz], not " << velofreq);
     }
     else if( startswith("maxfreq=",token) )
     {
        token += 8;
        m_att_ppw = -1;
        m_att_max_frequency = atof( token );
        CHECK_INPUT( !foundfreq, "ERROR: can not give both centerfreq and maxfreq");
        CHECK_INPUT(m_att_max_frequency >= 0,"ERROR: maximum frequency must be >= 0, not " << m_att_max_frequency);
        foundfreq = true;
     }
     // else if( startswith("centerfreq=",token) )
     // {
     //    token += 11;
     //    m_att_ppw = -1;
     //    m_att_max_frequency = atof( token );
     //    CHECK_INPUT( !foundfreq, "ERROR: can not give both centerfreq and maxfreq");
     //    CHECK_INPUT(m_att_max_frequency >= 0,"ERROR: maximum frequency must be >= 0, not " << m_att_max_frequency);
     //    foundfreq = true;
     // }
     else if( startswith("minppw=",token) )
     {
        token += 7;
        m_att_ppw = atof( token ); // AP: changed from atoi
        foundppw = true;
        CHECK_INPUT(m_att_ppw >= 0, "ERROR: minimum ppw must be >= 0, not " << m_att_ppw);
     }
     else if( startswith("qmultiplier=",token) )
     {
        token += 12;
        m_qmultiplier = atof( token ); //
        CHECK_INPUT(m_qmultiplier > 0, "ERROR: qmultiplier must be positive, not " << m_qmultiplier);	
     }
     else
     {
       badOption("attenuation", token);
     }
     token = strtok(NULL, " \t");
   }
   if( foundppw && foundfreq )
   {
      if (m_myRank == 0)
 	cout << "ERROR: Can not give both minppw and maxfreq for attenuation " << endl;
      MPI_Abort(MPI_COMM_WORLD, 1);
   }

   m_number_mechanisms = nmech;
   m_velo_omega = velofreq*2*M_PI;
   m_use_attenuation=true;
   m_att_use_max_frequency = (m_att_ppw <= 0);
  
 // tmp
   //   if (m_myRank==0)
   //     printf("* Processing the attenuation command: m_nmech=%i, m_velo_omega=%e\n", m_nmech, m_velo_omega);
}

//-----------------------------------------------------------------------
void EW::processTopography(char* buffer)
{
   //
   // Note, m_topoFileName, m_topoExtFileName, m_maxIter, m_EFileResolution, m_QueryTyp could
   // have been declared local variables in EW::parseInputFile, and transfered as
   // procedure parameters to smoothTopography and getEfileInfo
   //
    char* token = strtok(buffer, " \t");
    CHECK_INPUT(strcmp("topography", token) == 0, 
 	    "ERROR: not a topography line...: " << token);
    string topoFile="surf.tp", style, fileName;
    bool needFileName=false, gotFileName=false;

    m_zetaBreak=0.95;
    m_grid_interpolation_order = 4;
    m_use_analytical_metric = false;

    token = strtok(NULL, " \t");

    while (token != NULL)
    {
      // while there are still tokens in the string 
       if (startswith("#", token) || startswith(" ", buffer))
        // Ignore commented lines and lines with just a space.
	  break;
       if (startswith("zmax=", token))
       {
	  token += 5; // skip logfile=
	  m_topo_zmax = atof(token);
// //        if (m_myRank==0)
// // 	 cout << "Setting topo zmax="<<m_topo_zmax<<endl;
       }
// //                       1234567890
       else if (startswith("order=", token))
       {
	  token += 6; // skip logfile=
	  m_grid_interpolation_order = atoi(token);
	  if (m_grid_interpolation_order < 2 || m_grid_interpolation_order > 7)
	  {
	     if (m_myRank == 0)
		cout << "order needs to be 2,3,4,5,6,or 7 not: " << m_grid_interpolation_order << endl;
	     MPI_Abort(MPI_COMM_WORLD, 1);
	  }
       
//        if (m_myRank==0)
// 	 cout << "Setting interpolation order to=" << m_grid_interpolation_order << endl;
       }
//                          123456789
       else if( startswith("zetabreak=", token) ) // developer option: not documented in user's guide
       {
	  token += 10;
	  m_zetaBreak = atof(token);
	  CHECK_INPUT( m_zetaBreak > 0 && m_zetaBreak <= 1, "Error: zetabreak must be in [0,1], not " << m_zetaBreak);
       }
       else if (startswith("smooth=", token))
       {
	  token += 7; // skip smooth=
	  m_maxIter = atoi(token);
	  if (m_maxIter < 0 || m_maxIter > 1000)
	  {
	     if (m_myRank == 0)
		cout << "Number of smoothing iterations needs to be >=0 and <=1000, not: "<< m_maxIter << endl;
	     MPI_Abort(MPI_COMM_WORLD, 1);
	  }
       }
       else if( startswith("input=", token ) )
       {
	  token += 6;
	  style = token;
// new keyword: geographic, but keeping grid for backwards compatibility with WPP
	  if (strcmp("grid", token) == 0 || strcmp("geographic", token) == 0)
	  {
	     m_topoInputStyle=GridFile;
	     m_topography_exists=true;
	     needFileName=true;
	  }
	  else if (strcmp("cartesian", token) == 0)
	  {
	     m_topoInputStyle=CartesianGrid;
	     m_topography_exists=true;
	     needFileName=true;
	  }
	  else if (strcmp("efile", token) == 0)
	  {
	     m_topoInputStyle=Efile;
	     m_topography_exists=true;
	     needFileName=true; // we require the file name to be given on the topography command line
	  }
	  else if (strcmp("rfile", token) == 0)
	  {
	     m_topoInputStyle=Rfile;
	     m_topography_exists=true;
	     needFileName=true; // we require the file name to be given on the topography command line
	  }
	  else if (strcmp("image", token) == 0)
	  {
	     m_topoInputStyle=TopoImage;
	     m_topography_exists=true;
	     needFileName=true; // we require the file name to be given on the topography command line
	  }
	  else if (strcmp("gaussian", token) == 0)
	  {
	     m_topoInputStyle=GaussianHill;
	     m_topography_exists=true;
	  }
	  else
	  {
	     badOption("topography> input", token);
	  }
       }
       else if( startswith("file=", token ) )
       {
	  token += 5;
	  m_topoFileName = token;
	  gotFileName=true;
	//        if (m_myRank==0)
	// 	 cout << "read topo file name=" << m_topoFileName <<endl;
       }
#ifdef ENABLE_ETREE
       else if( startswith("etree=", token ) )
       {
	  token += 6;
	  m_topoFileName = token;
	  m_topoInputStyle=Efile;
	  m_topography_exists=true;
	  gotFileName=true;
       }
      else if (startswith("xetree=", token))
      {
	 token += 7; // skip xetree=
	 m_topoExtFileName = token;
      }
#endif
//                        12345678901
       else if( startswith("resolution=", token ) )
       {
	  token += 11;
	  m_EFileResolution = atof(token);
	  CHECK_INPUT(m_EFileResolution>0.,"Resolution must be positive, not " << m_EFileResolution);
       }
//                        123456789012
       else if( startswith("gaussianAmp=", token ) )
       {
	  token += 12;
	  m_GaussianAmp = atof(token);
       }
//                        123456789012
       else if( startswith("gaussianXc=", token ) )
       {
	  token += 11;
	  m_GaussianXc = atof(token);
       }
//                        123456789012
       else if( startswith("gaussianYc=", token ) )
       {
	  token += 11;
	  m_GaussianYc = atof(token);
       }
// //                        123456789012
       else if( startswith("gaussianLx=", token ) )
       {
	  token += 11;
	  m_GaussianLx = atof(token);
       }
//                        123456789012
       else if( startswith("gaussianLy=", token ) )
       {
	  token += 11;
	  m_GaussianLy = atof(token);
       }
       else if( startswith("analyticalMetric=", token ) )
       {
	  token += 17;
	  m_use_analytical_metric = strcmp(token,"1")==0 ||
	     strcmp(token,"true")==0 || strcmp(token,"yes")==0;
       }
       else
       {
	  badOption("topography", token);
       }
       token = strtok(NULL, " \t");
    }
    if (needFileName)
       CHECK_INPUT(gotFileName, 
		   "ERROR: no topography file name specified...: " << token);

    if( m_topoInputStyle != GaussianHill && m_use_analytical_metric )
    {
       m_use_analytical_metric = false;
       if( m_myRank == 0 )
	  cout << "Analytical metric only defined for Gaussian Hill topography" <<
	     " topography analyticalMetric option will be ignored " << endl;
    }
}

// void FileInput::processDamping(char* buffer)
// {
//   char* token = strtok(buffer, " \t");
//   CHECK_INPUT(strcmp("damping", token) == 0, 
// 	   "ERROR: not a damping line...: " << token);
//   token = strtok(NULL, " \t");

// // default: no damping

// //  Coefficients are in precentage of max allowed by CFL constraint
//   double d4cof= 0, curlcof=0, atacof=0;
//   bool d4set=false, curlset=false;
//   string err = "damping error ";

//   while (token != NULL)
//     {
//       // while there are tokens in the string still
//        if (startswith("#", token) || startswith(" ", buffer))
//         // Ignore commented lines and lines with just a space.
//         break;
// //        else if (startswith("ata=", token))
// //        {
// //           token += 4; // skip ata=
// //           atacof = atof(token);
// //        }
// //        else if (startswith("curlcurl=", token))
// //        {
// //           token += 9; // skip curlcurl=
// //           curlcof = atof(token);
// //           curlset = true;
// //        }
//        else if( startswith("d4=",token) )
//        {
//           token += 3;
// 	  d4cof = atof(token);
// 	  d4set = true;
//        }
//        else
//        {
//           badOption("damping", token);
//        }
//        token = strtok(NULL, " \t");
//     }
  
// //   if( curlset )
// //      mSimulation->turnOnCurlCurlDamping( curlcof );
  
// //   if( atacof != 0 )
// //      mSimulation->turnOnATADamping( atacof );

//   if( d4set )
//      mSimulation->setDampingCFL( d4cof );
// }

// //-----------------------------------------------------------------------
// void FileInput::processEnergy(char* buffer)
// {
//     char* token = strtok(buffer, " \t");
//     CHECK_INPUT(strcmp("energy", token) == 0, 
//  	    "ERROR: not a energy test line...: " << token);
//     int seed;
//     string logfile="energy.dat";
//     double cpcsratio=3;
//     bool print=false;
//     bool const_coeff = false;

//     token = strtok(NULL, " \t");

//     while (token != NULL)
//     {
//        // while there are tokens in the string still
//         if (startswith("#", token) || startswith(" ", buffer))
//            // Ignore commented lines and lines with just a space.
//            break;
//         if (startswith("logfile=", token))
//         {
//            token += 8; // skip logfile=
//            logfile = token;
//         }
//         else if( startswith("seed=", token ) )
//         {
//  	  token += 5;
//  	  seed = atoi(token);
//         }
//         else if( startswith("cpcsratio=", token ) )
//         {
//  	  token += 10;
//  	  cpcsratio = atof(token);
//         }
//         else if( startswith("constant_coeff=", token ) )
//         {
//  	  token += 15;
//  	  const_coeff = atoi(token) == 1;
//         }
//         else if( startswith("print=", token ) )
//         {
//  	  token += 6;
//  	  print = atoi(token) == 1;
//         }
//         else
//         {
//            badOption("energy", token);
//         }
//         token = strtok(NULL, " \t");
//     }
//     Forcing* force = new ForcingEnergy( seed, cpcsratio, const_coeff );
//     mSimulation->set_forcing( force );
//     mSimulation->set_energylog( logfile, print, true );
// }

//-----------------------------------------------------------------------
void EW::processTwilight(char* buffer)
{
   //  if (m_myRank == 0)
   //    cout << "Entering twilight mode..." << endl;

  float_sw4 omega = 1.;
  float_sw4 momega= 1.;
  float_sw4 phase = 0;
  float_sw4 mphase= 0.4;
  float_sw4 c = 1.3;
  float_sw4 amprho = 1;
  float_sw4 ampmu  = 1;
  float_sw4 amplambda = 1;
  float_sw4 omstrx=1.1, omstry=0.8, omstrz=0.9;

  int sgstretch = 0;
  int frsurfu=1, frsurfl=0;

  char* token = strtok(buffer, " \t");
  CHECK_INPUT(strcmp("twilight", token) == 0, "ERROR: not a twilight line...: " << token);
  token = strtok(NULL, " \t");

  string err = "Twilight command syntax error: ";

  while (token != NULL)
    {
      // while there are tokens in the string still
       if (startswith("#", token) || startswith(" ", buffer))
          // Ignore commented lines and lines with just a space.
          break;
//                     123456789
       if( startswith("errorlog=",token) )
       {
          token += 9;
	  bool errorlog = (atoi(token)==1);
	  if( errorlog )
	     switch_on_error_log();
       }
       else if( startswith("sgstretching=",token) )
       {
          token += 13;
          if( strcmp(token,"1") == 0 || strcmp(token,"yes") == 0 || strcmp(token,"true") == 0 )
	     sgstretch = 1;
	  else
	     sgstretch = 0;
       }
       else if( startswith("freeupper=",token) )
       {
          token += 10;
          if( strcmp(token,"1") == 0 || strcmp(token,"yes") == 0 || strcmp(token,"true") == 0 )
	     frsurfu = 1;
	  else
	     frsurfu = 0;
       }
       else if( startswith("freelower=",token) )
       {
          token += 10;
          if( strcmp(token,"1") == 0 || strcmp(token,"yes") == 0 || strcmp(token,"true") == 0 )
	     frsurfl = 1;
	  else
	     frsurfl = 0;
       }
       else if( startswith("omega=",token) )
       {
          token += 6;
	  omega = atof(token);
       }
       else if( startswith("c=",token) )
       {
          token += 2;
	  c = atof(token);
       }
       else if( startswith("phase=",token) )
       {
          token += 6;
	  phase = atof(token);
       }
       else if( startswith("momega=",token) )
       {
          token += 7;
	  momega = atof(token);
       }
       else if( startswith("mphase=",token) )
       {
          token += 7;
	  mphase = atof(token);
       }
       else if( startswith("amprho=",token) )
       {
          token += 7;
	  amprho = atof(token);
       }
       else if( startswith("ampmu=",token) )
       {
          token += 6;
	  ampmu = atof(token);
       }
       else if( startswith("amplambda=",token) )
       {
          token += 10;
	  amplambda = atof(token);
       }
       else if( startswith("omstrx=",token) )
       {
          token += 7;
	  omstrx = atof(token);
       }
       else if( startswith("omstry=",token) )
       {
          token += 7;
	  omstry = atof(token);
       }
       else if( startswith("omstrz=",token) )
       {
          token += 7;
	  omstrz = atof(token);
       }
       else
       {
          badOption("twilight", token);
       }
       token = strtok(NULL, " \t");
    }

  ForcingTwilight* forcing;
  forcing = new ForcingTwilight( omega, c, phase, momega, mphase, amprho, ampmu, amplambda );

  set_twilight_forcing( forcing );

  // Default to Dirichlet conditions on all sides
  boundaryConditionType bct[6]={bDirichlet, bDirichlet, bDirichlet, bDirichlet, bDirichlet, bDirichlet};

  // Free surface conditions upper side,
  if( frsurfu == 1 )
     bct[4] = bStressFree;

  // Free surface conditions lower side,
  if( frsurfl == 1 )
     bct[5] = bStressFree;

  // Use supergrid stretching
  if( sgstretch == 1 )
  {
     for( int side=0 ; side < 4 ; side++ )
	if( bct[side] == bDirichlet )
	   bct[side] = bSuperGrid;

     for( int side=4 ; side < 5 ; side++ )
	if( bct[side] == bDirichlet && !topographyExists() )
	   bct[side] = bSuperGrid;
     
     if( bct[0] == bSuperGrid || bct[1] == bSuperGrid )
     {
	for( int g=0 ; g < mNumberOfGrids ; g++ )
	   m_supergrid_taper_x[g].set_twilight(omstrx);
     }
     if( bct[2] == bSuperGrid || bct[3] == bSuperGrid )
     {
	for( int g=0 ; g < mNumberOfGrids ; g++ )
	   m_supergrid_taper_y[g].set_twilight(omstry);
     }
     CHECK_INPUT( (bct[4] == bSuperGrid && bct[5] == bSuperGrid) || (bct[4] == bStressFree && bct[5] == bStressFree) || (bct[4]==bDirichlet || bct[5] == bDirichlet),
	   "Error: Twilight testing with supergrid stretching must have the same b.c. (stress free or supergrid) on the z=low and z=high boundaries" );
     if( bct[4] == bSuperGrid && bct[5] == bSuperGrid )
	CHECK_INPUT( !topographyExists(), "Error: Twilight testing, supergrid stretching can not be used in the z-direction when topography is present");
	
     for( int g=0 ; g < mNumberOfGrids ; g++ )
	m_supergrid_taper_z[g].set_twilight(0.0);
     
     if( bct[4] == bSuperGrid && bct[5] == bSuperGrid )
     {
	m_supergrid_taper_z[mNumberOfGrids-1].set_twilight(omstrz);
	m_supergrid_taper_z[0].set_twilight(omstrz);
     }
// set the damping coefficient to zero
     set_sg_damping(0.0);
     set_sg_thickness(1); // just to keep the routine assign_supergrid_damping_arrays() happy
     
  } // end if sgstretch == 1
  set_global_bcs(bct);
}

void EW::processDeveloper(char* buffer)
{
//    //   if (m_myRank == 0)
//    //      cout << "Entering developer mode..." << endl;

//   int ilno = 5;
//   int update_boundary_function = 1;
//   double cfl=-1;
//   bool cflset = false;
//   bool output_load = false;
//   bool output_timing = false;
//   bool use_alltoallv = true;
//   bool logenergy = false;
//   bool printenergy = false;
//   string energyfile = "energy.dat";
//   bool use_mpiio = false;
//   bool use_iotiming = false;

//   bool cons = true;
//   double ctol = 1e-3;
//   int cmaxit = 20;
   char* token = strtok(buffer, " \t");
   CHECK_INPUT(strcmp("developer", token) == 0, "ERROR: not a developer line...: " << token);
   token = strtok(NULL, " \t");
   while (token != NULL)
   {
     // while there are tokens in the string still
     if (startswith("#", token) || startswith(" ", buffer))
       // Ignore commented lines and lines with just a space.
        break;
     if (startswith("opttest=", token))
     {
        token += 8; // skip opttest=
        if( strcmp(token,"source")==0 )
	   m_opttest = 1;
        else if( strcmp(token,"gradient")== 0 )
	   m_opttest = 2;
	else if( strcmp(token,"hessian") == 0 )
	   m_opttest = 3;
	else if( strcmp(token,"func1d") == 0 )
	   m_opttest = 4;
	else if( strcmp(token,"funcsurf") == 0 )
	   m_opttest = 5;
        else
	   CHECK_INPUT( false, "ERROR: opttest=" << token << " not understood");
        if( !m_inverse_problem )
	   CHECK_INPUT( false, "WARNING: developer opttest option does not apply to forward solver");
     }
     else if( startswith("cfl=",token) )
     {
	token += 4;
	float_sw4 cfl = atof(token);
	CHECK_INPUT( cfl > 0, "Error negative CFL number");
	set_cflnumber( cfl );
     }
     else if( startswith("time_order=",token) )
     {
	token += 11;
	int newOrder = atoi(token);
	CHECK_INPUT( newOrder == 2 || newOrder == 4, "Error unknown time-order");
	mOrder = newOrder;
     }
     else if( startswith("perturb=",token) )
     {
        token += 8;
	m_perturb = atof(token);
     }
     else if( startswith("peri=",token) )
     {
        token += 5;
	m_iperturb = atoi(token);
     }
     else if( startswith("perj=",token) )
     {
        token += 5;
	m_jperturb = atoi(token);
     }
     else if( startswith("perk=",token) )
     {
        token += 5;
	m_kperturb = atof(token);
     }
     else if( startswith("pervar=",token) )
     {
        token += 7;
        if( strcmp(token,"mu")==0 )
	   m_pervar = 1;
	else if( strcmp(token,"lambda")==0 )
	   m_pervar = 2;
	else if( strcmp(token,"rho")==0 )
	   m_pervar = 0;
	else
	   CHECK_INPUT(false," pervar must be , mu, lambda, or rho, not " << token << endl);
     }
     else if( startswith("checkfornan=",token) )
     {
	token += 12;
	m_checkfornan = strcmp(token,"1")==0 || strcmp(token,"on")==0 || strcmp(token,"yes")==0;
     }

// //     if (startswith("update_processor_boundary=", token))
// //     {
// //       token += 26;

// //       if( strcmp(token,"wpp_buffer") == 0 )
// // 	update_boundary_function = 2;
// //       else if( strcmp(token,"mpi_datastructure")==0 )
// // 	update_boundary_function = 1;
// //       else
// // 	CHECK_INPUT( false, "token x" << token << "x not valid for update_processor_boundary " <<
// // 		 "should be `wpp_buffer' or `mpi_datastructure'");
// //     }
//     if (startswith("output_load=", token))
//     {
//       token += 12;
//       output_load = (atoi(token) == 1);
//     }
     else if( startswith("reporttiming=",token) )
     {
	token += 13;
	m_output_detailed_timing = strcmp(token,"1")==0 || strcmp(token,"on")==0
	   || strcmp(token,"yes")==0;
     }
//     else if (startswith("interpolation=", token))
//     {
//       token += 14;
//       cons = strcmp(token,"conservative") == 0;
//     }
     else if (startswith("ctol=", token))
     {
       token += 5;
       m_citol = atof(token);
     }
     else if (startswith("cmaxit=", token))
     {
       token += 7;
       m_cimaxiter = atoi(token);
     }
     else if (startswith("crelax=", token))
     {
       token += 7;
       m_cirelfact = atof(token);
     }
     else if (startswith("ckernels=", token))
     {
       token += 9;
       m_croutines = atoi(token)==1;
       Sarray::m_corder = m_croutines;
     }
//     else if (startswith("log_energy=", token))
//     {
//        logenergy = true;
//        token += 11;
//        energyfile=token;
//     }
//     else if (startswith("print_energy=", token))
//     {
//        token += 13;
//        printenergy = (atoi(token) == 1);
//     }
// //                       123456789
//        else if (startswith("mpiio=", token))
//        {
// 	 token += 6;
// 	 use_mpiio = (atoi(token) == 1);
//        }
// //                          123456789
//        else if (startswith("iotiming=", token))
//        {
// 	 token += 9;
// 	 use_iotiming = (atoi(token) == 1);
//        }
// //     if( startswith("use_alltoallv=", token ) )
// //     {
// //       token += 14;
// //       use_alltoallv = (atoi(token) == 1);
// //     }
     else
     {
       badOption("developer", token);
     }
     token = strtok(NULL, " \t");
   }
// //   if( ilno != 5 )
// //     mSimulation->set_inner_loop( ilno );
//   if( cflset )
//     mSimulation->set_cflnumber( cfl );
// //   mSimulation->set_update_boundary_function( update_boundary_function );
//    mSimulation->set_output_options( output_load, output_timing );
// //  mSimulation->set_alltoallv( use_alltoallv );
//    mSimulation->set_conservative_interpolation( cons, ctol, cmaxit );
//    if( logenergy || printenergy )
//       mSimulation->set_energylog( energyfile, printenergy, logenergy );
//   mSimulation->setIO_method(use_mpiio, use_iotiming);
}

//-----------------------------------------------------------------------
void EW::processTestPointSource(char* buffer)
{
  char* token = strtok(buffer, " \t");
  CHECK_INPUT(strcmp("testpointsource", token) == 0, "ERROR: not a testpointsource line...: " << token);
  token = strtok(NULL, " \t");
  float_sw4 cs = 1.0, rho=1.0, cp=sqrt(3.0);
  while (token != NULL)
  {
    if (startswith("#", token) || startswith(" ", buffer))
      break;

    if (startswith("cp=", token))
    {
      token += 3; 
      cp = atof(token);
    }
    else if (startswith("cs=", token))
    {
      token += 3; 
      cs = atof(token);
    }
    else if (startswith("rho=", token))
    {
      token += 4; 
      rho = atof(token);
    }
    else if (startswith("diractest=", token))
    {
      token += 10; 
      if( strcmp(token,"1")==0 || strcmp(token,"true")==0 )
	m_moment_test = true;
    }
    else
    {
      badOption("testpointsource", token);
    }
    token = strtok(NULL, " \t");
  }
  m_point_source_test = new TestPointSource( rho, cs, cp );

  boundaryConditionType bct[6]={bSuperGrid, bSuperGrid, bSuperGrid, bSuperGrid, bSuperGrid, bSuperGrid};
  set_global_bcs(bct);
}

//-----------------------------------------------------------------------
void EW::processTestRayleigh(char* buffer)
{
  char* token = strtok(buffer, " \t");
  CHECK_INPUT(strcmp("testrayleigh", token) == 0, "ERROR: not a testrayleigh line...: " << token);
  token = strtok(NULL, " \t");
  float_sw4 cs = 1.0, rho=1.0, cp=sqrt(3.0);
  int nwl = 1;
  
  while (token != NULL)
  {
    if (startswith("#", token) || startswith(" ", buffer))
      break;

    if (startswith("cp=", token))
    {
      token += 3; 
      cp = atof(token);
    }
    else if (startswith("cs=", token))
    {
      token += 3; 
      cs = atof(token);
    }
    else if (startswith("rho=", token))
    {
      token += 4; 
      rho = atof(token);
    }
//                       1234567
    else if (startswith("nwl=", token))
    {
      token += 4; 
      nwl = atoi(token);
      CHECK_INPUT(nwl >= 1, 
		  "Parameter nwl must be >= 1, not: " << nwl);
    }
    else
    {
      badOption("testrayleigh", token);
    }
    token = strtok(NULL, " \t");
  }
// make a test object
  m_rayleigh_wave_test = new TestRayleighWave( rho, cs, cp, nwl, m_global_xmax);

  boundaryConditionType bct[6]={bPeriodic, bPeriodic, bPeriodic, bPeriodic, bStressFree, bDirichlet};
  set_global_bcs(bct);
  
  if (proc_zero())
  {
    float_sw4 Lwave = 2*M_PI/m_rayleigh_wave_test->m_omega;
    float_sw4 Period = Lwave/m_rayleigh_wave_test->m_cr;
    
    printf("TestRayleigh: rho=%e, cp=%e, cs=%e, cr=%e, Wave length=%e, Period=%e\n", 
	   m_rayleigh_wave_test->m_rho, m_rayleigh_wave_test->m_cp, m_rayleigh_wave_test->m_cs, 
	   m_rayleigh_wave_test->m_cr, Lwave, Period );
  }
  
}

//-----------------------------------------------------------------------
void EW::processTestLamb(char* buffer)
{
   char* token = strtok(buffer, " \t");
   CHECK_INPUT(strcmp("testlamb", token) == 0, "ERROR: not a testlamb line...: " << token);
   token = strtok(NULL, " \t");

   string err = "Testlamb Error: ";
   float_sw4 x0=0.0, y0=0.0, z0=0.0;
   float_sw4 cs = 1.0, rho=1.0, cp=sqrt(3.0), fz=1.0, freq=1.0, f0=1.0; // the exact solution assumes freq = 1

   while (token != NULL)
   {
      if (startswith("#", token) || startswith(" ", buffer))
         break;

      // if (startswith("x=", token))
      // {
      //    token += 2; // skip x=
      //    x0 = atof(token);
      // }
      // else if (startswith("y=", token))
      // {
      //    token += 2; // skip y=
      //    y0 = atof(token);
      // }
      if (startswith("cp=", token))
      {
         token += 3; 
         cp = atof(token);
      }
// exact solution assumes cs=cp/sqrt(3), so we will hard-wire this ratio below
//       else if (startswith("cs=", token))
//       {
//          token += 3; 
//          cs = atof(token);
//       }
      else if (startswith("rho=", token))
      {
         token += 4; 
         rho = atof(token);
      }
      // else if (startswith("fz=", token))
      // {
      //    token += 3; 
      //    fz = atof(token);
      // }
      else
      {
	 badOption("testlamb", token);
      }
      token = strtok(NULL, " \t");
   }
// point forcing is now set with the source command
   // double fx=0, fy=0, t0=0;
   // timeDep tdep = iVerySmoothBump;
   // Source* source = new Source( mSimulation, f0, freq, t0, x0, y0, z0, fx, fy, fz,
   // 				tdep, "lambsource", 0 );
   m_lamb_test = new TestLamb( rho, cp );

   boundaryConditionType bct[6]={bSuperGrid, bSuperGrid, bSuperGrid, bSuperGrid, bStressFree, bSuperGrid};
   set_global_bcs(bct);
}

//-----------------------------------------------------------------------
void EW::processTestEnergy(char* buffer)
{
  char* token = strtok(buffer, " \t");
  string err = "Testenergy Error: ";
  CHECK_INPUT(strcmp("testenergy", token) == 0, "ERROR: not a testenergy line...: " << token);
  token = strtok(NULL, " \t");
  bool use_dirichlet = false;
  bool use_supergrid=false;
  double stochastic_amp = 1;
  double sg_eps = 1e-4;
  
  int seed=2934839, write_every=1000;
  string filename("energy.log");

  float_sw4 cpcsratio = sqrt(3.0);
  
  while (token != NULL)
  {
    if (startswith("#", token) || startswith(" ", buffer))
      break;

    if (startswith("cpcsratio=", token))
    {
      token += 10; 
      cpcsratio = atof(token);
    }
    else if (startswith("seed=", token))
    {
      token += 5; 
      seed = atoi(token);
    }
    else if (startswith("amplitude=", token))
    {
      token += 10; 
      stochastic_amp = atof(token);
    }
    else if (startswith("sg_eps=", token))
    {
      token += 7; 
      sg_eps = atof(token);
      CHECK_INPUT(sg_eps > 0,
                  err << "testenergy command: sg_eps must be positive, not: " << token);
    }
     else if (startswith("writeEvery=", token))
     {
       token += strlen("writeEvery=");
       write_every = atoi(token);
       CHECK_INPUT(write_every >= 0,
	       err << "testenergy command: writeEvery must be set to a non-negative integer, not: " << token);
     }
    else if (startswith("filename=", token))
    {
      token += 9; 
      filename = token;
    }
    else if( startswith("bchorizontal=",token))
    {
       token += 13;
       use_dirichlet =  strcmp(token,"dirichlet")==0 || strcmp(token,"Dirichlet")==0;
       use_supergrid =  strcmp(token,"supergrid")==0 || strcmp(token,"Supergrid")==0;
    }
    else
    {
       badOption("testenergy", token);
    }
    token = strtok(NULL, " \t");
  }
  m_energy_test = new TestEnergy( seed, cpcsratio, write_every, filename, stochastic_amp, sg_eps );
  // default bc is periodic in the horizontal directions
  boundaryConditionType bct[6]={bPeriodic, bPeriodic, bPeriodic, bPeriodic, bStressFree, bDirichlet};

  if (use_dirichlet)
  {
     for( int side=0 ; side < 4 ; side++ )
	bct[side] = bDirichlet;
  }
  else if (use_supergrid) // supergrid on all sides, except low-z, where we use a free surface bc 
  {
     for( int side=0 ; side < 6 ; side++ )
	bct[side] = bSuperGrid;

     bct[4] = bStressFree;
  }
  
  set_global_bcs(bct);
}

//-----------------------------------------------------------------------
bool EW::checkTestEnergyPeriodic(char* buffer)
{
  char* token = strtok(buffer, " \t");
  CHECK_INPUT(strcmp("testenergy", token) == 0, "ERROR: not a testenergy line...: " << token);
  token = strtok(NULL, " \t");
  bool use_periodic = true;
  while (token != NULL)
  {
    if (startswith("#", token) || startswith(" ", buffer))
      break;

    if( startswith("bchorizontal=",token))
    {
       token += 13;
       use_periodic =  strcmp(token,"periodic")==0 || strcmp(token,"Periodic")==0;
    }
    token = strtok(NULL, " \t");
  }
  return use_periodic;
}
  

//-----------------------------------------------------------------------
void EW::processFileIO(char* buffer)
{
   int printcycle = 100;
   char* path = 0;
   char* scenario = 0;
   int nwriters=8;
   bool pfs=false;
   
   int verbose = 0;
   bool debug = false;

   char* token = strtok(buffer, " \t");
   CHECK_INPUT(strcmp("fileio", token) == 0, "ERROR: not a fileio line...: " << token);
   token = strtok(NULL, " \t");

   string err = "FileIO Error: ";

  while (token != NULL)
    {
       if (startswith("#", token) || startswith(" ", buffer))
          break;
       if(startswith("path=", token)) {
          token += 5; // skip path=
	  mPath = token;
	  mPath += '/';
	  //          path = token;
       }
       else if (startswith("obspath=", token))
       {
          token += 8; // skip obspath=
          mObsPath = token;
	  mObsPath += '/';
       }
//                          123456789
       else if (startswith("verbose=", token))
       {
          token += 8; // skip verbose=
          CHECK_INPUT(atoi(token) >= 0, err << "verbose must be non-negative, not: " << token);
          verbose = atoi(token);
       }
       else if (startswith("printcycle=", token))
       {
          token += 11; // skip printcycle=
          CHECK_INPUT(atoi(token) > -1,
	         err << "printcycle must be zero or greater, not: " << token);
          printcycle = atoi(token);
       }
       else if (startswith("pfs=", token))
       {
          token += 4; // skip pfs=
          pfs = (atoi(token) == 1);
       }
//                          1234567890
       else if (startswith("nwriters=", token))
       {
          token += 9; // skip nwriters=
          CHECK_INPUT(atoi(token) > 0,
	         err << "nwriters must be positive, not: " << token);
          nwriters = atoi(token);
       }
       else if (startswith("temppath=", token))
       {
          token += 9; // skip obspath=
          mTempPath = token;
	  mTempPath += '/';
       }
       else
       {
          badOption("fileio", token);
       }
       token = strtok(NULL, " \t");
    }

//  if (path != 0) setOutputPath(path);
  setPrintCycle(printcycle);
  setVerbosity(verbose);
  setParallel_IO(pfs, nwriters);
}

//-----------------------------------------------------------------------
void EW::processGMT(char* buffer)
{
  string filename = "sw4.gmt.csh";
  char* token = strtok(buffer, " \t");
  CHECK_INPUT(strcmp("gmt", token) == 0, "ERROR: not a gmt line...: " << token);
  token = strtok(NULL, " \t");

  string err = "GMT Error: ";

  while (token != NULL)
    {
      // while there are tokens in the string still
      if (startswith("#", token) || startswith(" ", buffer))
	// Ignore commented lines and lines with just a space.
	break;
      if (startswith("file=", token))
	{
          token += 5; // skip file=
          filename = token;
       }
      else
	{
          badOption("gmt", token);
       }
      token = strtok(NULL, " \t");
    }
  setGMTOutput(filename, mName); // mName holds the name of the sw4 input file
}

//-----------------------------------------------------------------------
void EW::parsedate( char* datestr, int& year, int& month, int& day, int& hour, int& minute,
		    int& second, int& msecond, int& fail )
{
	  // Format: 01/04/2012:17:34:45.2343 (Month/Day/Year:Hour:Min:Sec.fraction)
   fail = 0;
   int n = strlen(datestr);
   //      cout << "x" << datestr << "x" << endl;
   //   cout << "strlen = " << n << endl;
   int i = 0;
   string buf="";
   while( i<n )
   {
      if( datestr[i]=='/' || datestr[i]==':' || datestr[i] == '.' )
	 buf += datestr[i];
      i++;
   }
   //   if( buf == "//:::." && isdigit(datestr[ifirst]) && isdigit(datestr[n-1]) )
   //   cout << "buf = x" << buf << "x" << endl;
   //   i = 0;
   //   while( !isdigit(datestr[i]) && i < n )
   //      i++;
   if( buf == "//:::." )
   {
      float fsec;
      //      cout << "x" << datestr << "x" << endl;
      sscanf(datestr,"%d/%d/%d:%d:%d:%f",&month,&day,&year,&hour,&minute,&fsec);
      //      cout << " mon " << month << " day " << day << " year " << year << endl;
      //      cout << " hour " << hour<< " minute " << minute << " fsec = " << fsec << endl;
      if( year < 1000 || year > 3000 )
	 fail = 2;
      if( month < 1 || month > 12 )
	 fail = 3;
      if( day < 1 || day > 31 )
	 fail = 4;
      if( hour < 0 || hour > 24 )
	 fail = 5;
      if( minute < 0 || minute > 60 )
	 fail = 6;
      if( fsec < 0 )
	 fail = 8;
      second = static_cast<int>(trunc(fsec));
      msecond = static_cast<int>( round((fsec-second)*1000));
      if( second < 0 || second > 60 )
	 fail = 7;
      //      cout << " second = " << second << " msecond = " << msecond <<endl;
   }
   else 
      fail = 1;
}

//-----------------------------------------------------------------------
void EW::processTime(char* buffer)
{
  float_sw4 t=0.0;
  int steps = -1;
  int year, month, day, hour, minute, second, msecond, fail;
  bool refdateset=false, refeventdateset=false;
  char* token = strtok(buffer, " \t");
  CHECK_INPUT(strcmp("time", token) == 0, "ERROR: not a time line...: " << token);
  token = strtok(NULL, " \t");

  string err = "Time Error: ";

  while (token != NULL)
    {
      // while there are still tokens in the string
       if (startswith("#", token) || startswith(" ", buffer))
          // Ignore commented lines and lines with just a space.
          break;
       if (startswith("t=", token))
       {
          // If t==0, just go one step (dt is going to be 0)
          token += 2; // skip t=
          CHECK_INPUT(atof(token) >= 0.0, err << "t is not a positive float: " << token);
          t = atof(token);
       }
       else if (startswith("steps=", token))
       {
          token += 6; // skip steps=
          CHECK_INPUT(atoi(token) >= 0, err << "steps is not a non-negative integer: " << token);
          steps = atoi(token);
       }
       else if( startswith("utcstart=",token) )
       {
          token += 9;
	  // Format: 01/04/2012:17:34:45.2343  (Month/Day/Year:Hour:Min:Sec.fraction)
          parsedate( token, year, month, day, hour, minute, second, msecond, fail );
          if( fail == 0 )
	     refdateset = true;
	  else
	     CHECK_INPUT(fail == 0 , "processTime: Error in utcstart format. Give as mm/dd/yyyy:hh:mm:ss.ms, not  " << token );
       }
       else
       {
          badOption("time", token);
       }
       token = strtok(NULL, " \t");
    }
  CHECK_INPUT(!( (t > 0.0) && (steps >= 0) ),
          "Time Error: Cannot set both t and steps for time");
  
  if (t > 0.0)
    setGoalTime(t);
  else if (steps >= 0)
    setNumberSteps(steps);
 
  if( refdateset )
  {
     m_utc0[0] = year;
     m_utc0[1] = month;
     m_utc0[2] = day;
     m_utc0[3] = hour;
     m_utc0[4] = minute;
     m_utc0[5] = second;
     m_utc0[6] = msecond;
  }
  else
  {
     // Set UTC as current date
     time_t tsec;
     time( &tsec );
     struct tm *utctime = gmtime( &tsec );
     m_utc0[0] = utctime->tm_year+1900;
     m_utc0[1] = utctime->tm_mon+1;
     m_utc0[2] = utctime->tm_mday;
     m_utc0[3] = utctime->tm_hour;
     m_utc0[4] = utctime->tm_min;
     m_utc0[5] = utctime->tm_sec;
     m_utc0[6] = 0; //milliseconds not given by 'time', not needed here.
  }
}

//-----------------------------------------------------------------------
void EW::processBoundaryConditions(char *buffer)
{
  char* token = strtok(buffer, " \t");
  CHECK_INPUT(strcmp("boundary_conditions", token) == 0, "ERROR: not a boundary condition line...: " << token);
  token = strtok(NULL, " \t");
  
  boundaryConditionType bct[6]={bSuperGrid, bSuperGrid, bSuperGrid, bSuperGrid, bStressFree, bSuperGrid};
  
  int type;
  int side;
  while (token != NULL)
  {
    if (startswith("#", token) || startswith(" ", buffer))
      // Ignore commented lines and lines with just a space.
      break;

    // low x
    if (startswith("lx=", token))
    {
      side = 0;
      token += 3;
      type = atoi(token);
    }
    else if (startswith("hx=", token))
    {
      side = 1;
      token += 3;
      type = atoi(token);
    }
    else if (startswith("ly=", token))
    {
      side = 2;
      token += 3;
      type = atoi(token);
    }
    else if (startswith("hy=", token))
    {
      side = 3;
      token += 3;
      type = atoi(token);
    }
    else if (startswith("lz=", token))
    {
      side = 4;
      token += 3;
      type = atoi(token);
    }
    else if (startswith("hz=", token))
    {
      side = 5;
      token += 3;
      type = atoi(token);
    }
    else
    {
      badOption("boundary_conditions", token);
    }
     
    switch (type) {
    case 0:
      bct[side] = bStressFree;
      break;
    case 1:
      bct[side] = bDirichlet;
      break;
    case 2:
      bct[side] = bSuperGrid;
      break;
    case 3:
      bct[side] = bPeriodic;
      break;
    default:
      if (m_myRank==0)
      {
	printf("processBoundaryConditions:: Ignoring unknown boundary condition type = %i\n", type);
      }
    }
    token = strtok(NULL, " \t");
  } 
  set_global_bcs(bct);
}

//-----------------------------------------------------------------------
void EW::processSupergrid(char *buffer)
{
  char* token = strtok(buffer, " \t");
  CHECK_INPUT(strcmp("supergrid", token) == 0, "ERROR: not a supergrid line...: " << token);
  token = strtok(NULL, " \t");
<<<<<<< HEAD
  int sg_thickness; // sg_transition;
  float_sw4 sg_coeff, sg_width;
  bool thicknessSet=false, dampingCoeffSet=false, widthSet=false; // , transitionSet=false
=======
  int sg_n_gp; // sg_transition;
  double sg_coeff, sg_width;
  bool gpSet=false, dampingCoeffSet=false, widthSet=false; // , transitionSet=false
>>>>>>> b2935875
  
  while (token != NULL)
  {
    if (startswith("#", token) || startswith(" ", buffer))
        // Ignore commented lines and lines with just a space.
      break;

//                  1234567890
    if (startswith("gp=", token)) // in number of grid sizes (different from WPP)
    {
      token += 3;
      sg_n_gp = atoi(token);
      CHECK_INPUT(sg_n_gp>0, "The number of grid points in the supergrid damping layer must be positive, not: "<< sg_n_gp);
      gpSet = true;
    }
//                  12345678901
    // else if (startswith("transition=", token)) // in number of grid sizes (different from WPP)
    // {
    //   token += 11;
    //   sg_transition = atoi(token);
    //   CHECK_INPUT(sg_transition>0, "The number of grid points in the supergrid transition layer must be positive, not: "<< sg_transition);
    //   transitionSet = true;
    // }
    else if (startswith("width=", token))
    {
      token += 6;
      sg_width = atoi(token);
      CHECK_INPUT(sg_width>0, "The width of the supergrid damping layer must be positive, not: "<< sg_width);
      widthSet = true;
    }
    else if (startswith("dc=", token))
    {
      token += 3;
      sg_coeff = atof(token);
      CHECK_INPUT(sg_coeff>=0., "The supergrid damping coefficient must be non-negative, not: "<<sg_coeff);
      dampingCoeffSet=true;
    }
    else if (startswith("order=", token))
    {
       token += 6;
       int damping = atoi(token);
       CHECK_INPUT( damping == 4 || damping == 6, "The supergrid dissipation order must be 4 or 6, not:" << damping);
       m_sg_damping_order = damping;
    }
    else
    {
      badOption("supergrid", token);
    }
    token = strtok(NULL, " \t");
  } // end while token
  
  CHECK_INPUT( !(gpSet && widthSet), "EW::Processsupergrid, ERROR, both gp and width of supergrid set\n");
     
  if (gpSet)// gp specified
     set_sg_thickness(sg_n_gp);

  if( widthSet )
     set_sg_width( sg_width );

  if (dampingCoeffSet)
    set_sg_damping(sg_coeff);
  else if( m_sg_damping_order == 4 )
     set_sg_damping(0.02);
  else if( m_sg_damping_order == 6 )
     set_sg_damping(0.005);
}

//-----------------------------------------------------------------------
void EW::badOption(string name, char* option) const
{
   if (m_myRank == 0)
      cout << "\tWarning: ignoring " << name << " line option '" << option << "'" << endl;
}

//-----------------------------------------------------------------------
void EW::processGlobalMaterial(char* buffer)
{
   char* token = strtok(buffer, " \t");
   CHECK_INPUT(strcmp("globalmaterial", token) == 0, "ERROR: not an globalmaterial line...: " << token);
   token = strtok(NULL, " \t");

   string err = "globalmaterial error: ";
   int modelnr = 0;
   float_sw4 frequency = 1;
   float_sw4 vpmin=0, vsmin=0;
  
   while (token != NULL)
   {
      if ( startswith("vpmin=", token) )
      {
 	token += 6;
 	vpmin = atof(token);
      }
      else if ( startswith("vsmin=", token) )
      {
 	token += 6;
 	vsmin = atof(token);
      }
      else
 	badOption("globalmaterial", token);
      token = strtok(NULL, " \t");
   }

   set_threshold_velocities(vpmin, vsmin);
}

//-----------------------------------------------------------------------
// void EW::getEfileInfo(char* buffer)
// {
// #ifdef ENABLE_ETREE
//   // Used only for efiles
//    string accessmode = "parallel";

//    char* token = strtok(buffer, " \t");
//    CHECK_INPUT(strcmp("efile", token) == 0,
// 	       "ERROR: efile info can only be obtained from an efile line, not: " << token);

//    string commandName = token;

//    string err = token;
//    err += " Error: ";

//    token = strtok(NULL, " \t");

//    while (token != NULL)
//    {
//       // while there are tokens in the string still
//       if (startswith("#", token) || startswith(" ", buffer))
// 	 // Ignore commented lines and lines with just a space.
// 	 break;
// // //       else if (startswith("model=", token))
// // //       {
// // //          token += 6; // skip model=
// // //         model = token;
// // //       }
//       else if (startswith("etree=", token))
//       {
// 	 token += 6; // skip etree=
// 	 m_topoFileName = token;
//       }
//       else if (startswith("xetree=", token))
//       {
// 	 token += 7; // skip xetree=
// 	 m_topoExtFileName = token;
//       }
//       else if (startswith("logfile=", token))
//       {
// 	 token += 8; // skip logfile=
//       }
//       else if (startswith("query=", token))
//       {
// 	 token += strlen("query=");
//  	 m_QueryType = token;
// 	 CHECK_INPUT(strcmp(token, "FIXEDRES") == 0 || 
// 		     strcmp(token, "MAXRES") == 0,
// 		     err << "query can only be set to FIXEDRES or MAXRES, not: " << m_QueryType);
//       }
//       else if (startswith("vsmin=", token))
//       {
// 	 token += strlen("vsmin=");
//       }
//       else if (startswith("vpmin=", token))
//       {
// 	 token += strlen("vpmin=");
//       }
//       else if (startswith("access=", token))
//       {
// 	 token += strlen("access=");
// 	 CHECK_INPUT(strcmp(token, "parallel") == 0 ||
//  		     strcmp(token, "serial") == 0,
//  		     err << "access attribute can only be set to serial, or parallel, not: " << token);
// 	 accessmode = token;
//       }
//       else if( startswith("resolution=", token ) )
//       {
//          token += 11;
//          m_EFileResolution = atof(token);
//          CHECK_INPUT(m_EFileResolution>0.,"Resolution must be positive, not " << m_EFileResolution);
//       }
//       else
//       {
// 	 badOption(commandName, token);
//       }
//       token = strtok(NULL, " \t");
//    }
//    // End parsing...
 
// #else
//    CHECK_INPUT(0, "Error: Etree support not compiled into EW (-DENABLE_ETREE)");
// #endif
// }

// //-----------------------------------------------------------------------
// void FileInput::processLimitfrequency(char* buffer)
// {
//    char* token = strtok(buffer, " \t");
//    CHECK_INPUT(strcmp("limitfrequency", token) == 0, "ERROR: not a limitfrequency line...: " << token);
//    token = strtok(NULL, " \t");

//    string err = "limitfrequency Error: ";
//    string commandName = token;
//    int ppw = 15;
//    while (token != NULL)
//    {
//       if (startswith("#", token) || startswith(" ", buffer))
//          break;

//       if (startswith("ppw=", token))
//       {
//         token += 4;
//         ppw = atoi(token);
//         CHECK_INPUT(ppw>0.,"points per wavelength must be positive, not " << ppw );
//       }
//       else
//       {
//          badOption(commandName, token);
//       }
//       token = strtok(NULL, " \t");
//    }
//    mSimulation->set_resolution( ppw );
// }

//-----------------------------------------------------------------------
void EW::processPrefilter(char* buffer)
{
   char* token = strtok(buffer, " \t");
   CHECK_INPUT(strcmp("prefilter", token) == 0, "ERROR: not a prefilter line...: " << token);
   token = strtok(NULL, " \t");

   string err = "prefilter Error: ";
   string commandName = token;
   float_sw4 fc1=0.1, fc2 = 1.0; // only fc2 is used for low-pass
   FilterType passband = bandPass; // 
   int passes=2; // forwards and backwards gives a zero-phase filter
   int order=2;
   
   while (token != NULL)
   {
      if (startswith("#", token) || startswith(" ", buffer))
         break;

//                    1234567890
      if (startswith("fc1=", token))
      {
        token += 4;
        fc1 = atof(token);
        CHECK_INPUT(fc1>0.,"corner frequency 1 must be positive, not " << fc1 );
      }
//                         1234567890
      else if (startswith("fc2=", token))
      {
        token += 4;
        fc2 = atof(token);
        CHECK_INPUT(fc2>0.,"corner frequency 2 must be positive, not " << fc2 );
      }
//                         1234567890
      else if (startswith("type=", token))
      {
        token += 5;
	if( strcmp(token,"lowpass") == 0 )
	  passband = lowPass;
	else if( strcmp(token,"bandpass") == 0 )
	  passband = bandPass;
	else
	  CHECK_INPUT( false, "processPrefilter: Error: type= " << token << 
		       " Only lowpass or bandpass are recognized\n" );
      }
//                         1234567890
      else if (startswith("passes=", token))
      {
        token += 7;
        passes = atoi(token);
	CHECK_INPUT( passes == 1 || passes == 2, "processPrefilter: Error: passes must be 1 or 2, not = " 
		     << token );
      }
//                         1234567890
      else if (startswith("order=", token))
      {
        token += 6;
        order = atoi(token);
	CHECK_INPUT( order > 0 && order <= 10, "processPrefilter: Error: order = " 
		     << token << " out of bounds\n" );
      }
      else
      {
         badOption(commandName, token);
      }
      token = strtok(NULL, " \t");
   }
   set_prefilter( passband, order, passes, fc1, fc2 );
}

// //-----------------------------------------------------------------------
// void FileInput::processGeodynbc(char* buf)
// {
//    // At this point, the geodyn file has already been read into m_geodyn_filename
//    char* token = strtok(buf, " \t");
//    CHECK_INPUT(strcmp("geodynbc", token) == 0, "ERROR: not a geodynbc line...: " << token);
//    CHECK_INPUT(m_geodynbc_found,"Error: geodynbc not obtained"<<token);

//    ifstream geodynfile(m_geodynbc_filename.c_str());
//    CHECK_INPUT(geodynfile.is_open(), "Error: opening geodyn file " << m_geodynbc_filename );


//    string err = "geodynbc Error: ";
//    string commandName = "geodynbc";

//    int faces=6, nx=0, ny=0, nz=0, nsteps=0, filter=0, adjust=1;
//    double x0, y0, z0, lat, lon, elev, az, timestep, rho=0, vs=0, vp=0, freq;
//    double srcx0, srcy0, srcz0, h, toff;

//    bool timestepset = false, nstepsset=false, toffset=false;
//    char buffer[256];
//    bool done = false;
//    while (!geodynfile.eof() && !done )
//    {
//       geodynfile.getline(buffer,256);
//       if (startswith("#", buffer) || startswith("\n", buffer) || buffer == "\0" )
//          break;
//       if( startswith("begindata",buffer) )
//       {
// 	 done = true;
//          break;
//       }

//       if( startswith("grid", buffer) )
//       {
// 	 char* token = strtok(buffer, " \t");
// 	 token = strtok(NULL, " \t");
// 	 while (token != NULL)
// 	 {
// 	    if (startswith("#", token) || startswith(" ", buffer))
// 	       break;
// 	    if (startswith("faces=", token))
// 	    {
// 	       token += 6;
// 	       faces = atoi(token);
// 	    }
// 	    else if( startswith("nx=",token))
// 	    {
// 	       token += 3;
// 	       nx = atoi(token);
// 	    }
// 	    else if( startswith("ny=",token))
// 	    {
// 	       token += 3;
// 	       ny = atoi(token);
// 	    }
// 	    else if( startswith("nz=",token))
// 	    {
// 	       token += 3;
// 	       nz = atoi(token);
// 	    }
// 	    else if( startswith("stepsize=",token))
// 	    {
// 	       token += 9;
// 	       h = atof(token);
// 	    }
// 	    else if( startswith("x0=",token))
// 	    {
// 	       token += 3;
// 	       x0 = atof(token);
// 	    }
// 	    else if( startswith("y0=",token))
// 	    {
// 	       token += 3;
// 	       y0 = atof(token);
// 	    }
// 	    else if( startswith("z0=",token))
// 	    {
// 	       token += 3;
// 	       z0 = atof(token);
// 	    }
// 	    else if( startswith("lat=",token))
// 	    {
// 	       token += 4;
// 	       lat = atof(token);
// 	    }
// 	    else if( startswith("lon=",token))
// 	    {
// 	       token += 4;
// 	       lon = atof(token);
// 	    }
// 	    else if( startswith("elev=",token))
// 	    {
// 	       token += 5;
// 	       elev = atof(token);
// 	    }
// 	    else if( startswith("az=",token))
// 	    {
// 	       token += 3;
// 	       az = atof(token);
// 	    }
// 	    else if( startswith("adjust=",token))
// 	    {
// 	       token += 7;
// 	       adjust = strcmp(token,"yes")==0;
// 	    }
// 	    else
// 	    {
// 	       badOption("geodyn-grid", token);
// 	    }
// 	    token = strtok(NULL, " \t");
// 	 }
//       }
//       else if( startswith("time", buffer) )
//       {
// 	 char* token = strtok(buffer, " \t");
// 	 token = strtok(NULL, " \t");
// 	 while (token != NULL)
// 	 {
// 	    if (startswith("#", token) || startswith(" ", buffer))
// 	       break;
// 	    if (startswith("timestep=", token))
// 	    {
// 	       token += 9;
// 	       timestep = atof(token);
// 	       timestepset=true;
// 	    }
// 	    else if( startswith("nsteps=",token))
// 	    {
// 	       token += 7;
// 	       nsteps = atoi(token);
// 	       nstepsset=true;
// 	    }
// 	    else if( startswith("toff=",token))
// 	    {
// 	       token += 5;
// 	       toff = atof(token);
// 	       toffset=true;
// 	    }
// 	    else
// 	    {
// 	       badOption("geodyn-time", token);
// 	    }
// 	    token = strtok(NULL, " \t");
// 	 }
//       }
//       else if( startswith("material",buffer) )
//       {
// 	 char* token = strtok(buffer, " \t");
// 	 token = strtok(NULL, " \t");
// 	 while (token != NULL)
// 	 {
// 	    if (startswith("#", token) || startswith(" ", buffer))
// 	       break;
// 	    if (startswith("rho=", token))
// 	    {
// 	       token += 4;
// 	       rho = atof(token);
// 	    }
// 	    else if( startswith("vs=",token))
// 	    {
// 	       token += 3;
// 	       vs = atof(token);
// 	    }
// 	    else if( startswith("vp=",token))
// 	    {
// 	       token += 3;
// 	       vp = atof(token);
// 	    }
// 	    else
// 	    {
// 	       badOption("geodyn-material", token);
// 	    }
// 	    token = strtok(NULL, " \t");
// 	 }
//       }
//       else if( startswith("source",buffer) )
//       {
// 	 char* token = strtok(buffer, " \t");
// 	 token = strtok(NULL, " \t");
// 	 while (token != NULL)
// 	 {
// 	    if (startswith("#", token) || startswith(" ", buffer))
// 	       break;
// 	    if (startswith("filter=", token))
// 	    {
// 	       token += 7;
// 	       if( strcmp(token,"butterworth")== 0 )
// 		  filter = 1;
// 	       else
// 		  filter = 0;
// 	    }
// 	    else if( startswith("frequency=",token))
// 	    {
// 	       token += 10;
// 	       freq = atof(token);
// 	    }
// 	    else if( startswith("x0=",token))
// 	    {
// 	       token += 3;
// 	       srcx0 = atof(token);
// 	    }
// 	    else if( startswith("y0=",token))
// 	    {
// 	       token += 3;
// 	       srcy0 = atof(token);
// 	    }
// 	    else if( startswith("z0=",token))
// 	    {
// 	       token += 3;
// 	       srcz0 = atof(token);
// 	    }
// 	    else
// 	    {
// 	       badOption("geodyn-source", token);
// 	    }
// 	    token = strtok(NULL, " \t");
// 	 }
//       }
//    }
//    geodynfile.close();
//    CHECK_INPUT( nx == ny, "Geodyn file error: x-y Cube dimensions must be equal, not "
//                   <<nx << " " << ny );
//    CHECK_INPUT( faces == 5 || faces == 6 , "Geodyn file error: Faces must be 5 or 6, not" << faces );
//    CHECK_INPUT( timestepset, "Geodyn file error: No time step given");
//    CHECK_INPUT( nstepsset, "Geodyn file error: Number of steps not given");
//    mSimulation->set_geodyn_data( m_geodynbc_filename, nx, nz, h, m_ibc_origin, timestep,
// 				 nsteps, faces );
// }

// //-----------------------------------------------------------------------
// void FileInput::geodynFindFile(char* buffer)
// {
//    char* token = strtok(buffer, " \t");
//    CHECK_INPUT(strcmp("geodynbc", token) == 0, "ERROR: not a geodynbc line...: " << token);
//    token = strtok(NULL, " \t");

//    string err = "geodynbc Error: ";
//    string commandName = token;

//    while (token != NULL)
//    {
//       if (startswith("#", token) || startswith(" ", buffer))
//          break;

//       if (startswith("file=", token))
//       {
//          token += 5;
//          m_geodynbc_filename = token;
//          m_geodynbc_found = true;
//       }
//       else if( startswith("center=",token))
//       {
//          token += 7;
//          if (atoi(token) == 1 || strcmp(token,"yes")==0 )
// 	    m_geodynbc_center = true;
//       }
//       else
//       {
//          badOption(commandName, token);
//       }
//       token = strtok(NULL, " \t");
//    }
// }

// //-----------------------------------------------------------------------
// void FileInput::geodynbcGetSizes( string filename, double origin[3], double &cubelen,
// 				  double& zcubelen, bool &found_latlon, double& lat, 
// 				  double& lon, double& az, int& adjust )
// {
//    ifstream geodynfile(m_geodynbc_filename.c_str());
//    CHECK_INPUT( geodynfile.is_open(), "Error: opening geodyn file " << m_geodynbc_filename );


//    string err = "geodynbc Error: ";
//    string commandName = "geodynbc";

//    int nx=0, ny=0, nz=0, faces=6;
//    double x0, y0, z0, elev, h;
//    adjust=1;

//    char buffer[256];
//    bool done = false;
//    bool nxfound=false, nyfound=false, nzfound=false, x0found=false, y0found=false, z0found=false;
//    bool latfound=false, lonfound=false, azfound=false, hfound=false, elevfound=false;
//    while (!geodynfile.eof() && !done )
//    {
//       geodynfile.getline(buffer,256);
//       if (startswith("#", buffer) || startswith("\n", buffer) || buffer == "\0" )
//          break;
//       if( startswith("begindata",buffer) )
//       {
// 	 done = true;
//          break;
//       }

//       if( startswith("grid", buffer) )
//       {
// 	 char* token = strtok(buffer, " \t");
// 	 token = strtok(NULL, " \t");
// 	 while (token != NULL)
// 	 {
// 	    if (startswith("#", token) || startswith(" ", buffer))
// 	       break;
// 	    if (startswith("faces=", token))
// 	    {
// 	       token += 6;
// 	       faces = atoi(token);
// 	    }
// 	    else if( startswith("nx=",token))
// 	    {
// 	       token += 3;
// 	       nx = atoi(token);
//                nxfound = true;
// 	    }
// 	    else if( startswith("ny=",token))
// 	    {
// 	       token += 3;
// 	       ny = atoi(token);
//                nyfound = true;
// 	    }
// 	    else if( startswith("nz=",token))
// 	    {
// 	       token += 3;
// 	       nz = atoi(token);
//                nzfound = true;
// 	    }
// 	    else if( startswith("stepsize=",token))
// 	    {
// 	       token += 9;
// 	       h = atof(token);
//                hfound = true;
// 	    }
// 	    else if( startswith("x0=",token))
// 	    {
// 	       token += 3;
// 	       x0 = atof(token);
//                x0found = true;
// 	    }
// 	    else if( startswith("y0=",token))
// 	    {
// 	       token += 3;
// 	       y0 = atof(token);
//                y0found = true;
// 	    }
// 	    else if( startswith("z0=",token))
// 	    {
// 	       token += 3;
// 	       z0 = atof(token);
//                z0found = true;
// 	    }
// 	    else if( startswith("lat=",token))
// 	    {
// 	       token += 4;
// 	       lat = atof(token);
//                latfound = true;
// 	    }
// 	    else if( startswith("lon=",token))
// 	    {
// 	       token += 4;
// 	       lon = atof(token);
//                lonfound = true;
// 	    }
// 	    else if( startswith("elev=",token))
// 	    {
// 	       token += 5;
// 	       elev = atof(token);
//                elevfound = true;
// 	    }
// 	    else if( startswith("az=",token))
// 	    {
// 	       token += 3;
// 	       az = atof(token);
//                azfound = true;
// 	    }
// 	    else if( startswith("adjust=",token))
// 	    {
// 	       token += 7;
// 	       //	       adjust = strcmp(token,"yes")==0;
//                adjust = atoi(token);
// 	    }
// 	    else
// 	    {
// 	       badOption("geodyn-grid", token);
// 	    }
// 	    token = strtok(NULL, " \t");
// 	 }
//       }
//    }
//    geodynfile.close();

//    if( nxfound && !nyfound )
//    {
//       ny = nx;
//       nyfound = true;
//    }
//    if( nxfound && !nzfound )
//    {
//       nz = nx;
//       nzfound = true;
//    }
//    CHECK_INPUT( (nxfound || nyfound || nzfound) && hfound, "Error in geodyn file: dimensions not specified");

//    if( nxfound )
//       cubelen = (nx-1)*h;
//    else if( nyfound )
//       cubelen = (ny-1)*h;
//    else
//       cubelen = (nz-1)*h;

//    found_latlon = latfound && lonfound && azfound;
//    if( elevfound )
//       origin[2] = -elev;
//    else
//       origin[2] = z0;

//    origin[0] = x0;
//    origin[1] = y0;

//    zcubelen = cubelen;
//    if( nzfound )
//       zcubelen = (nz-1)*h;
// }

//-----------------------------------------------------------------------
void EW::processMaterial( char* buffer )
{
   string name = "Material";

   char* token = strtok(buffer, " \t");
   CHECK_INPUT(strcmp("material", token) == 0,
 	      "ERROR: material properties can be set by a material line, not: " << token);

   string err = token;
   err += " Error: ";

   token = strtok(NULL, " \t");

   int materialID=-1;
   float_sw4 vp0=-1, vs0=-1, rho0=-1, qp=-1, qs=-1;
   float_sw4 vp1=0, vs1=0, rho1=0;
   float_sw4 vp2=0, vs2=0, rho2=0;
   float_sw4 vp1o2=0, vs1o2=0, rho1o2=0;

   bool gotID = false;
  
   while (token != NULL)
   {
     // while there are tokens in the string still
      if (startswith("#", token) || startswith(" ", buffer))
       // Ignore commented lines and lines with just a space.
	 break;
 //                  1234567890
      if (startswith("id=", token) )
      {
	 token += 3; // skip id=
	 materialID = atoi(token);
	 gotID=true;
      }
// linear variation
      else if (startswith("rhograd=", token))
      {
	 token += 8; // skip rhograd=
	 rho1 = atof(token);
      }
      else if (startswith("vpgrad=", token))
      {
	 token += 7; // skip vpgrad=
	 vp1 = atof(token);
      }
      else if (startswith("vsgrad=", token))
      {
	 token += 7; // skip vsgrad=
	 vs1 = atof(token);
      }
// quadratic variation
      else if (startswith("rho2=", token))
      {
	 token += 5; // skip rho2=
	 rho2 = atof(token);
      }
      else if (startswith("vp2=", token))
      {
	 token += 4; // skip vp2=
	 vp2 = atof(token);
      }
      else if (startswith("vs2=", token))
      {
	 token += 4; // skip vs2=
	 vs2 = atof(token);
      }
// sqrt variation
      else if (startswith("rhosqrt=", token))
      {
	 token += 8; // skip rhosqrt=
	 rho1o2 = atof(token);
      }
      else if (startswith("vpsqrt=", token))
      {
	 token += 7; // skip vpsqrt=
	 vp1o2 = atof(token);
      }
      else if (startswith("vssqrt=", token))
      {
	 token += 7; // skip vssqrt=
	 vs1o2 = atof(token);
      }
// plain vp, vs, rho come last because they start with the same letters as those above...
      else if (startswith("vp=", token) )
      {
	 token += 3; // skip vp=
         vp0 = atof(token);
      }
      else if (startswith("vs=", token) )
      {
         token += 3; // skip vs=
         vs0 = atof(token);
      }
      else if (startswith("rho=", token))
      {
         token += 4; // skip rho=
         rho0 = atof(token);
      }
// attenuation variables
      else if (startswith("Qp=", token) || startswith("qp=", token))
      {
	 token += 3; // skip qp=
	 qp = atof(token);
      }
      else if (startswith("Qs=", token) || startswith("qs=", token))
      {
	 token += 3; // skip qs=
	 qs = atof(token);
      }
      else
      {
	 badOption("material", token);
      }
      token = strtok(NULL, " \t");
   }
 // End parsing...
  
   CHECK_INPUT( gotID, "No id specified in material command");
  

   CHECK_INPUT( (vs0 > 0 || vs1 != 0 || vs2 != 0) , 
 	       "Error in material command: vs0, vs1, vs2 are " << vs0 << " " << vs1 << " " << vs2 );

   CHECK_INPUT( (vp0 > 0 || vp1 != 0 || vp2 != 0) , 
 	       "Error in material command: vp0, vp1, vp2 are " << vp0 << " " << vp1 << " " << vp2 );

   CHECK_INPUT( (rho0 > 0 || rho1 != 0 || rho2 != 0) , 
 	       "Error in material command: rho0, rho1, rho2 are " << rho0 << " " << rho1 << " " << rho2 );

   if( mVerbose >= 2 &&  m_myRank == 0 )
   {
     cout << "**** Material parameters: *****" << endl;
     cout << "materialID=" << materialID << endl;
     cout << "vp=" << vp0 <<  " vpgrad=" << vp1 << " vp2=" << vp2 << " vpsqrt=" << vp1o2 << endl;
     cout << "vs=" << vs0 <<  " vsgrad=" << vs1 << " vs2=" << vs2 << " vssqrt=" << vs1o2 << endl;
     cout << "rho=" << rho0 <<  " rhograd=" << rho1 << " rho2=" << rho2 << " rhosqrt=" << rho1o2 <<endl;
     cout << "qp=" << qp <<  " qs=" << qs << endl;
   }

 // add material to EW object
   MaterialProperty *mat=new MaterialProperty(materialID, vp0, vp1, vp2, vs0, vs1, vs2, rho0, rho1, rho2, qp, qs);
   mat->setSqrtCoefficients( vp1o2, vs1o2, rho1o2 );
   addMaterialProperty( mat );
}

//-----------------------------------------------------------------------
void EW::processImage3D( char* buffer )
{
   int cycle=-1, cycleInterval=0;
   Image3D::Image3DMode mode=Image3D::RHO;
   float_sw4 time=0.0, timeInterval=0.0;
   bool timingSet = false;
   float_sw4 tStart = -999.99;
   string filePrefix="volimage";
   bool use_double = false;
  
   char* token = strtok(buffer, " \t");
   CHECK_INPUT(strcmp("volimage", token) == 0, "ERROR: Not a volimage line...: " << token );

   token = strtok(NULL, " \t");
   string err = "volimage Error: ";
   while (token != NULL)
   {
     // while there are tokens in the string still
      if (startswith("#", token) || startswith(" ", buffer))
	 // Ignore commented lines and lines with just a space.
	 break;
      if (startswith("time=", token) )
      {
	 token += 5; // skip time=
	 CHECK_INPUT( atof(token) >= 0.,"Processing volimage command: time must be a non-negative number, not: " << token);
	 time = atof(token);
	 timingSet = true;
      }
      else if (startswith("timeInterval=", token) )
      {
	 token += 13; // skip timeInterval=
	 CHECK_INPUT( atof(token) >= 0.,"Processing volimage command: timeInterval must be a non-negative number, not: " << token);
	 timeInterval = atof(token);
	 timingSet = true;
      }
      else if (startswith("startTime=", token) )
      {
	 token += 10; // skip startTime=
	 tStart = atof(token);
      }
      else if (startswith("cycle=", token) )
      {
	 token += 6; // skip cycle=
	 CHECK_INPUT( atoi(token) >= 0.,"Processing volimage command: cycle must be a non-negative integer, not: " << token);
	 cycle = atoi(token);
	 timingSet = true;
      }
      else if (startswith("cycleInterval=", token) )
      {
	 token += 14; // skip cycleInterval=
	 CHECK_INPUT( atoi(token) >= 0.,"Processing volimage command: cycleInterval must be a non-negative integer, not: " << token);
	 cycleInterval = atoi(token);
	 timingSet = true;
      }
      else if (startswith("file=", token))
      {
	 token += 5; // skip file=
	 filePrefix = token;
      }
      else if (startswith("mode=", token))
      {
	 token += 5; // skip mode=
	 if (strcmp(token, "ux") == 0)        mode = Image3D::UX;
	 else if (strcmp(token, "uy") == 0)   mode = Image3D::UY;
	 else if (strcmp(token, "uz") == 0)   mode = Image3D::UZ;
	 else if (strcmp(token, "rho") == 0)   mode = Image3D::RHO;
	 else if (strcmp(token, "p") == 0)   mode = Image3D::P;
	 else if (strcmp(token, "s") == 0)   mode = Image3D::S;
	 else if (strcmp(token, "mu") == 0)   mode = Image3D::MU;
	 else if (strcmp(token, "lambda") == 0)   mode = Image3D::LAMBDA;
	 else if (strcmp(token, "gradrho") == 0)   mode = Image3D::GRADRHO;
	 else if (strcmp(token, "gradp") == 0)   mode = Image3D::GRADP;
	 else if (strcmp(token, "grads") == 0)   mode = Image3D::GRADS;
	 else if (strcmp(token, "gradmu") == 0)   mode = Image3D::GRADMU;
	 else if (strcmp(token, "gradlambda") == 0)   mode = Image3D::GRADLAMBDA;
	 else if (strcmp(token, "qs") == 0)   mode = Image3D::QS;
	 else if (strcmp(token, "qp") == 0)   mode = Image3D::QP;
	 else
	 {
	    //	    mode = static_cast<Image3D::Image3DMode>(atoi(token));
	    CHECK_INPUT(0,"Processing image3D command: " << "mode must be one of the following: " << endl <<
			"\t ux|uy|uz|rho|p|s|mu|lambda|gradrho|gradp|grads|gradmu|gradlambda|qs|qp *not: "<< token );
	 }
      }
      else if( startswith("precision=",token) )
      {
	 token += 10;
	 CHECK_INPUT( startswith("double",token) || startswith("float",token),
		      "Processing volimage command: precision must be float or double, not '" << token );
	 use_double =  startswith("double",token);
      }
      else
      {
	 badOption("volimage", token);
      }
      token = strtok(NULL, " \t");
   }
   bool forwardgrad = !m_inverse_problem && (mode == Image3D::GRADRHO ||mode == Image3D::GRADMU ||mode == Image3D::GRADLAMBDA ||
					     mode == Image3D::GRADP   ||mode == Image3D::GRADS);
   if( forwardgrad && proc_zero() )
   {
      cout << "WARNING: volume images of material gradients can not be computed by the forward solver" << endl;
      cout << "   volimage will not be created " << endl;
   }

   bool attenuation = (mode == Image3D::QS || mode == Image3D::QP );
  
   if (attenuation && !m_use_attenuation && proc_zero() )
   {
     cout << "ERROR: volume images of Qs or Qp can only be generated when attenuation is enabled" << endl;
     MPI_Abort( MPI_COMM_WORLD, 1 );
   }
   

   if( !forwardgrad )
   {
      CHECK_INPUT( timingSet, "Processing volimage command: " << 
		   "at least one timing mechanism must be set: cycle, time, cycleInterval or timeInterval"  << endl );
      Image3D* im3 = new Image3D( this, time, timeInterval, cycle, cycleInterval, 
 			       tStart, filePrefix, mode, use_double );
      addImage3D( im3 );
   }
}
  
//-----------------------------------------------------------------------
void EW::setOutputPath(const string& path) 
{ 
  stringstream s;
  s << path << "/";
  mPath = s.str();
}

//-----------------------------------------------------------------------
void EW::setIO_timing(bool iotiming) 
{ 
  m_iotiming = iotiming;
}

//-----------------------------------------------------------------------
void EW::setParallel_IO(bool pfs, int nwriters) 
{ 
  m_pfs = pfs;
  m_nwriters = nwriters;
}

//-----------------------------------------------------------------------
void EW::setGoalTime(float_sw4 t) 
{ 
  mTmax = t; 
  mTstart = 0.0; 
  mTimeIsSet = true;
}

//-----------------------------------------------------------------------
void EW::setNumberSteps(int steps)
{
  mNumberOfTimeSteps = steps;
  mTimeIsSet = false;
}


//-----------------------------------------------------------------------
int EW::getNumberOfSteps() const
{
  return mNumberOfTimeSteps;
}

//-----------------------------------------------------------------------
void EW::switch_on_error_log()
{
   m_error_log = true;
}

//-----------------------------------------------------------------------
void EW::set_energylog( string logfile, bool print, bool elog )
{
   m_energy_log = elog;
   m_energy_logfile = logfile;
   m_energy_print = print;
}


//-----------------------------------------------------------------------
void EW::set_cflnumber( float_sw4 cfl )
{
   mCFL = cfl;
}

//-----------------------------------------------------------------------
void EW::set_twilight_forcing( ForcingTwilight* a_forcing )
{
   m_twilight_forcing = a_forcing;
   set_testing_mode(true);
   
}

//-----------------------------------------------------------------------
void EW::allocateCartesianSolverArrays(float_sw4 a_global_zmax)
{
//
// note that this routine might modify the value of m_global_zmax
//
   if (mVerbose>=2 && proc_zero())
     printf("allocateCartesianSolverArrays: #ghost points=%i, #parallel padding points=%i\n", m_ghost_points, m_ppadding);

   int nCartGrids = m_refinementBoundaries.size();
   int refFact = 1;
   for( int r = 0 ; r < nCartGrids-1 ; r++ )
   {
      refFact *= 2;
      //      cout << "refinement boundary " << r << " is " << m_refinementBoundaries[r] << endl;
   }

//    m_topography_exists tells if there was a topography command in the input file?   

// is there an attenuation command in the file?
   if (!m_use_attenuation)
      m_number_mechanisms = 0;

   int is_periodic[2]={0,0};

// some test cases, such as testrayleigh uses periodic boundary conditions in the x and y directions
   if (m_doubly_periodic)
   {
      is_periodic[0]=1;
      is_periodic[1]=1;
   }

   int nx_finest_w_ghost = refFact*(m_nx_base-1)+1+2*m_ghost_points;
   int ny_finest_w_ghost = refFact*(m_ny_base-1)+1+2*m_ghost_points;
   if( is_periodic[0] )
      nx_finest_w_ghost = refFact*m_nx_base + 2*m_ghost_points;
   if( is_periodic[1] )
      ny_finest_w_ghost = refFact*m_ny_base + 2*m_ghost_points;

   int proc_max[2];
// this info is obtained by the contructor
//   MPI_Comm_size( MPI_COMM_WORLD, &nprocs  );
   proc_decompose_2d( nx_finest_w_ghost, ny_finest_w_ghost, m_nProcs, proc_max );

   
   MPI_Cart_create( MPI_COMM_WORLD, 2, proc_max, is_periodic, true, &m_cartesian_communicator );
   int my_proc_coords[2];
   MPI_Cart_get( m_cartesian_communicator, 2, proc_max, is_periodic, my_proc_coords );
   MPI_Cart_shift( m_cartesian_communicator, 0, 1, m_neighbor, m_neighbor+1 );
   MPI_Cart_shift( m_cartesian_communicator, 1, 1, m_neighbor+2, m_neighbor+3 );

   if( proc_zero() && mVerbose >= 3)
   {
     cout << " Grid distributed on " << m_nProcs << " processors " << endl;
     cout << " Finest grid size    " << nx_finest_w_ghost << " x " << ny_finest_w_ghost << endl;
     cout << " Processor array     " << proc_max[0] << " x " << proc_max[1] << endl;
   }
// save the cartesian processor decomposition
   m_proc_array[0] = proc_max[0];
   m_proc_array[1] = proc_max[1];

   int ifirst, ilast, jfirst, jlast;
   decomp1d( nx_finest_w_ghost, my_proc_coords[0], proc_max[0], ifirst, ilast );
   decomp1d( ny_finest_w_ghost, my_proc_coords[1], proc_max[1], jfirst, jlast );

   ifirst -= m_ghost_points;
   ilast  -= m_ghost_points;
   jfirst -= m_ghost_points;
   jlast  -= m_ghost_points;
   int nx = nx_finest_w_ghost-2*m_ghost_points;
   int ny = ny_finest_w_ghost-2*m_ghost_points;
   int kfirst, klast;

   //   cout << "nCartGrids = " << nCartGrids << endl;
   mNumberOfCartesianGrids = nCartGrids;
   mNumberOfGrids = mNumberOfCartesianGrids;
   if( m_topography_exists )
      mNumberOfGrids++;

   m_iscurvilinear.resize(mNumberOfGrids);
   for( int g=0 ; g < mNumberOfCartesianGrids ; g++ )
      m_iscurvilinear[g] = false;
   if( m_topography_exists )
      m_iscurvilinear[mNumberOfGrids-1] = true;

   m_supergrid_taper_x.resize(mNumberOfGrids);
   m_supergrid_taper_y.resize(mNumberOfGrids);
   m_supergrid_taper_z.resize(mNumberOfGrids);
   mMu.resize(mNumberOfGrids);
   mLambda.resize(mNumberOfGrids);
   mRho.resize(mNumberOfGrids);
   mC.resize(mNumberOfGrids);
   m_zmin.resize(mNumberOfGrids);
   mGridSize.resize(mNumberOfGrids);
   mMinVsOverH.resize(mNumberOfGrids);

// always allocate the pointer arrays for the viscoelastic properties (allows. e.g., mQs[g].is_defined() to be called)
   mQs.resize(mNumberOfGrids);
   mQp.resize(mNumberOfGrids);

// viscoelastic material coefficients and memory variables are only allocated when attenuation is enabled
// Allocate pointers, even if attenuation not used, for avoid segfault in parameter list with mMuVE[g], etc...
   mMuVE.resize(mNumberOfGrids);
   mLambdaVE.resize(mNumberOfGrids);
   if (m_use_attenuation && m_number_mechanisms > 0) // the simplest model only uses Q, not MuVe, LambdaVE, or OmegaVE
   {
     mOmegaVE.resize(m_number_mechanisms); // global relaxation frequencies (1 per mechanism)
     
// muVE and lambdaVE are vectors of vectors
     for (int g=0; g<mNumberOfGrids; g++)
     {
       mMuVE[g]     = new Sarray[m_number_mechanisms];
       mLambdaVE[g] = new Sarray[m_number_mechanisms];
     }
   }
   
   m_iStart.resize(mNumberOfGrids);
   m_iEnd.resize(mNumberOfGrids);
   m_jStart.resize(mNumberOfGrids);
   m_jEnd.resize(mNumberOfGrids);
   m_kStart.resize(mNumberOfGrids);
   m_kEnd.resize(mNumberOfGrids);

   m_iStartAct.resize(mNumberOfGrids);
   m_iEndAct.resize(mNumberOfGrids);
   m_jStartAct.resize(mNumberOfGrids);
   m_jEndAct.resize(mNumberOfGrids);
   m_kStartAct.resize(mNumberOfGrids);
   m_kEndAct.resize(mNumberOfGrids);

   m_iStartActGlobal.resize(mNumberOfGrids);
   m_iEndActGlobal.resize(mNumberOfGrids);
   m_jStartActGlobal.resize(mNumberOfGrids);
   m_jEndActGlobal.resize(mNumberOfGrids);
   m_kStartActGlobal.resize(mNumberOfGrids);
   m_kEndActGlobal.resize(mNumberOfGrids);

   m_iStartInt.resize(mNumberOfGrids);
   m_iEndInt.resize(mNumberOfGrids);
   m_jStartInt.resize(mNumberOfGrids);
   m_jEndInt.resize(mNumberOfGrids);
   m_kStartInt.resize(mNumberOfGrids);
   m_kEndInt.resize(mNumberOfGrids);

   m_global_nx.resize(mNumberOfGrids);
   m_global_ny.resize(mNumberOfGrids);
   m_global_nz.resize(mNumberOfGrids);

   m_onesided.resize(mNumberOfGrids);
   for( int g= 0 ;g < mNumberOfGrids ; g++ )
      m_onesided[g] = new int[6];

   m_bcType.resize(mNumberOfGrids);
   for( int g= 0 ;g < mNumberOfGrids ; g++ )
      m_bcType[g] = new boundaryConditionType[6];

   m_NumberOfBCPoints.resize(mNumberOfGrids);
   m_BndryWindow.resize(mNumberOfGrids);

   int *wind;
   
   for( int g= 0 ;g < mNumberOfGrids ; g++ )
   {
     m_NumberOfBCPoints[g] = new int[6];
     m_BndryWindow[g] = new int [36]; // 6 by 6 array in Fortran
     for (int side=0; side < 6; side++)
     {
       m_NumberOfBCPoints[g][side]=0;
       for (int qq=0; qq<6; qq+=2) // 0, 2, 4
	 m_BndryWindow[g][qq + side*6]= 999;
       for (int qq=1; qq<6; qq+=2) // 1, 3, 5
	 m_BndryWindow[g][qq + side*6]= -999;
     }
   }
   
   float_sw4 h = m_h_base;

// save the grid spacing for all Cartesian grids
   for (int g=0; g<nCartGrids; g++)
   {
     mGridSize[g] = h;
     h = h/2.;
   }
   
   m_global_nx[nCartGrids-1] = nx_finest_w_ghost-2*m_ghost_points;
   m_global_ny[nCartGrids-1] = ny_finest_w_ghost-2*m_ghost_points;
   
   for (int g=nCartGrids-2; g >=0; g--)
   {
      if( is_periodic[0] )
	 m_global_nx[g] = m_global_nx[g+1]/2;
      else
	 m_global_nx[g] = 1 + (m_global_nx[g+1]-1)/2;
      if( is_periodic[1] )
	 m_global_ny[g] = m_global_ny[g+1]/2;
      else
	 m_global_ny[g] = 1 + (m_global_ny[g+1]-1)/2;
   }

// the curvilinear grid has a variable grid size, but matches the finest Cartesian grid where they meet
   if( m_topography_exists )
   {
     mGridSize[mNumberOfGrids-1]   = mGridSize[mNumberOfGrids-2];
     m_global_nx[mNumberOfGrids-1] = m_global_nx[mNumberOfGrids-2];
     m_global_ny[mNumberOfGrids-1] = m_global_ny[mNumberOfGrids-2];
   }
   
// Define grid in z-direction, by formula z_k = (k-1)*h + zmin
   vector<int> nz;
   nz.resize(nCartGrids);

// don't change the zmin of the finest cartesian grid
   m_zmin[nCartGrids-1] = m_refinementBoundaries[nCartGrids-1];
   for( int g = nCartGrids-1; g >= 0; g-- )
   {
<<<<<<< HEAD
     float_sw4 zmax = (g>0? m_refinementBoundaries[g-1]:a_global_zmax);
     nz[g]     = 1 + static_cast<int> ( (zmax - m_zmin[g])/mGridSize[g] + 0.5 );
=======
     double zmax = (g>0? m_refinementBoundaries[g-1]:a_global_zmax);
     nz[g]     = 1 + static_cast<int> ( (zmax - m_zmin[g])/mGridSize[g] + 0.5 );// starting from m_zmin[g]
>>>>>>> b2935875

     zmax = m_zmin[g] + (nz[g]-1)*mGridSize[g];
      
     m_global_nz[g] = nz[g]; // save the number of grid points in the z-direction

     if( g>0 )
        m_zmin[g-1] = zmax; // save m_zmin[g-1] for next iteration
     else
       a_global_zmax = zmax;
   }

// extent of computational grid (without ghost points)
   if (!m_doubly_periodic)
   {
     m_global_xmax = mGridSize[nCartGrids-1]*(m_global_nx[nCartGrids-1] - 1);
     m_global_ymax = mGridSize[nCartGrids-1]*(m_global_ny[nCartGrids-1] - 1);
   }
   else
   {
     m_global_xmax = mGridSize[nCartGrids-1]*(m_global_nx[nCartGrids-1]);
     m_global_ymax = mGridSize[nCartGrids-1]*(m_global_ny[nCartGrids-1]);
   }
   
   m_global_zmax = m_zmin[0] + (nz[0]-1)*mGridSize[0];
   if (mVerbose >= 1 && proc_zero())
     cout << "Extent of the computational domain xmax=" << m_global_xmax << " ymax=" << m_global_ymax << " zmax=" << 
       m_global_zmax << endl;
   

// detailed grid refinement info
   if( mVerbose >= 2 && proc_zero() )
   {
      cout << "Refinement levels after correction: " << endl;
      for( int g=0; g<nCartGrids; g++ )
      {
         cout << "Grid=" << g << " z-min=" << m_zmin[g] << endl;
      }
      cout << "Corrected global_zmax = " << m_global_zmax << endl << endl;
   }
   
// Define grid arrays, loop from finest to coarsest
   for( int g = nCartGrids-1 ; g >= 0 ; g-- )
   {
// NOTE: same number of ghost points in all directions
      kfirst     = 1-m_ghost_points;
      klast      = nz[g] + m_ghost_points;
      //      cout << "defining " << ifirst << " " << ilast << " " << jfirst << " " << jlast << " " << kfirst << " " << klast << endl;
      //      cout << " zmin " << m_zmin[g] << endl;
      // mU[g].define(3,ifirst,ilast,jfirst,jlast,kfirst,klast);
      // mUm[g].define(3,ifirst,ilast,jfirst,jlast,kfirst,klast);
      // mUp[g].define(3,ifirst,ilast,jfirst,jlast,kfirst,klast);
      // mUacc[g].define(3,ifirst,ilast,jfirst,jlast,kfirst,klast);
      // mLu[g].define(3,ifirst,ilast,jfirst,jlast,kfirst,klast);

      // mF[g].define(3,ifirst,ilast,jfirst,jlast,kfirst,klast);

      mRho[g].define(ifirst,ilast,jfirst,jlast,kfirst,klast);
      mRho[g].set_to_minusOne();
      if( m_anisotropic )
      {
	 mC[g].define(21,ifirst,ilast,jfirst,jlast,kfirst,klast);
	 mC[g].set_to_minusOne();
      }
      else
      {
// elastic material
	 mMu[g].define(ifirst,ilast,jfirst,jlast,kfirst,klast);
	 mLambda[g].define(ifirst,ilast,jfirst,jlast,kfirst,klast);
// initialize the material coefficients to -1
	 mMu[g].set_to_minusOne();
	 mLambda[g].set_to_minusOne();
      }
// viscoelastic material coefficients & memory variables
      if (m_use_attenuation)
      {
	mQs[g].define(ifirst,ilast,jfirst,jlast,kfirst,klast);
	mQp[g].define(ifirst,ilast,jfirst,jlast,kfirst,klast);
	for (int a=0; a<m_number_mechanisms; a++) // the simplest attenuation model only uses Q, not MuVE or LambdaVE
	{
	  mMuVE[g][a].define(ifirst,ilast,jfirst,jlast,kfirst,klast);
	  mLambdaVE[g][a].define(ifirst,ilast,jfirst,jlast,kfirst,klast);
	  // mAlphaVE[g][a].define( 3,ifirst,ilast,jfirst,jlast,kfirst,klast);
	  // mAlphaVEp[g][a].define(3,ifirst,ilast,jfirst,jlast,kfirst,klast);
	  // mAlphaVEm[g][a].define(3,ifirst,ilast,jfirst,jlast,kfirst,klast);
	  
// initialize the viscoelastic material coefficients to -1
	  mMuVE[g][a].set_to_minusOne();
	  mLambdaVE[g][a].set_to_minusOne();
	}
// initialize Qp and Qs to -1
	mQs[g].set_to_minusOne();
	mQp[g].set_to_minusOne();
      }
	

// save the local index bounds
      m_iStart[g] = ifirst;
      m_iEnd[g]   = ilast;
      m_jStart[g] = jfirst;
      m_jEnd[g]   = jlast;
      m_kStart[g] = kfirst;
      m_kEnd[g]   = klast;

// local index bounds for interior points (= no ghost or parallel padding points)
      if (ifirst == 1-m_ghost_points)
	m_iStartInt[g] = 1;
      else
	m_iStartInt[g] = ifirst+m_ppadding;

      if (ilast == nx + m_ghost_points)
	m_iEndInt[g]   = nx;
      else
	m_iEndInt[g]   = ilast - m_ppadding;

      if (jfirst == 1-m_ghost_points)
	m_jStartInt[g] = 1;
      else
	m_jStartInt[g] = jfirst+m_ppadding;

      if (jlast == ny + m_ghost_points)
	m_jEndInt[g]   = ny;
      else
	m_jEndInt[g]   = jlast - m_ppadding;

      m_kStartInt[g] = 1;
      m_kEndInt[g]   = nz[g];

      // go to next coarser grid 
      coarsen1d( nx, ifirst, ilast, is_periodic[0] );
      coarsen1d( ny, jfirst, jlast, is_periodic[1] );
      //      cout << g << " " << my_proc_coords[0] << " I Split into " << ifirst << " , " << ilast << endl;
      //      cout << g << " " << my_proc_coords[1] << " J Split into " << jfirst << " , " << jlast << endl;
      //      cout << "grid " << g << " zmin = " << m_zmin[g] << " nz = " << nz[g] << " kinterval " << kfirst << " , " << klast << endl;

// check that there are more interior points than padding points
      if (m_iEndInt[g] - m_iStartInt[g] + 1 < m_ppadding)
      {
         printf("WARNING: less interior points than padding in proc=%d, grid=%d, m_iStartInt=%d, "
                "m_iEndInt=%d, padding=%d\n", m_myRank, g, m_iStartInt[g], m_iEndInt[g], m_ppadding);
      }
      if (m_jEndInt[g] - m_jStartInt[g] + 1 < m_ppadding)
      {
         printf("WARNING: less interior points than padding in proc=%d, grid=%d, m_jStartInt=%d, "
                "m_jEndInt=%d, padding=%d\n", m_myRank, g, m_jStartInt[g], m_jEndInt[g], m_ppadding);
      }
      
// output bounds
      if (mVerbose >=3 && proc_zero())
      {
         printf("Grid #%d, iInterior=[%d,%d], jInterior=[%d,%d], kInterior=[%d,%d]\n", g, m_iStartInt[g], m_iEndInt[g],
                m_jStartInt[g], m_jEndInt[g], m_kStartInt[g], m_kEndInt[g]);
      }
      
   }// end for all Cartesian grids

   if( m_topography_exists )
   {
// get the size from the top Cartesian grid
      ifirst = m_iStart[nCartGrids-1];
      ilast  = m_iEnd[nCartGrids-1];
      jfirst = m_jStart[nCartGrids-1];
      jlast  = m_jEnd[nCartGrids-1];

// save the local index bounds
      m_iStart[mNumberOfGrids-1] = ifirst;
      m_iEnd[mNumberOfGrids-1]   = ilast;
      m_jStart[mNumberOfGrids-1] = jfirst;
      m_jEnd[mNumberOfGrids-1]   = jlast;

// interior points (what about k-direction???)
      m_iStartInt[mNumberOfGrids-1] = m_iStartInt[nCartGrids-1];
      m_iEndInt[mNumberOfGrids-1]   = m_iEndInt[nCartGrids-1];
      m_jStartInt[mNumberOfGrids-1] = m_jStartInt[nCartGrids-1];
      m_jEndInt[mNumberOfGrids-1]   = m_jEndInt[nCartGrids-1];

// 2 versions of the topography:
      mTopo.define(ifirst,ilast,jfirst,jlast,1,1); // true topography/bathymetry, read directly from etree
      m_ext_ghost_points = 2;
// smoothed version of true topography, with an extended number (4 instead of 2 ) of ghost points.
      mTopoGridExt.define(ifirst-m_ext_ghost_points,ilast+m_ext_ghost_points,
			  jfirst-m_ext_ghost_points,jlast+m_ext_ghost_points,1,1);

// At this point, we don't know the number of grid points in the k-direction of the curvi-linear grid.
// the arrays mX, mY, mZ must be allocated by the grid generator
   }

// tmp
//   int myRank;
//   MPI_Comm_rank(MPI_COMM_WORLD, &myRank);
//   for (int q=0; q<mNumberOfCartesianGrids; q++)
//   {
//     printf("Proc #%i, m_iEnd[%i]=%i, m_global_nx[%i]=%i, m_jEnd[%i]=%i, m_global_ny[%i]=%i\n", 
// 	   myRank, q, m_iEnd[q], q, m_global_nx[q], q, m_jEnd[q], q, m_global_ny[q]);
   
//   }

}

//-----------------------------------------------------------------------
void EW::allocateCurvilinearArrays()
{
   // This routine should define sizes and allocate arrays on the curvilinear grid
   if (!m_topography_exists ) return;

   if (mVerbose >= 1 && proc_zero())
      cout << "***inside allocateCurvilinearArrays***"<< endl;

// get the size from the top Cartesian grid
   int g = mNumberOfCartesianGrids-1;
   int ifirst = m_iStart[g];
   int ilast  = m_iEnd[g];
   int jfirst = m_jStart[g];
   int jlast  = m_jEnd[g];
   float_sw4 h = mGridSize[g]; // grid size must agree with top cartesian grid
   float_sw4 zMaxCart = m_zmin[g]; // bottom z-level for curvilinear grid
// decide on the number of grid point in the k-direction (evaluate mTopoGrid...)
   float_sw4 zMinLocal, zMinGlobal, zMaxLocal, zMaxGlobal;
   int i=m_iStart[g], j=m_jEnd[g];
// note that the z-coordinate points downwards, so positive topography (above sea level)
// gets negative z-values
   zMaxLocal = zMinLocal = -mTopoGridExt(i,j,1);
// tmp
   int i_min_loc=i, i_max_loc=i;
   int j_min_loc=j, j_max_loc=j;
// end tmp
   int imin = mTopoGridExt.m_ib;
   int imax = mTopoGridExt.m_ie;
   int jmin = mTopoGridExt.m_jb;
   int jmax = mTopoGridExt.m_je;
   for (i= imin ; i<=imax ; i++)
      for (j=jmin; j<=jmax ; j++)
      {
	 if (-mTopoGridExt(i,j,1) > zMaxLocal)
	 {
	    zMaxLocal = -mTopoGridExt(i,j,1);
 	i_max_loc = i;
 	j_max_loc = j;
	 }
      
	 if (-mTopoGridExt(i,j,1) < zMinLocal)
	 {
	    zMinLocal = -mTopoGridExt(i,j,1);
 	i_min_loc = i;
 	j_min_loc = j;
	 }
      }
// tmp
//   printf("Proc #%i: zMaxLocal = %e at (%i %i), zMinLocal = %e at (%i %i)\n", m_myRank, zMaxLocal, i_max_loc, j_max_loc,
// 	 zMinLocal, i_min_loc, j_min_loc);
// end tmp

  MPI_Allreduce( &zMinLocal, &zMinGlobal, 1, MPI_DOUBLE, MPI_MIN, m_cartesian_communicator);
  MPI_Allreduce( &zMaxLocal, &zMaxGlobal, 1, MPI_DOUBLE, MPI_MAX, m_cartesian_communicator);

  float_sw4 maxd2zh=0, maxd2z2h=0, maxd3zh=1.e-20, maxd3z2h=1.e-20, d2h, d3h, h3=h*h*h;
// grid size h
  for (i=imin+1; i<=imax-1; i++)
     for (j=jmin+1; j<=jmax-1; j++)
     {
	d2h = sqrt( SQR((mTopoGridExt(i-1,j,1) - 2*mTopoGridExt(i,j,1) + mTopoGridExt(i+1,j,1))/1.) + 
		    SQR((mTopoGridExt(i,j-1,1) - 2*mTopoGridExt(i,j,1) + mTopoGridExt(i,j+1,1))/1.) + 
		    SQR((mTopoGridExt(i+1,j+1,1) - mTopoGridExt(i+1,j,1) - mTopoGridExt(i,j+1,1) + mTopoGridExt(i,j,1))/1.) );
	if (d2h > maxd2zh) maxd2zh = d2h;
     }
// 3rd differences
  for (i=imin+1; i<=imax-2; i++)
     for (j=jmin+1; j<=jmax-2; j++)
     {
	d3h = sqrt( SQR((mTopoGridExt(i-1,j,1) - 3*mTopoGridExt(i,j,1) + 3*mTopoGridExt(i+1,j,1) - mTopoGridExt(i+2,j,1))/1.) + 
		    SQR((mTopoGridExt(i,j-1,1) - 3*mTopoGridExt(i,j,1) + 3*mTopoGridExt(i,j+1,1) - mTopoGridExt(i,j+2,1))/1.) + 
		    SQR((mTopoGridExt(i+2,j+1,1) - mTopoGridExt(i+2,j,1) - 2*mTopoGridExt(i+1,j+1,1) + 2*mTopoGridExt(i+1,j,1) + 
			 mTopoGridExt(i,j+1,1) - mTopoGridExt(i,j,1))/1.) +
		    SQR((mTopoGridExt(i+1,j+2,1) - 2*mTopoGridExt(i+1,j+1,1) - mTopoGridExt(i,j+2,1) + 2*mTopoGridExt(i,j+1,1) + 
			 mTopoGridExt(i+1,j,1) - mTopoGridExt(i,j,1))/1.) );

	if (d3h > maxd3zh) maxd3zh = d3h;
     }
// grid size 2h
  for (i=imin+2; i<=imax-2; i+=2)
     for (j=jmin+2; j<=jmax-2; j+=2)
     {
	d2h = sqrt( SQR((mTopoGridExt(i-2,j,1) - 2*mTopoGridExt(i,j,1) + mTopoGridExt(i+2,j,1))/1.) + 
		    SQR((mTopoGridExt(i,j-2,1) - 2*mTopoGridExt(i,j,1) + mTopoGridExt(i,j+2,1))/1.) + 
		    SQR((mTopoGridExt(i+2,j+2,1) - mTopoGridExt(i+2,j,1) - mTopoGridExt(i,j+2,1) + mTopoGridExt(i,j,1))/1.) );
	if (d2h > maxd2z2h) maxd2z2h = d2h;
     }
// 3rd differences
  for (i=imin+2; i<=imax-4; i+=2)
     for (j=jmin+2; j<=jmax-4; j+=2)
     {
	d3h = sqrt( SQR((mTopoGridExt(i-2,j,1) - 3*mTopoGridExt(i,j,1) + 3*mTopoGridExt(i+2,j,1) - mTopoGridExt(i+4,j,1))/1.) + 
		    SQR((mTopoGridExt(i,j-2,1) - 3*mTopoGridExt(i,j,1) + 3*mTopoGridExt(i,j+2,1) - mTopoGridExt(i,j+4,1))/1.) + 
		    SQR((mTopoGridExt(i+4,j+2,1) - mTopoGridExt(i+4,j,1) - 2*mTopoGridExt(i+2,j+2,1) + 2*mTopoGridExt(i+2,j,1) + 
			 mTopoGridExt(i,j+2,1) - mTopoGridExt(i,j,1))/1.) +
		    SQR((mTopoGridExt(i+2,j+4,1) - 2*mTopoGridExt(i+2,j+2,1) - mTopoGridExt(i,j+4,1) + 2*mTopoGridExt(i,j+2,1) + 
			 mTopoGridExt(i+2,j,1) - mTopoGridExt(i,j,1))/1.) );
	if (d3h > maxd3z2h) maxd3z2h = d3h;
     }
  float_sw4 d2zh_global=0, d2z2h_global=0, d3zh_global=0, d3z2h_global=0;
  MPI_Allreduce( &maxd2zh,  &d2zh_global,  1, MPI_DOUBLE, MPI_MIN, m_cartesian_communicator);
  MPI_Allreduce( &maxd2z2h, &d2z2h_global, 1, MPI_DOUBLE, MPI_MIN, m_cartesian_communicator);
  MPI_Allreduce( &maxd3zh,  &d3zh_global,  1, MPI_DOUBLE, MPI_MIN, m_cartesian_communicator);
  MPI_Allreduce( &maxd3z2h, &d3z2h_global, 1, MPI_DOUBLE, MPI_MIN, m_cartesian_communicator);
  if(proc_zero() )
  {
     printf("\n");
     printf("***Topography grid: min z = %e, max z = %e, top Cartesian z = %e\n", zMinGlobal, zMaxGlobal, zMaxCart);
     if (mVerbose >= 3)
     {
	printf("***Un-divided differences of grid surface (ratio h*D2/D3 should be close to the same for h and 2h):\n"
	     "h*max D2z(h)   = %e, max D3z(h)  = %e, Ratio: h*max D2z(h) / max D3z(h)    = %e\n"
	     "2h*max D2z(2h) = %e, max D3z(2h) = %e, Ratio: 2h*max D2z(2h) / max D3z(2h) = %e\n", 
	       h*d2zh_global, d3zh_global, h*d2zh_global/d3zh_global, 2*h*d2z2h_global, d3z2h_global,
	       2*h*d2z2h_global/d3z2h_global);
	printf("\n");
     }
  }
// remember the global zmin
  m_global_zmin = zMinGlobal;
  CHECK_INPUT(zMaxCart>zMaxGlobal,"allocateCurvilinearArrays: Negative thickness of curvilinear grid.\n"
	      "Increase topography zmax to exceed zMaxGlobal = "<< zMaxGlobal <<", preferrably by at least "
	      << zMaxGlobal-zMinGlobal);
  int gTop = mNumberOfGrids-1;
  int Nz = 1+ (int) ((zMaxCart - 0.5*(zMaxGlobal+zMinGlobal))/mGridSize[gTop]); // on average the same gridsize in z
  m_kStart[gTop] = 1 - m_ghost_points;
  m_kEnd[gTop]   = Nz + m_ghost_points;
  m_global_nz[gTop] = Nz;
  m_kStartInt[gTop] = 1;
  m_kEndInt[gTop]   = Nz;
  if(mVerbose && proc_zero() )
     printf("allocateCurvilinearArrays: Number of grid points in curvilinear grid = %i, kStart = %i, kEnd = %i\n", 
	    Nz, m_kStart[gTop], m_kEnd[gTop]);
// allocate mX, mY, and mZ arrays
  mX.define(m_iStart[gTop], m_iEnd[gTop], m_jStart[gTop], m_jEnd[gTop], m_kStart[gTop], m_kEnd[gTop]);
  mY.define(m_iStart[gTop], m_iEnd[gTop], m_jStart[gTop], m_jEnd[gTop], m_kStart[gTop], m_kEnd[gTop]);
  mZ.define(m_iStart[gTop], m_iEnd[gTop], m_jStart[gTop], m_jEnd[gTop], m_kStart[gTop], m_kEnd[gTop]);
// Allocate array for the metric
  mMetric.define(4,m_iStart[gTop],m_iEnd[gTop],m_jStart[gTop],m_jEnd[gTop],m_kStart[gTop],m_kEnd[gTop]);
// and the Jacobian of the transformation
  mJ.define(m_iStart[gTop],m_iEnd[gTop],m_jStart[gTop],m_jEnd[gTop],m_kStart[gTop],m_kEnd[gTop]);
// and material properties, initialize to -1
  mRho[gTop].define(m_iStart[gTop],m_iEnd[gTop],m_jStart[gTop],m_jEnd[gTop],m_kStart[gTop],m_kEnd[gTop]);
  mRho[gTop].set_to_minusOne();

  if( m_anisotropic )
  {
     mC[gTop].define(21,m_iStart[gTop],m_iEnd[gTop],m_jStart[gTop],m_jEnd[gTop],m_kStart[gTop],m_kEnd[gTop]);
     mCcurv.define(45,m_iStart[gTop],m_iEnd[gTop],m_jStart[gTop],m_jEnd[gTop],m_kStart[gTop],m_kEnd[gTop]);
     mC[gTop].set_to_minusOne();
     mCcurv.set_to_minusOne();
  }
  else
  {
     mMu[gTop].define(m_iStart[gTop],m_iEnd[gTop],m_jStart[gTop],m_jEnd[gTop],m_kStart[gTop],m_kEnd[gTop]);
     mMu[gTop].set_to_minusOne();
     mLambda[gTop].define(m_iStart[gTop],m_iEnd[gTop],m_jStart[gTop],m_jEnd[gTop],m_kStart[gTop],m_kEnd[gTop]);
     mLambda[gTop].set_to_minusOne();
  }
// viscoelastic material coefficients
  if (m_use_attenuation)
  {
// initialize the viscoelastic material coefficients to -1
     mQs[gTop].define(m_iStart[gTop],m_iEnd[gTop],m_jStart[gTop],m_jEnd[gTop],m_kStart[gTop],m_kEnd[gTop]);
     mQs[gTop].set_to_minusOne();
     mQp[gTop].define(m_iStart[gTop],m_iEnd[gTop],m_jStart[gTop],m_jEnd[gTop],m_kStart[gTop],m_kEnd[gTop]);
     mQp[gTop].set_to_minusOne();
     for (int a=0; a<m_number_mechanisms; a++) // the simplest attenuation model has m_number_mechanisms = 0
     {
	mMuVE[gTop][a].define(m_iStart[gTop],m_iEnd[gTop],m_jStart[gTop],m_jEnd[gTop],m_kStart[gTop],m_kEnd[gTop]);
	mMuVE[gTop][a].set_to_minusOne();
	mLambdaVE[gTop][a].define(m_iStart[gTop],m_iEnd[gTop],m_jStart[gTop],m_jEnd[gTop],m_kStart[gTop],m_kEnd[gTop]);
	mLambdaVE[gTop][a].set_to_minusOne();
     }
  }
}

//-----------------------------------------------------------------------
void EW::deprecatedImageMode(int value, const char* name) const
{
  if (m_myRank == 0)
    cout << "***Warning specifying the mode using integers is deprecated, mode="
	 << value << " should be mode=" << name << " instead." << endl;
}

//-----------------------------------------------------------------------
void EW::processImage(char* buffer)
{
   int cycle=-1, cycleInterval=0;
//   int pfs = 0, nwriters=1;
   Image::ImageMode mode=Image::RHO;
   float_sw4 time=0.0, timeInterval=0.0;
   bool timingSet = false;
   string filePrefix="image";

   // -----------------------------------------------------
   // It is only valid to set one of the following:
   //   x, or y, or z
   // 
   // The selection of one coordinate specifies plane which will be output to disk.
   // It is an error to select more than one.
   // -----------------------------------------------------
  Image::ImageOrientation locationType=Image::UNDEFINED;
  float_sw4 coordValue;
  int gridPointValue;
  bool coordWasSet = false;
  bool use_double = false;
  bool mode_is_grid = false;
  
  char* token = strtok(buffer, " \t");
  if ( strcmp("image", token) != 0 )
  {
    cerr << "Processing image command: " << "ERROR: not an image line...: " << token;
    MPI_Abort( MPI_COMM_WORLD, 1 );
  }
  
  token = strtok(NULL, " \t");

  string err = "Image Error: ";

  if (mVerbose >=4 && proc_zero())
    cout << "********Parsing image command*********" << endl;
  while (token != NULL)
  {
    // while there are tokens in the string still
    if (startswith("#", token) || startswith(" ", buffer))
      // Ignore commented lines and lines with just a space.
      break;
    if (startswith("time=", token) )
    {
      token += 5; // skip time=
      if (atof(token) < 0.)	      
      {
	cerr << "Processing image command: " << "time must be a non-negative number, not: " << token;
	MPI_Abort( MPI_COMM_WORLD, 1 );
      }
      time = atof(token);
      timingSet = true;
    }
    else if (startswith("timeInterval=", token) )
    {
      token += 13; // skip timeInterval=
      if (atof(token) <= 0.)	      
      {
	cerr << "Processing image command: " << "timeInterval must be a positive number, not: " << token;
	MPI_Abort( MPI_COMM_WORLD, 1 );
      }
      timeInterval = atof(token);
      timingSet = true;
    }
    else if (startswith("cycle=", token) )
    {
      token += 6; // skip cycle=
      if (atoi(token) < 0)	      
      {
	cerr << "Processing image command: " << "cycle must be a non-negative integer, not: " << token;
	MPI_Abort( MPI_COMM_WORLD, 1 );
      }
      cycle = atoi(token);
      timingSet = true;
    }
    else if (startswith("cycleInterval=", token) )
    {
      token += 14; // skip cycleInterval=
      if (atoi(token) <= 0)	      
      {
	cerr << "Processing image command: " << "cycleInterval must be a positive integer, not: " << token;
	MPI_Abort( MPI_COMM_WORLD, 1 );
      }
      cycleInterval = atoi(token);
      timingSet = true;
    }
    else if (startswith("file=", token))
    {
      token += 5; // skip file=
      filePrefix = token;
    }
    else if (startswith("mode=", token))
    {
      token += 5; // skip mode=
      if (strcmp(token, "ux") == 0)        mode = Image::UX;
      else if (strcmp(token, "uy") == 0)   mode = Image::UY;
      else if (strcmp(token, "uz") == 0)   mode = Image::UZ;
      else if (strcmp(token, "rho") == 0)   mode = Image::RHO;
      else if (strcmp(token, "lambda") == 0)   mode = Image::LAMBDA;
      else if (strcmp(token, "mu") == 0)   mode = Image::MU;
      else if (strcmp(token, "uxexact") == 0)   mode = Image::UXEXACT;
      else if (strcmp(token, "uyexact") == 0)   mode = Image::UYEXACT;
      else if (strcmp(token, "uzexact") == 0)   mode = Image::UZEXACT;
      else if (strcmp(token, "p") == 0)   mode = Image::P;
      else if (strcmp(token, "s") == 0)   mode = Image::S;
      else if (strcmp(token, "div") == 0)   mode = Image::DIV;
      else if (strcmp(token, "curl") == 0)   mode = Image::CURLMAG;
//      else if (strcmp(token, "curlmag") == 0)   mode = Image::CURLMAG; // strange name, remove ??
      else if (strcmp(token, "veldiv") == 0)   mode = Image::DIVDT;
      else if (strcmp(token, "divdudt") == 0)   mode = Image::DIVDT;
      else if (strcmp(token, "velcurl") == 0)   mode = Image::CURLMAGDT;
      else if (strcmp(token, "curldudt") == 0)   mode = Image::CURLMAGDT;
      else if (strcmp(token, "lat") == 0)   mode = Image::LAT;
      else if (strcmp(token, "lon") == 0)   mode = Image::LON;
      else if (strcmp(token, "hvelmax") == 0) mode = Image::HMAXDUDT;
      else if (strcmp(token, "hmaxdudt") == 0) mode = Image::HMAXDUDT;
      else if (strcmp(token, "hmax") == 0) mode = Image::HMAX;
      else if (strcmp(token, "vvelmax") == 0) mode = Image::VMAXDUDT;
      else if (strcmp(token, "vmaxdudt") == 0) mode = Image::VMAXDUDT;
      else if (strcmp(token, "vmax") == 0) mode = Image::VMAX;
      else if (strcmp(token, "topo") == 0) mode = Image::TOPO;
      else if (strcmp(token, "grid") == 0) mode_is_grid=true;
      else if (strcmp(token, "gridx") == 0) mode = Image::GRIDX;
      else if (strcmp(token, "gridy") == 0) mode = Image::GRIDY;
      else if (strcmp(token, "gridz") == 0) mode = Image::GRIDZ;
      else if (strcmp(token, "uxerr") == 0)   mode = Image::UXERR;
      else if (strcmp(token, "uyerr") == 0)   mode = Image::UYERR;
      else if (strcmp(token, "uzerr") == 0)   mode = Image::UZERR;
      // else if (strcmp(token, "fx") == 0)   mode = Image::FX;
      // else if (strcmp(token, "fy") == 0)   mode = Image::FY;
      // else if (strcmp(token, "fz") == 0)   mode = Image::FZ;
      else if (strcmp(token, "velmag") == 0)   mode = Image::MAGDUDT;
      else if (strcmp(token, "magdudt") == 0)   mode = Image::MAGDUDT;
      else if (strcmp(token, "mag") == 0)   mode = Image::MAG;
      else if (strcmp(token, "hvelmag") == 0)   mode = Image::HMAGDUDT;
      else if (strcmp(token, "hmagdudt") == 0)   mode = Image::HMAGDUDT;
      else if (strcmp(token, "hmag") == 0)   mode = Image::HMAG;
      else if (strcmp(token, "gradrho") == 0)   mode = Image::GRADRHO;
      else if (strcmp(token, "gradmu") == 0)   mode = Image::GRADMU;
      else if (strcmp(token, "gradlambda") == 0)   mode = Image::GRADLAMBDA;
      else if (strcmp(token, "gradp") == 0)   mode = Image::GRADP;
      else if (strcmp(token, "grads") == 0)   mode = Image::GRADS;
      else if (strcmp(token, "qp") == 0) mode = Image::QP;
      else if (strcmp(token, "qs") == 0) mode = Image::QS;
      //      else if (strcmp(token, "hvel") == 0) mode = Image::HVEL;
      else
      {
	  cerr << "Processing image command: " << "mode must be one of the following: " << endl
	       << "ux|uy|uz|rho|lambda|mu" << endl 
               << "|p|s|div|curl|veldiv|divdudt|velcurl|curldudt " << endl
	       << "|lat|lon|hmaxdudt|hvelmax|hmax|vmaxdudt|vvelmax|vmax|topo|grid|gridx|gridy|gridz " << endl
	       << "|magdudt|velmag|mag|hvelmag|hmagdudt|hmag" << endl
	       << "|uxexact|uyexact|uzexact|uxerr|uyerr|uzerr|gradrho|gradmu|gradlambda|gradp|grads|qp|qs|" << endl
	       << "*not: " << token << endl;
	  MPI_Abort( MPI_COMM_WORLD, 1 );
      }
    }
    else if( startswith("precision=",token) )
    {
      token += 10;
      if ( !(strcmp(token,"double")==0 || strcmp(token,"float")==0) )
      {
	cerr << "Processing image command: " << " precision must be float or double, not " << token << endl;
	MPI_Abort( MPI_COMM_WORLD, 1 );
      }
      use_double =  strcmp(token,"double")==0;
    }
    else if (startswith("x=", token))
    {
      token += 2; // skip x=
      if ( coordWasSet )
      {
	cerr << "Processing image command: " << "cannot set a coordinate location twice, x and " << 
	  locationType << " were both set." << endl;
	MPI_Abort( MPI_COMM_WORLD, 1 );
      }
      coordWasSet=true;
      locationType=Image::X;
      coordValue = atof(token);
      if ( coordValue < 0.0 || coordValue > m_global_xmax )
      {
	cerr << "Processing image command: " << "x value must be within the computational domain 0<=x<=" 
	     << m_global_xmax << ", not x=: " << coordValue << endl;
	MPI_Abort( MPI_COMM_WORLD, 1 );
      }
    }
     
    else if (startswith("y=", token))
    {
      token += 2; // skip y=
      if ( coordWasSet )
      {
	cerr << "Processing image command: " << "cannot set a coordinate location twice, y and " 
	     << locationType << " were both set." << endl;
	MPI_Abort( MPI_COMM_WORLD, 1 );
      }
      coordWasSet=true;
      locationType=Image::Y;
      coordValue = atof(token);
      if ( coordValue < 0.0 || coordValue > m_global_ymax )
      {
	cerr << "Processing image command: " << "y value must be within the computational domain 0<=y<=" 
	     << m_global_ymax << ", not y= " << coordValue << endl;
	MPI_Abort( MPI_COMM_WORLD, 1 );
      }
    }
    else if (startswith("z=", token))
    {
      token += 2; // skip z=
      if ( coordWasSet )
      {
	cerr << "Processing image command: " << "cannot set a coordinate location twice, z and " 
	     << locationType << " were both set." << endl;
	MPI_Abort( MPI_COMM_WORLD, 1 );
      }
      coordWasSet=true;
      locationType=Image::Z;
      coordValue = atof(token);
      if ( coordValue < 0.0 || coordValue > m_global_zmax )
      {
	cerr << "Processing image command: " << "z value must be within the computational domain 0<=z<=" 
	     << m_global_zmax << ", not z= " << coordValue << endl;
	MPI_Abort( MPI_COMM_WORLD, 1 );
      }
    }
    else
    {
      badOption("image", token);
    }
    token = strtok(NULL, " \t");
  }
  
  if ( !timingSet )
  {
    cerr << "Processing image command: " << "at least one timing mechanism must be set: cycle, time, cycleInterval or timeInterval" << endl;
    MPI_Abort( MPI_COMM_WORLD, 1 );
  }
  
  // if topographic image, set flag
  // if (mode == Image::TOPO)
  // {
  //   mTopoImageFound = true;
  // }



   bool forwardgrad = !m_inverse_problem && (mode == Image::GRADRHO ||mode == Image::GRADMU ||mode == Image::GRADLAMBDA ||
					     mode == Image::GRADP   ||mode == Image::GRADS);
   if( forwardgrad && proc_zero() )
   {
      cout << "WARNING: images of material gradients can not be computed by the forward solver" << endl;
      cout << "   image will not be created " << endl;
   }
   if( !forwardgrad )
   {
  // Set up the image object
      Image* i;
      if (coordWasSet)
      {
	 if( mode_is_grid )
	 {
	    if( locationType == Image::X )
	    {
	       i = new Image(this, time, timeInterval, cycle, cycleInterval, 
			 filePrefix, Image::GRIDY, locationType, coordValue, use_double);
	       addImage(i);
	       i = new Image(this, time, timeInterval, cycle, cycleInterval, 
			 filePrefix, Image::GRIDZ, locationType, coordValue, use_double);
	       addImage(i);
	    }
	    else if( locationType == Image::Y )
	    {
	       i = new Image(this, time, timeInterval, cycle, cycleInterval, 
			 filePrefix, Image::GRIDX, locationType, coordValue, use_double);
	       addImage(i);
	       i = new Image(this, time, timeInterval, cycle, cycleInterval, 
			 filePrefix, Image::GRIDZ, locationType, coordValue, use_double);
	       addImage(i);
	    }
	    else if( locationType == Image::Z )
	    {
	       i = new Image(this, time, timeInterval, cycle, cycleInterval, 
			 filePrefix, Image::GRIDX, locationType, coordValue, use_double);
	       addImage(i);
	       i = new Image(this, time, timeInterval, cycle, cycleInterval, 
			     filePrefix, Image::GRIDY, locationType, coordValue, use_double);
	       addImage(i);
	    }
	 }
	 else
	 {
	    i = new Image(this, time, timeInterval, cycle, cycleInterval, 
			  filePrefix, mode, locationType, coordValue, use_double);
	    addImage(i);
	 }
      }
      else 
      {
	 cerr << "Processing image command: " << "one of the coordinate (x,y,z) option must be set to determine the image's 2D plane" << endl;
	 MPI_Abort( MPI_COMM_WORLD, 1 );
      }
   }

  if (mVerbose >=4 && proc_zero())
    cout << "********Done parsing image command*********" << endl;
}

// int sgn(double arg)
// {
//   if (arg < 0)
//     return -1;
//   else 
//     return 1;
// }

//----------------------------------------------------------------------------
void EW::processSource(char* buffer, vector<Source*> & a_GlobalUniqueSources )
{

  Source* sourcePtr;
  
  float_sw4 m0 = 1.0;
  float_sw4 t0=0.0, f0=1.0, freq=1.0;
  // Should be center of the grid
  double x = 0.0, y = 0.0, z = 0.0;
  int i = 0, j = 0, k = 0;
  float_sw4 mxx=0.0, mxy=0.0, mxz=0.0, myy=0.0, myz=0.0, mzz=0.0;
  float_sw4 strike=0.0, dip=0.0, rake=0.0;
  float_sw4 fx=0.0, fy=0.0, fz=0.0;
  int isMomentType = -1;
  
  double lat = 0.0, lon = 0.0, depth = 0.0;
  bool topodepth = false, depthSet=false, zSet=false;
  
  bool cartCoordSet = false;
  bool geoCoordSet = false;
  bool strikeDipRake = false;
  bool dfileset=false;
  bool sacbaseset = false;

  int ncyc = 0;
  bool ncyc_set = false;

  timeDep tDep = iRickerInt;
  char formstring[100];
  char dfile[1000];

  strcpy(formstring, "Ricker");

  char* token = strtok(buffer, " \t");
  REQUIRE2(strcmp("source", token) == 0, "ERROR: not a source line...: " << token);
  token = strtok(NULL, " \t");

  string err = "Source Error: ";

  string cartAndGeoErr = "source command: Cannot set both a geographical (lat,lon) and cartesian coordinate (x,y)";
  string pointAndMomentErr = "source command: Cannot set both a point source and moment tensor formulation";

  if (mVerbose >=4 && proc_zero())
    cout << "********Parsing source command*********" << endl;
  while (token != NULL)
    {
      // while there are tokens in the string still
       if (startswith("#", token) || startswith(" ", buffer))
          // Ignore commented lines and lines with just a space.
          break;
       if (startswith("m0=", token) )
       {
          token += 3; // skip m0=
          CHECK_INPUT(atof(token) >= 0.0, 
                  err << "source command: scalar moment term must be positive, not: " << token);
          m0 = atof(token);
       }
       else if (startswith("x=", token))
       {
         CHECK_INPUT(!geoCoordSet, err << cartAndGeoErr);
         token += 2; // skip x=
         x = atof(token);
         cartCoordSet = true; 
      }
      else if (startswith("y=", token))
      {
         CHECK_INPUT(!geoCoordSet, err << cartAndGeoErr);
         token += 2; // skip y=
         y = atof(token);
         cartCoordSet = true;
      }
      else if (startswith("z=", token))
      {
         token += 2; // skip z=
// with topography, the z-coordinate can have both signs!
         z = atof(token);
	 topodepth=false; // this is absolute depth
	 
         zSet = true;
      }
      else if (startswith("lat=", token))
      {
         CHECK_INPUT(!cartCoordSet, err << cartAndGeoErr);
         token += 4; // skip lat=
         lat = atof(token);
         CHECK_INPUT(lat >= -90.0,
                 "source command: lat must be greater than or equal to -90 degrees, not " 
                 << lat);
         CHECK_INPUT(lat <= 90.0,
                 "source command: lat must be less than or equal to 90 degrees, not "
                 << lat);
         geoCoordSet = true;
      }
      else if (startswith("lon=", token))
      {
         CHECK_INPUT(!cartCoordSet, err << cartAndGeoErr);
         token += 4; // skip lon=
         lon = atof(token);
         CHECK_INPUT(lon >= -180.0,
                 "source command: lon must be greater or equal to -180 degrees, not " 
                 << lon);
         CHECK_INPUT(lon <= 180.0,
                 "source command: lon must be less than or equal to 180 degrees, not "
                 << lon);
         geoCoordSet = true;
      }
      else if (startswith("depth=", token)) // this is the same as topodepth: different from WPP
      {
         token += 6; // skip depth=
         depth = atof(token);
	 topodepth = true;
         CHECK_INPUT(depth >= 0.0,
		     err << "source command: Depth below topography must be greater than or equal to zero");
	 depthSet=true;
      }
//                         1234567890
      else if (startswith("topodepth=", token))
      {
         token += 10; // skip depth=
         depth = atof(token);
	 topodepth = true;
         CHECK_INPUT(depth >= 0.0,
                 err << "source command: Depth below topography must be greater than or equal to zero");
// by depth we here mean depth below topography
	 depthSet=true;
      }
      else if (startswith("Mxx=", token) || startswith("mxx=", token))
      {
         CHECK_INPUT(isMomentType != 0, err << pointAndMomentErr);
         token += 4; // skip Mxx=
         mxx = atof(token);
         isMomentType = 1;
      }
      else if (startswith("Mxy=", token) || startswith("mxy=", token))
      {
         CHECK_INPUT(isMomentType != 0, err << pointAndMomentErr);
         token += 4; // skip Mxy=
         mxy = atof(token);
	  isMomentType = 1;
      }
      else if (startswith("Mxz=", token) || startswith("mxz=", token))
      {
         CHECK_INPUT(isMomentType != 0, err << pointAndMomentErr);
         token += 4; // skip Mxz=
         mxz = atof(token);
         isMomentType = 1;
      }
      else if (startswith("Myy=", token) || startswith("myy=", token))
      {
         CHECK_INPUT(isMomentType != 0, err << pointAndMomentErr);
         token += 4; // skip Myy=
         myy = atof(token);
         isMomentType = 1;
      }
      else if (startswith("Myz=", token) || startswith("myz=", token))
      {
         CHECK_INPUT(isMomentType != 0, err << pointAndMomentErr);
         token += 4; // skip Myz=
         myz = atof(token);
         isMomentType = 1;
      }
      else if (startswith("Mzz=", token) || startswith("mzz=", token))
      {
         CHECK_INPUT(isMomentType != 0, err << pointAndMomentErr);
         token += 4; // skip Mzz=
         mzz = atof(token);
         isMomentType = 1;
      }
      else if (startswith("Fz=", token) || startswith("fz=", token))
      {
         CHECK_INPUT(isMomentType != 1, err << pointAndMomentErr);
         token += 3; // skip Fz=
         fz = atof(token);
         isMomentType = 0;
      }
      else if (startswith("Fx=", token) || startswith("fx=", token))
      {
         CHECK_INPUT(isMomentType != 1, err << pointAndMomentErr);
         token += 3; // skip Fx=
         fx = atof(token);
         isMomentType = 0;
      }
      else if (startswith("Fy=", token) || startswith("fy=", token))
      {
         CHECK_INPUT(isMomentType != 1, err << pointAndMomentErr);
         token += 3; // skip Fy=
         fy = atof(token);
         isMomentType = 0;
      }
      else if (startswith("Rake=", token) || startswith("rake=", token))
      {
         CHECK_INPUT(isMomentType != 0, err << pointAndMomentErr);
         token += 5; // skip Rake=
         rake = atof(token);
	 strikeDipRake = true;
         isMomentType = 1;
      }
      else if (startswith("Strike=", token) || startswith("strike=", token))
      {
         CHECK_INPUT(isMomentType != 0, err << pointAndMomentErr);
         token += 7; // skip Strike=
         strike = atof(token);
	 strikeDipRake = true;
         isMomentType = 1;
      }
      else if (startswith("Dip=", token) || startswith("dip=", token))
      {
         CHECK_INPUT(isMomentType != 0, err << pointAndMomentErr);
         token += 4; // skip Dip=
         dip = atof(token);
	 strikeDipRake = true;
         isMomentType = 1;
      }
      else if (startswith("t0=", token))
      {
         token += 3; // skip t0=
         t0 = atof(token);
      }
      else if (startswith("freq=", token))
      {
         token += 5; // skip freq=
         freq = atof(token);
         CHECK_INPUT(freq > 0,
                 err << "source command: Frequency must be > 0");
      }
      else if (startswith("amp=", token) || startswith("f0=", token))
      {
         CHECK_INPUT(isMomentType != 1,
                 err << "source command: Cannot set force amplitude for moment tensor terms");
	 if (startswith("amp=", token))
	   {
	     deprecatedOption("source","amp","f0");
	     token += strlen("amp=");
	   }
	 else
	   token += strlen("f0=");
         f0 = atof(token);
      }
      else if (startswith("type=",token))
      {
         token += 5;
         strncpy(formstring, token,100);
         if (!strcmp("Ricker",formstring))
            tDep = iRicker;
         else if (!strcmp("Gaussian",formstring))
            tDep = iGaussian;
         else if (!strcmp("Ramp",formstring))
            tDep = iRamp;
         else if (!strcmp("Triangle",formstring))
            tDep = iTriangle;
         else if (!strcmp("Sawtooth",formstring))
            tDep = iSawtooth;
         else if (!strcmp("SmoothWave",formstring))
            tDep = iSmoothWave;
         else if (!strcmp("Erf",formstring) || !strcmp("GaussianInt",formstring) )
            tDep = iErf;
         else if (!strcmp("VerySmoothBump",formstring))
            tDep = iVerySmoothBump;
         else if (!strcmp("RickerInt",formstring) )
            tDep = iRickerInt;
         else if (!strcmp("Brune",formstring) )
	    tDep = iBrune;
         else if (!strcmp("BruneSmoothed",formstring) )
	    tDep = iBruneSmoothed;
         else if (!strcmp("DBrune",formstring) )
	    tDep = iDBrune;
         else if (!strcmp("GaussianWindow",formstring) )
	    tDep = iGaussianWindow;
         else if (!strcmp("Liu",formstring) )
	    tDep = iLiu;
         else if (!strcmp("Dirac",formstring) )
	    tDep = iDirac;
         else if (!strcmp("C6SmoothBump",formstring) )
	    tDep = iC6SmoothBump;
	 else
            if (m_myRank == 0)
	      cout << "unknown time function: " << formstring << endl << " using default RickerInt function." << endl;
      }
      else if (startswith("ncyc=", token))
      {
         token += 5; // skip ncyc=
         ncyc = atoi(token);
         CHECK_INPUT(ncyc > 0,
                 err << "source command: Number of cycles must be > 0");
         ncyc_set = true;
      }
      else if (startswith("dfile=",token))
      {
         token += 6;
         strncpy(dfile, token,1000);
	 dfileset = true;
      }
      else if (startswith("sacbase=",token))
      {
         token += 8;
         strncpy(dfile, token,1000);
	 sacbaseset = true;
	 isMomentType = 1;
      }
      else
      {
         badOption("source", token);
      }
      token = strtok(NULL, " \t");
    }

  // Set up source on wpp object.
  CHECK_INPUT(cartCoordSet || geoCoordSet,
	  err << "source command: cartesian or geographic coordinate must be specified");

  CHECK_INPUT(depthSet || zSet,
	  err << "source command: depth, topodepth or z-coordinate must be specified");

  if( tDep == iGaussianWindow )
      CHECK_INPUT( ncyc_set, err << "source command: ncyc must be set for Gaussian Window function");

  // Discrete source time function
  float_sw4* par=NULL;
  int* ipar=NULL;
  int npar=0, nipar=0;
  if( dfileset )
  {
     tDep = iDiscrete;
     //  g(t) defined by spline points on a uniform grid, read from file.
     //  Format: t0, dt, npts
     //          g_1
     //          g_2
     //         ....
     FILE* fd=fopen(dfile, "r" );
     CHECK_INPUT( fd !=NULL , err << "Source time function file " << dfile << " not found" );
     float_sw4 t0, dt;
     int npts;
     fscanf(fd," %lg %lg %i", &t0, &dt, &npts );
     par = new float_sw4[npts+1];
     par[0]  = t0;
     freq    = 1/dt;
     ipar    = new int[1];
     ipar[0] = npts;
     for( int i=0 ; i < npts ; i++ )
	fscanf(fd,"%lg", &par[i+1] );
     npar = npts+1;
     nipar = 1;
     //     cout << "Read disc source: t0=" << t0 << " dt="  << dt << " npts= " << npts << endl;
     fclose(fd);
  }
  if( sacbaseset )
  {
     // Read moment tensor components from sac files.
     // Set constant tensor to identity. m0 can give some scaling.
     mxx = myy = mzz = 1;
     mxy = mxz = myz = 0;

     bool timereverse = false; // Reverse the SAC data. Set true for testing purpose only, the users want to do this themselves outside SW4.
     bool useB = false; // Use sac header begin time parameter B.

     tDep = iDiscrete6moments;
     float_sw4 dt, t0, latsac, lonsac,cmpazsac, cmpincsac;
     int utcsac[7], npts;
     string basename = dfile;
     string fname;
     fname = basename + ".xx";
     bool byteswap;
     readSACheader( fname.c_str(), dt, t0, latsac, lonsac, cmpazsac, cmpincsac, utcsac, npts, byteswap );
     if( !useB )
	t0 = 0;
     
     if( geoCoordSet )
     {
	double laterr = fabs((latsac-lat)/lat);
	double lonerr = fabs((lonsac-lon)/lon);
	if( laterr > 1e-6 || lonerr > 1e-6 )
	{
	   if( proc_zero() )
	      cout << "WARNING in processSource: reading sac files: (lat,lon) location on sac file different from (lat,lon) on command line" << endl;
	}
     }
     freq = 1/dt;
     npar  = 6*(npts+1);
     nipar = 1;
     par = new float_sw4 [npar];
     ipar = new int[1];
     ipar[0] = npts;
     size_t offset = 0;
     par[offset] = t0;
     fname = basename + ".xx";
     readSACdata( fname.c_str(), npts, &par[offset+1], byteswap );
     if( timereverse )
	revvector( npts, &par[offset+1]);
     offset += npts+1;
     par[offset] = t0;
     fname = basename + ".xy";
     readSACdata( fname.c_str(), npts, &par[offset+1], byteswap );     
     if( timereverse )
	revvector( npts, &par[offset+1]);
     offset += npts+1;
     par[offset] = t0;
     fname = basename + ".xz";
     readSACdata( fname.c_str(), npts, &par[offset+1], byteswap );     
     if( timereverse )
	revvector( npts, &par[offset+1]);
     offset += npts+1;
     par[offset] = t0;
     fname = basename + ".yy";
     readSACdata( fname.c_str(), npts, &par[offset+1], byteswap );     
     if( timereverse )
	revvector( npts, &par[offset+1]);
     offset += npts+1;
     par[offset] = t0;
     fname = basename + ".yz";
     readSACdata( fname.c_str(), npts, &par[offset+1], byteswap );     
     if( timereverse )
	revvector( npts, &par[offset+1]);
     offset += npts+1;
     par[offset] = t0;
     fname = basename + ".zz";
     readSACdata( fname.c_str(), npts, &par[offset+1], byteswap );     
     if( timereverse )
	revvector( npts, &par[offset+1]);
  }

  // --------------------------------------------------------------------------- 
  // Regardless of how the location for the source was specified, we are going to
  // find the grid points associated with the location. (i.e., assign
  // i, j, k to valid values)
  // --------------------------------------------------------------------------- 
  if (geoCoordSet)
  {
    computeCartesianCoord(x, y, lon, lat);
    cartCoordSet = true;
    if( mVerbose >= 1 && proc_zero() )
    {
      printf("Cartesian coordinates of source at (lon, lat)=(%e, %e) is (x,y)=(%g, %g)\n", 
	     lon, lat, x, y);
    }
  }

  if (depthSet)
  {
    z = depth;
  }
  
  if (cartCoordSet)
  {
    float_sw4 xmin = 0.;
    float_sw4 ymin = 0.;
    float_sw4 zmin;

// only check the z>zmin when we have topography. For a flat free surface, we will remove sources too 
// close or above the surface in the call to mGlobalUniqueSources[i]->correct_Z_level()
    if (topographyExists()) // topography command must be read before the source command
      zmin = m_global_zmin;
    else
      zmin = 0;

    if ( (topographyExists() && (x < xmin || x > m_global_xmax || y < ymin || y > m_global_ymax )) ||
	 (!topographyExists() && (x < xmin || x > m_global_xmax || y < ymin || y > m_global_ymax || 
				  z < zmin || z > m_global_zmax)) )
    {
      stringstream sourceposerr;
      sourceposerr << endl
		   << "***************************************************" << endl
		   << " FATAL ERROR:  Source positioned outside grid!  " << endl
		   << endl
		   << " Source Type: " << formstring << endl
		   << "              @ x=" << x 
		   << " y=" << y << " z=" << z << endl 
		   << endl;
	    
      if ( x < xmin )
	sourceposerr << " x is " << xmin - x << 
	  " meters away from min x (" << xmin << ")" << endl;
      else if ( x > m_global_xmax)
	sourceposerr << " x is " << x - m_global_xmax << 
	  " meters away from max x (" << m_global_xmax << ")" << endl;
      if ( y < ymin )
	sourceposerr << " y is " << ymin - y << 
	  " meters away from min y (" << ymin << ")" << endl;
      else if ( y > m_global_ymax)
	sourceposerr << " y is " << y - m_global_ymax << 
	  " meters away from max y (" << m_global_ymax << ")" << endl;
      if ( z < zmin )
	sourceposerr << " z is " << zmin - z << 
	  " meters away from min z (" << zmin << ")" << endl;
      else if ( z > m_global_zmax)
	sourceposerr << " z is " << z - m_global_zmax << 
	  " meters away from max z (" << m_global_zmax << ")" << endl;
      sourceposerr << "***************************************************" << endl;
      if (m_myRank == 0)
	cout << sourceposerr.str();
      MPI_Abort(MPI_COMM_WORLD, 1);
    }
  }

  // if strike, dip and rake have been given we need to convert into M_{ij} form
  if ( strikeDipRake )
    {
      float_sw4 radconv = M_PI / 180.;
      float_sw4 S, D, R;
      strike -= mGeoAz; // subtract off the grid azimuth
      S = strike*radconv; D = dip*radconv; R = rake*radconv;
      
      mxx = -1.0 * ( sin(D) * cos(R) * sin (2*S) + sin(2*D) * sin(R) * sin(S)*sin(S) );
      myy =        ( sin(D) * cos(R) * sin (2*S) - sin(2*D) * sin(R) * cos(S)*cos(S) );
      mzz = -1.0 * ( mxx + myy );	
      mxy =        ( sin(D) * cos(R) * cos (2*S) + 0.5 * sin(2*D) * sin(R) * sin(2*S) );
      mxz = -1.0 * ( cos(D) * cos(R) * cos (S)   + cos(2*D) * sin(R) * sin(S) );
      myz = -1.0 * ( cos(D) * cos(R) * sin (S)   - cos(2*D) * sin(R) * cos(S) );
      //      if( m_myRank == 0 )
      //      {
      //	 cout << "Mxx = " << mxx << endl;
      //	 cout << "Myy = " << myy << endl;
      //	 cout << "Mzz = " << mzz << endl;
      //	 cout << "Mxy = " << mxy << endl;
      //	 cout << "Mxz = " << mxz << endl;
      //	 cout << "Myz = " << myz << endl;
      //      }
    }
  
  if (isMomentType)
  {
    // Remove amplitude variable
    mxx *= m0;
    mxy *= m0;
    mxz *= m0;
    myy *= m0;
    myz *= m0;
    mzz *= m0;
    //       m0 = 1;
    //       if( m_myRank == 0 )
    //       {
    //	  cout << "m0 = " << m0 << endl;
    //	  cout << "x  = " << x << endl;
    //	  cout << "y  = " << y << endl;
    //	  cout << "z  = " << z << endl;
    //	  cout << "t0 = " << t0 << endl;
    //	  cout << "freq=" << freq << endl;
    //       	  cout << "Mxx = " << mxx << endl;
    //      	  cout << "Myy = " << myy << endl;
    //      	  cout << "Mzz = " << mzz << endl;
    //      	  cout << "Mxy = " << mxy << endl;
    //      	  cout << "Mxz = " << mxz << endl;
    //      	  cout << "Myz = " << myz << endl;
    //       }
    // these have global location since they will be used by all processors
    sourcePtr = new Source(this, freq, t0, x, y, z, mxx, mxy, mxz, myy, myz, mzz,
			   tDep, formstring, topodepth, ncyc, par, npar, ipar, nipar, false ); // false is correctStrengthForMu

    if (sourcePtr->ignore())
    {
      delete sourcePtr;
    }
    else
    {
      a_GlobalUniqueSources.push_back(sourcePtr);
    }
      
  }
  else // point forcing
  {
    // Remove amplitude variable
    fx *= f0;
    fy *= f0;
    fz *= f0;
    //       f0 = 1;
    // global version (gets real coordinates)
    sourcePtr = new Source(this, freq, t0, x, y, z, fx, fy, fz, tDep, formstring, topodepth, ncyc,
			   par, npar, ipar, nipar, false ); // false is correctStrengthForMu

    //...and add it to the list of forcing terms
    if (sourcePtr->ignore())
    {
      delete sourcePtr;
    }
    else
    {
      a_GlobalUniqueSources.push_back(sourcePtr);
    }
  }	  
  if( npar > 0 )
     delete[] par;
  if( nipar > 0 )
     delete[] ipar;
  if (mVerbose >=4 && proc_zero())
    cout << "********Done parsing source command*********" << endl;
}

//----------------------------------------------------------------------------
void EW::processRupture(char* buffer, vector<Source*> & a_GlobalUniqueSources )
{
// the rupture command reads a file with
// point moment tensor sources in the strike, dip, rake format
// for each source, the slip velocity time function is defined by a discrete time function
  Source* sourcePtr;
  
  float_sw4 m0 = 1.0;
  float_sw4 t0=0.0, f0=1.0, freq=1.0;
  // Should be center of the grid
  double x = 0.0, y = 0.0, z = 0.0;
  int i = 0, j = 0, k = 0;
  float_sw4 mxx=0.0, mxy=0.0, mxz=0.0, myy=0.0, myz=0.0, mzz=0.0;
  float_sw4 strike=0.0, dip=0.0, rake=0.0;
  float_sw4 fx=0.0, fy=0.0, fz=0.0;
  int isMomentType = -1;
  
  double lat = 0.0, lon = 0.0;
  bool topodepth = true;
  
  bool rfileset=false;

  timeDep tDep = iDiscrete;
  char formstring[100];
  strcpy(formstring, "Discrete");
  char rfile[100];

// bounding box
// only check the z>zmin when we have topography. For a flat free surface, we will remove sources too 
// close or above the surface in the call to mGlobalUniqueSources[i]->correct_Z_level()
  float_sw4 xmin = 0.;
  float_sw4 ymin = 0.;
  float_sw4 zmin;
  if (topographyExists()) // topography command must be read before the source command
    zmin = m_global_zmin;
  else
    zmin = -m_global_zmax;

  string err = "Rupture Error: ";

  char* token = strtok(buffer, " \t");
  REQUIRE2(strcmp("rupture", token) == 0, "ERROR: not a rupture line...: " << token);
  token = strtok(NULL, " \t");

  while (token != NULL)
    {
      // while there are tokens in the string still
      if (startswith("#", token) || startswith(" ", buffer))
          // Ignore commented lines and lines with just a space.
          break;
      if (startswith("file=",token))
      {
	token += 5; // read past 'file='
         strncpy(rfile, token,100);
	 rfileset = true;
      }
      else
      {
         badOption("rupture", token);
      }
      token = strtok(NULL, " \t");
    }

  float_sw4 rVersion;

  const int bufsize=1024;
  char buf[bufsize];
  
// Discrete source time function
  float_sw4* par=NULL;
  int* ipar=NULL;
  int npar=0, nipar=0, ncyc=0;
  if( rfileset )
  {
     //  g(t) defined by spline points on a uniform grid, read from file.
     //  Format: t0, dt, npts
     //          g_1
     //          g_2
     //         ....

    FILE* fd=fopen(rfile, "r" );
    CHECK_INPUT( fd !=NULL , err << "Rupture file " << rfile << " not found" );
    if (proc_zero())
      printf("Opened rupture file '%s'\n", rfile);
// read 1st line
    fgets(buf,bufsize,fd);
    sscanf(buf," %lg", &rVersion );
    if (proc_zero())
      printf("Version = %.1f\n", rVersion);
// read 2nd line, starting header block
    fgets(buf,bufsize,fd);
    char* token = strtok(buf, " \t");
//    printf("token: '%s'\n", token);
    REQUIRE2(strcmp("PLANE", token) == 0, "ERROR: not a HEADER BLOCK line...: " << token);
// read the number of planes
    int nseg;
    token = strtok(NULL, " \t");
    nseg = atoi(token);
    if (proc_zero())
      printf("Number of segments in header block: %i\n", nseg);
// read each header block
    for (int seg=0; seg<nseg; seg++)
    {
      double elon, elat, len, wid, stk, dip, dtop, shyp, dhyp;
      int nstk, ndip;
      fgets(buf,bufsize,fd);
      sscanf(buf,"%lg %lg %i %i %lg %lg", &elon, &elat, &nstk, &ndip, &len, &wid);
      fgets(buf,bufsize,fd);
      sscanf(buf,"%lg %lg %lg %lg %lg", &stk, &dip, &dtop, &shyp, &dhyp);
      if (proc_zero())
      {
	printf("Seg #%i: elon=%g, elat=%g, nstk=%i, ndip=%i, len=%g, wid=%g\n", 
	       seg+1, elon, elat, nstk, ndip, len, wid);
	printf("        stk=%g, dip=%g, dtop=%g, shyp=%g, dhyp=%g\n", stk, dip, dtop, shyp, dhyp);
      }
      
    }
// read header for data block
    fgets(buf,bufsize,fd);
    token = strtok(buf, " \t");
//    printf("token: '%s'\n", token);
    REQUIRE2(strcmp("POINTS", token) == 0, "ERROR: not a DATA BLOCK line...: " << token);
// read the number of points
    int npts;
    token = strtok(NULL, " \t");
    npts = atoi(token);
    if (proc_zero())
      printf("Number of point sources in data block: %i\n", npts);

// read all point sources
    int nSources=0, nu1=0, nu2=0, nu3=0;
    for (int pts=0; pts<npts; pts++) 
    {
      double lon, lat, dep, stk, dip, area, tinit, dt, rake, slip1, slip2, slip3;
      int nt1, nt2, nt3;
      fgets(buf,bufsize,fd);
      sscanf(buf,"%lg %lg %lg %lg %lg %lg %lg %lg", &lon, &lat, &dep, &stk, &dip, &area, 
	     &tinit, &dt);
      fgets(buf,bufsize,fd);
      sscanf(buf,"%lg %lg %i %lg %i %lg %i", &rake, &slip1, &nt1, &slip2, &nt2, &slip3, &nt3);
// nothing to do if nt1=nt2=nt3=0
      if (nt1<=0 && nt2<=0 && nt3<=0) continue;
      if (proc_zero() && mVerbose >= 2)
      {
	printf("point #%i: lon=%g, lat=%g, dep=%g, stk=%g, dip=%g, area=%g, tinit=%g, dt=%g\n", 
	       pts+1, lon, lat, dep, stk, dip, area, tinit, dt);
	printf("          rake=%g, slip1=%g, nt1=%i, slip2=%g, nt2=%i, slip3=%g, nt3=%i\n", 
	       rake, slip1, nt1, slip2, nt2, slip3, nt3);
      }
      
// read discrete time series for u1
      if (nt1>0)
      {
	nu1++;
// note that the first data point is always zero, but the last is not
// for this reason we always pad the time zeries with a '0' 
// also note that we need at least 7 data points, i.e. nt1>=6
	int nt1dim = max(6,nt1);
	par = new float_sw4[nt1dim+2];
	par[0]  = tinit;
	t0      = tinit;
	freq    = 1/dt;
	ipar    = new int[1];
	ipar[0] = nt1dim+1; // add an extra point 
	fgets(buf,bufsize,fd);
	token = strtok(buf, " \t");
//	printf("buf='%s'\n", buf);
	for( int i=0 ; i < nt1 ; i++ )
	{
// read another line if there are no more tokens
	  if (token == NULL)
	  {
	    fgets(buf,bufsize,fd);
	    token = strtok(buf, " \t");
	  }
//	  printf("token='%s'\n", token);
	  sscanf(token,"%lg", &par[i+1] );
// read next token
	  token = strtok(NULL, " \t");
	}
// pad with 0
	if (nt1 < 6)
	{
	  for (int j=nt1; j<6; j++)
	    par[j+1]=0.;
	}
	
// last 0
	par[nt1dim+1]= 0.0;

// scale cm/s to m/s
	for (int i=1; i<=nt1dim+1; i++)
	{
	  par[i] *= 1e-2;
	}

// AP: Mar. 1, 2016: Additional scaling is needed to make the integral of the time function = 1
        float_sw4 slip_m=slip1*1e-2;
        float_sw4 slip_sum=0;
	for (int i=1; i<=nt1dim+1; i++)
	{
	  slip_sum += par[i];
	}
        slip_sum *=dt;

        if (proc_zero() && mVerbose >= 2)
        {
           printf("INFO: SRF file: dt*sum(slip_vel)=%e [m], total slip (from header)=%e [m]\n", slip_sum, slip_m);
        }
// scale time series to sum to integrate to one        
	for (int i=1; i<=nt1dim+1; i++)
	{
           par[i] /= slip_sum;
	}
        if (proc_zero() && mVerbose >= 2)
        {
           slip_sum=0;
           for (int i=1; i<=nt1dim+1; i++)
           {
              slip_sum += par[i];
           }
           slip_sum *=dt;
           printf("INFO: SRF file: After scaling time series: dt*sum(par)=%e [m]\n", slip_sum);
        }
//done scaling        
        
	npar = nt1dim+2;
	nipar = 1;

        // printf("Read discrete time series: tinit=%g, dt=%g, nt1=%i\n", tinit, dt, nt1);
	// for (int i=0; i<nt1+1; i++)
	//   printf("Sv1[%i]=%g\n", i+1, par[i+1]);

// convert lat, lon, depth to (x,y,z)
	computeCartesianCoord(x, y, lon, lat);
// convert depth in [km] to [m]
	z = dep * 1e3;

// convert strike, dip, rake to Mij
	float_sw4 radconv = M_PI / 180.;
	float_sw4 S, D, R;
	stk -= mGeoAz; // subtract off the grid azimuth
	S = stk*radconv; D = dip*radconv; R = rake*radconv;
      
	mxx = -1.0 * ( sin(D) * cos(R) * sin (2*S) + sin(2*D) * sin(R) * sin(S)*sin(S) );
	myy =        ( sin(D) * cos(R) * sin (2*S) - sin(2*D) * sin(R) * cos(S)*cos(S) );
	mzz = -1.0 * ( mxx + myy );	
	mxy =        ( sin(D) * cos(R) * cos (2*S) + 0.5 * sin(2*D) * sin(R) * sin(2*S) );
	mxz = -1.0 * ( cos(D) * cos(R) * cos (S)   + cos(2*D) * sin(R) * sin(S) );
	myz = -1.0 * ( cos(D) * cos(R) * sin (S)   - cos(2*D) * sin(R) * cos(S) );

// scale (note that the shear modulus is not yet available. Also note that we convert [cm] to [m])
	m0 = area*1e-4 * slip1*1e-2;
      
	mxx *= m0;
	mxy *= m0;
	mxz *= m0;
	myy *= m0;
	myz *= m0;
	mzz *= m0;

// before creating the source, make sure (x,y,z) is inside the computational domain

// only check the z>zmin when we have topography. For a flat free surface, we will remove sources too 
// close or above the surface in the call to mGlobalUniqueSources[i]->correct_Z_level()

	if (x < xmin || x > m_global_xmax || y < ymin || y > m_global_ymax || z < zmin || z > m_global_zmax)
	{
	  stringstream sourceposerr;
	  sourceposerr << endl
		       << "***************************************************" << endl
		       << " ERROR:  Source positioned outside grid!  " << endl
		       << endl
		       << " Source from rupture file @" << endl
		       << "  x=" << x << " y=" << y << " z=" << z << endl 
		       << "  lat=" << lat << " lon=" << lon << " dep=" << dep << endl 
		       << endl;
	    
	  if ( x < xmin )
	    sourceposerr << " x is " << xmin - x << 
	      " meters away from min x (" << xmin << ")" << endl;
	  else if ( x > m_global_xmax)
	    sourceposerr << " x is " << x - m_global_xmax << 
	      " meters away from max x (" << m_global_xmax << ")" << endl;
	  if ( y < ymin )
	    sourceposerr << " y is " << ymin - y << 
	      " meters away from min y (" << ymin << ")" << endl;
	  else if ( y > m_global_ymax)
	    sourceposerr << " y is " << y - m_global_ymax << 
	      " meters away from max y (" << m_global_ymax << ")" << endl;
	  if ( z < zmin )
	    sourceposerr << " z is " << zmin - z << 
	      " meters away from min z (" << zmin << ")" << endl;
	  else if ( z > m_global_zmax)
	    sourceposerr << " z is " << z - m_global_zmax << 
	      " meters away from max z (" << m_global_zmax << ")" << endl;
	  sourceposerr << "***************************************************" << endl;
	  if (m_myRank == 0)
	    cout << sourceposerr.str();
	}
	else
	{
	  sourcePtr = new Source(this, freq, t0, x, y, z, mxx, mxy, mxz, myy, myz, mzz,
				 tDep, formstring, topodepth, ncyc, par, npar, ipar, nipar, true ); // true is correctStrengthForMu

	  if (sourcePtr->ignore())
	  {
	    delete sourcePtr;
	  }
	  else
	  {
	    a_GlobalUniqueSources.push_back(sourcePtr);
	    nSources++;
	  }
	}
	

// deallocate temporary arrays...
	delete[] par;
	delete[] ipar;

      } // end if nt1 >0

// read past discrete time series for u2
      if (nt2>0)
      {
	nu2++;
	double dum;
	if (proc_zero())
	  printf("WARNING nt2=%i > 0 will be ignored\n", nt2);
	fgets(buf,bufsize,fd);
	token = strtok(buf, " \t");
//	printf("buf='%s'\n", buf);
	for( int i=0 ; i < nt2 ; i++ )
	{
// read another line if there are no more tokens
	  if (token == NULL)
	  {
	    fgets(buf,bufsize,fd);
	    token = strtok(buf, " \t");
	  }
//	  printf("token='%s'\n", token);
	  sscanf(token,"%lg", &dum );
// read next token
	  token = strtok(NULL, " \t");
	}
      } // end if nt2 > 0

// read past discrete time series for u3
      if (nt3>0)
      {
	nu3++;
	double dum;
	if (proc_zero())
	  printf("WARNING nt3=%i > 0 will be ignored\n", nt3);
	fgets(buf,bufsize,fd);
	token = strtok(buf, " \t");
//	printf("buf='%s'\n", buf);
	for( int i=0 ; i < nt3 ; i++ )
	{
// read another line if there are no more tokens
	  if (token == NULL)
	  {
	    fgets(buf,bufsize,fd);
	    token = strtok(buf, " \t");
	  }
//	  printf("token='%s'\n", token);
	  sscanf(token,"%lg", &dum );
// read next token
	  token = strtok(NULL, " \t");
	}
      } // end if nt3 > 0
      
    } // end for all sources
    if (proc_zero())
      printf("Read npts=%i, made %i point moment tensor sources, nu1=%i, nu2=%i, nu3=%i\n", 
	     npts, nSources, nu1, nu2, nu3);
    
    fclose(fd);
  }
} // end processRupture()


//------------------------------------------------------------------------
void EW::processMaterialBlock( char* buffer, int & blockCount )
{
  float_sw4 vpgrad=0.0, vsgrad=0.0, rhograd=0.0;
  bool x1set=false, x2set=false, y1set=false, y2set=false, 
    z1set=false, z2set=false;

  float_sw4 x1=0.0, x2=0.0, y1=0.0, y2=0.0, z1=0.0, z2=0.0;
  int i1=-1, i2=-1, j1=-1, j2=-1, k1=-1, k2=-1;

  string name = "Block";

  char* token = strtok(buffer, " \t");
  CHECK_INPUT(strcmp("block", token) == 0,
	      "ERROR: material block can be set by a block line, not: " << token);

  string err = token;
  err += " Error: ";

  token = strtok(NULL, " \t");

  float_sw4 vp=-1, vs=-1, rho=-1, qp=-1, qs=-1, freq=1;
  bool absDepth=false;

  while (token != NULL)
    {
      // while there are tokens in the string still
      if (startswith("#", token) || startswith(" ", buffer))
          // Ignore commented lines and lines with just a space.
	break;
// the xygrad keywords must occur before the corresponding xy keywords
      if (startswith("rhograd=", token))
      {
         token += 8; // skip rhograd=
         rhograd = atof(token);
      }
      else if (startswith("vpgrad=", token))
      {
         token += 7; // skip vpgrad=
         vpgrad = atof(token);
      }
      else if (startswith("vsgrad=", token))
      {
         token += 7; // skip vsgrad=
         vsgrad = atof(token);
      }
      else if (startswith("vp=", token) )
      {
         token += 3; // skip vp=
         vp = atof(token);
      }
      else if (startswith("vs=", token) )
      {
         token += 3; // skip vs=
         vs = atof(token);
      }
      else if (startswith("rho=", token))
      {
         token += 4; // skip rho=
         rho = atof(token);
      }
      else if (startswith("r=", token)) // superseded by rho=, but keep for backward compatibility
      {
         token += 2; // skip r=
         rho = atof(token);
      }
      else if (startswith("Qs=", token) || startswith("qs=",token) )
      {
         token += 3; // skip qs=
         qs = atof(token);
      }
      else if (startswith("Qp=", token) || startswith("qp=",token) )
      {
         token += 3; // skip qp=
         qp = atof(token);
      }
//                         1234567890
      else if (startswith("absdepth=", token) )
      {
	token += 9; // skip absdepth=
	absDepth = (bool) atoi(token);
      }
      else if (startswith("x1=", token))
      {
         token += 3; // skip x1=
         x1 = atof(token);
         x1set = true;
      }
      else if (startswith("x2=", token))
      {
         token += 3; // skip x2=
         x2 = atof(token);
         x2set = true;
      }
      else if (startswith("y1=", token))
      {
         token += 3; // skip y1=
         y1 = atof(token);
         y1set = true;
      }
      else if (startswith("y2=", token))
      {
         token += 3; // skip y2=
         y2 = atof(token);
         y2set = true;
      }
      else if (startswith("z1=", token))
      {
         token += 3; // skip z1=
         z1 = atof(token);
         z1set = true;
      }
      else if (startswith("z2=", token))
      {
         token += 3; // skip z2=
         z2 = atof(token);
         z2set = true;
      }
      else
      {
         badOption("block", token);
      }
      token = strtok(NULL, " \t");
    }
  // End parsing...
  
  blockCount++;
  stringstream blockname;
  blockname << name << " " << blockCount;
  name = blockname.str();

  // Set up a block on the EW object.

  if (x1set)
  {
     // CHECK_INPUT(x1 >= 0.,
     // 	     err << "x1 is less than the minimum x, " 
     // 	     << x1 << " < " << 0.);
     CHECK_INPUT(x1 <= m_global_xmax,
	     err << "x1 is greater than the maximum x, " 
	     << x1 << " > " << m_global_xmax);
  }
  else
    x1 = -m_global_xmax; //x1 = 0.;

  if (x2set)
  {
     CHECK_INPUT(x2 >= 0.,
             err << "x2 is less than the minimum x, " 
             << x2 << " < " << 0.);
     // CHECK_INPUT(x2 <= m_global_xmax,
     //         err << "x2 is greater than the maximum x, " 
     //         << x2 << " > " << m_global_xmax);
  }
  else
    x2 = 2.*m_global_xmax;//x2 = m_global_xmax;

  CHECK_INPUT( x2 >= x1, " (x1..x2), upper bound is smaller than lower bound");
  
  //--------------------------------------------------------
  // Set j bounds, goes with Y in WPP
  //--------------------------------------------------------
  if (y1set)
  {
     // CHECK_INPUT(y1 >= 0.,
     // 	     err << "y1 is less than the minimum y, " << y1 << " < " << 0.);

     CHECK_INPUT(y1 <= m_global_ymax,
		  err << "y1 is greater than the maximum y, " << y1 << " > " << m_global_ymax);
  }
  else
    y1 = -m_global_ymax;//y1 = 0.;
      
  if (y2set)
  {
     CHECK_INPUT(y2 >= 0.,
	     err << "y2 is less than the minimum y, " << y2 << " < " << 0.);
  }
  else
    y2 = 2.*m_global_ymax;//y2 = m_global_ymax;

  CHECK_INPUT( y2 >= y1, " (y1..y2), upper bound is smaller than lower bound");

  if (z1set)
  {
    // CHECK_INPUT(topographyExists() || z1 >= 0.,
    //         err << "z1 is less than the minimum z, " << z1 << " < " << 0.);
    CHECK_INPUT(z1 <= m_global_zmax, 
            err << "z1 is greater than the maximum z, " << z1 << " > " << m_global_zmax);
  }
  else
    z1 = m_global_zmin - (m_global_zmax-m_global_zmin);

  if (z2set)
  {
    CHECK_INPUT(topographyExists() || z2 >= 0.,
            err << "z2 is less than the minimum z, " << z2 << " < " << 0.);
    // CHECK_INPUT(z2 <= m_global_zmax,
    // 		err << "z2 is greater than the maximum z, " << z2 << " > " << m_global_zmax);
  }
  else
    z2 = m_global_zmax + (m_global_zmax-m_global_zmin);

  CHECK_INPUT( z2 >= z1, " (z1..z2), upper bound is smaller than lower bound");

  if(getVerbosity() >=2 &&  m_myRank == 0 )
     cout << name << " has bounds " << x1 << " " << x2 << " " << y1 << " "
	  << y2 << " " << z1 << " " << z2 << endl;

  CHECK_INPUT( vs > 0 && vp > 0 && rho > 0 , "Error in block " << name << " vp vs rho are   "
	       << vp << " " << vs << " " << rho );

  MaterialBlock* bl = new MaterialBlock( this ,rho, vs, vp, x1, x2, y1, y2, z1, z2, qs, qp, freq );
  bl->set_gradients( rhograd, vsgrad, vpgrad );
  bl->set_absoluteDepth( absDepth );
  add_mtrl_block( bl );
}

//-----------------------------------------------------------------------
void EW::processAnisotropicMaterialBlock( char* buffer,  int & blockCount )
{
   float_sw4 rho=-1, rhograd=0.0;
   float_sw4 c[21], cgrad[21];
   for( int m=0 ; m < 21 ; m++ )
   {
      c[m] = -1;
      cgrad[m] = 0;
   }

   bool x1set=false, x2set=false, y1set=false, y2set=false, 
      z1set=false, z2set=false;

   float_sw4 x1=0.0, x2=0.0, y1=0.0, y2=0.0, z1=0.0, z2=0.0;
   int i1=-1, i2=-1, j1=-1, j2=-1, k1=-1, k2=-1;


   char* token = strtok(buffer, " \t");
   CHECK_INPUT(strcmp("ablock", token) == 0,
	       "ERROR: material block can be set by a ablock line, not: " << token);

   string err = token;
   err += " Error: ";

   token = strtok(NULL, " \t");
   bool absDepth=false;

   while (token != NULL)
   {
      // while there are tokens in the string still
      if (startswith("#", token) || startswith(" ", buffer))
          // Ignore commented lines and lines with just a space.
	 break;
// the xygrad keywords must occur before the corresponding xy keywords
      if (startswith("rhograd=", token))
      {
         token += 8; // skip rhograd=
         rhograd = atof(token);
      }
      if (startswith("rho=", token))
      {
         token += 4; // skip rho=
         rho = atof(token);
      }
      else if (startswith("c11grad=", token))
      {
         token += 8; // skip c1grad=
         cgrad[0] = atof(token);
      }
      else if (startswith("c11=", token))
      {
         token += 4; // skip c1=
         c[0] = atof(token);
      }
      else if (startswith("c16grad=", token))
      {
         token += 8; // skip c1grad=
         cgrad[1] = atof(token);
      }
      else if (startswith("c16=", token))
      {
         token += 4; // skip c1=
         c[1] = atof(token);
      }
      else if (startswith("c15grad=", token))
      {
         token += 8; // skip c1grad=
         cgrad[2] = atof(token);
      }
      else if (startswith("c15=", token))
      {
         token += 4; // skip c1=
         c[2] = atof(token);
      }
      else if (startswith("c12grad=", token))
      {
         token += 8; // skip c1grad=
         cgrad[3] = atof(token);
      }
      else if (startswith("c12=", token))
      {
         token += 4; // skip c1=
         c[3] = atof(token);
      }
      else if (startswith("c14grad=", token))
      {
         token += 8; // skip c1grad=
         cgrad[4] = atof(token);
      }
      else if (startswith("c14=", token))
      {
         token += 4; // skip c1=
         c[4] = atof(token);
      }
      else if (startswith("c13grad=", token))
      {
         token += 8; // skip c1grad=
         cgrad[5] = atof(token);
      }
      else if (startswith("c13=", token))
      {
         token += 4; // skip c1=
         c[5] = atof(token);
      }
      else if (startswith("c66grad=", token))
      {
         token += 8; // skip c1grad=
         cgrad[6] = atof(token);
      }
      else if (startswith("c66=", token))
      {
         token += 4; // skip c1=
         c[6] = atof(token);
      }
      else if (startswith("c56grad=", token))
      {
         token += 8; // skip c1grad=
         cgrad[7] = atof(token);
      }
      else if (startswith("c56=", token))
      {
         token += 4; // skip c1=
         c[7] = atof(token);
      }
      else if (startswith("c26grad=", token))
      {
         token += 8; // skip c1grad=
         cgrad[8] = atof(token);
      }
      else if (startswith("c26=", token))
      {
         token += 4; // skip c1=
         c[8] = atof(token);
      }
      else if (startswith("c46grad=", token))
      {
         token += 8; // skip cxxgrad=
         cgrad[9] = atof(token);
      }
      else if (startswith("c46=", token))
      {
         token += 4; // skip cxx=
         c[9] = atof(token);
      }
      else if (startswith("c36grad=", token))
      {
         token += 8; // skip cxxgrad=
         cgrad[10] = atof(token);
      }
      else if (startswith("c36=", token))
      {
         token += 4; // skip cxx=
         c[10] = atof(token);
      }
      else if (startswith("c55grad=", token))
      {
         token += 8; // skip cxxgrad=
         cgrad[11] = atof(token);
      }
      else if (startswith("c55=", token))
      {
         token += 4; // skip cxx=
         c[11] = atof(token);
      }
      else if (startswith("c25grad=", token))
      {
         token += 8; // skip c10grad=
         cgrad[12] = atof(token);
      }
      else if (startswith("c25=", token))
      {
         token += 4; // skip c10=
         c[12] = atof(token);
      }
      else if (startswith("c45grad=", token))
      {
         token += 8; // skip c10grad=
         cgrad[13] = atof(token);
      }
      else if (startswith("c45=", token))
      {
         token += 4; // skip c10=
         c[13] = atof(token);
      }
      else if (startswith("c35grad=", token))
      {
         token += 8; // skip cxxgrad=
         cgrad[14] = atof(token);
      }
      else if (startswith("c35=", token))
      {
         token += 4; // skip cxx=
         c[14] = atof(token);
      }
      else if (startswith("c22grad=", token))
      {
         token += 8; // skip cxxgrad=
         cgrad[15] = atof(token);
      }
      else if (startswith("c22=", token))
      {
         token += 4; // skip cxx=
         c[15] = atof(token);
      }
      else if (startswith("c24grad=", token))
      {
         token += 8; // skip cxxgrad=
         cgrad[16] = atof(token);
      }
      else if (startswith("c24=", token))
      {
         token += 4; // skip cxx=
         c[16] = atof(token);
      }
      else if (startswith("c23grad=", token))
      {
         token += 8; // skip cxxgrad=
         cgrad[17] = atof(token);
      }
      else if (startswith("c23=", token))
      {
         token += 4; // skip cxx=
         c[17] = atof(token);
      }
      else if (startswith("c44grad=", token))
      {
         token += 8; // skip cxxgrad=
         cgrad[18] = atof(token);
      }
      else if (startswith("c44=", token))
      {
         token += 4; // skip cxx=
         c[18] = atof(token);
      }
      else if (startswith("c34grad=", token))
      {
         token += 8; // skip cxxgrad=
         cgrad[19] = atof(token);
      }
      else if (startswith("c34=", token))
      {
         token += 4; // skip cxx=
         c[19] = atof(token);
      }
      else if (startswith("c33grad=", token))
      {
         token += 8; // skip cxxgrad=
         cgrad[20] = atof(token);
      }
      else if (startswith("c33=", token))
      {
         token += 4; // skip cxx=
         c[20] = atof(token);
      }
      else if (startswith("x1=", token))
      {
         token += 3; // skip x1=
         x1 = atof(token);
	 x1set = true;
      }
      else if (startswith("x2=", token))
      {
         token += 3; // skip x2=
         x2 = atof(token);
	 x2set = true;
      }
      else if (startswith("y1=", token))
      {
         token += 3; // skip y1=
         y1 = atof(token);
	 y1set = true;
      }
      else if (startswith("y2=", token))
      {
         token += 3; // skip y2=
         y2 = atof(token);
	 y2set = true;
      }
      else if (startswith("z1=", token))
      {
         token += 3; // skip z1=
         z1 = atof(token);
	 z1set = true;
      }
      else if (startswith("z2=", token))
      {
         token += 3; // skip z2=
         z2 = atof(token);
	 z2set = true;
      }
      else if (startswith("absdepth=", token) )
      {
	token += 9; // skip absdepth=
	absDepth = (bool) atoi(token);
      }
      else
      {
         badOption("ablock",token);
      }
      token = strtok(NULL, " \t");
   }
   string name = "ABlock";
   blockCount++;
   stringstream blockname;
   blockname << name << " " << blockCount;
   name = blockname.str();

  // Set up a block on the EW object.

   if (x1set)
   {
     // CHECK_INPUT(x1 >= 0.,
     // 	     err << "x1 is less than the minimum x, " 
     // 	     << x1 << " < " << 0.);
      CHECK_INPUT(x1 <= m_global_xmax,
		  err << "x1 is greater than the maximum x, " 
		  << x1 << " > " << m_global_xmax);
   }
   else
      x1 = -m_global_xmax; //x1 = 0.;

   if (x2set)
   {
      CHECK_INPUT(x2 >= 0.,
             err << "x2 is less than the minimum x, " 
             << x2 << " < " << 0.);
     // CHECK_INPUT(x2 <= m_global_xmax,
     //         err << "x2 is greater than the maximum x, " 
     //         << x2 << " > " << m_global_xmax);
   }
   else
      x2 = 2.*m_global_xmax;//x2 = m_global_xmax;

   CHECK_INPUT( x2 >= x1, " (x1..x2), upper bound is smaller than lower bound");
  
  //--------------------------------------------------------
  // Set j bounds, goes with Y in WPP
  //--------------------------------------------------------
   if (y1set)
   {
     // CHECK_INPUT(y1 >= 0.,
     // 	     err << "y1 is less than the minimum y, " << y1 << " < " << 0.);

      CHECK_INPUT(y1 <= m_global_ymax,
		  err << "y1 is greater than the maximum y, " << y1 << " > " << m_global_ymax);
   }
   else
      y1 = -m_global_ymax;//y1 = 0.;
      
   if (y2set)
   {
      CHECK_INPUT(y2 >= 0.,
	     err << "y2 is less than the minimum y, " << y2 << " < " << 0.);
   }
   else
      y2 = 2.*m_global_ymax;//y2 = m_global_ymax;

   CHECK_INPUT( y2 >= y1, " (y1..y2), upper bound is smaller than lower bound");

   if (z1set)
   {
    // CHECK_INPUT(topographyExists() || z1 >= 0.,
    //         err << "z1 is less than the minimum z, " << z1 << " < " << 0.);
      CHECK_INPUT(z1 <= m_global_zmax, 
            err << "z1 is greater than the maximum z, " << z1 << " > " << m_global_zmax);
   }
   else
      z1 = m_global_zmin - (m_global_zmax-m_global_zmin);

   if (z2set)
   {
      CHECK_INPUT(topographyExists() || z2 >= 0.,
            err << "z2 is less than the minimum z, " << z2 << " < " << 0.);
    // CHECK_INPUT(z2 <= m_global_zmax,
    // 		err << "z2 is greater than the maximum z, " << z2 << " > " << m_global_zmax);
   }
   else
      z2 = m_global_zmax + (m_global_zmax-m_global_zmin);

   CHECK_INPUT( z2 >= z1, " (z1..z2), upper bound is smaller than lower bound");

   if(getVerbosity() >=2 &&  m_myRank == 0 )
      cout << name << " has bounds " << x1 << " " << x2 << " " << y1 << " "
	   << y2 << " " << z1 << " " << z2 << endl;

   CHECK_INPUT( rho > 0 , "Error in ablock " << name << " rho is " << rho );

   AnisotropicMaterialBlock* bl = new AnisotropicMaterialBlock( this, rho, c, x1, x2, y1, y2, z1, z2 );

   bl->set_gradients( rhograd, cgrad );
   bl->set_absoluteDepth( absDepth );
   m_anisotropic_mtrlblocks.push_back(bl);
}   

//-----------------------------------------------------------------------
void EW::processReceiver(char* buffer, vector<TimeSeries*> & a_GlobalTimeSeries)
{
  double x=0.0, y=0.0, z=0.0;
  double lat = 0.0, lon = 0.0, depth = 0.0;
  bool cartCoordSet = false, geoCoordSet = false;
  string fileName = "station";
  string staName = "station";
  bool staNameGiven=false;
  
  int writeEvery = 1000;

  bool topodepth = false;

  bool usgsformat = 0, sacformat=1; // default is to write sac files
  TimeSeries::receiverMode mode=TimeSeries::Displacement;

  char* token = strtok(buffer, " \t");
  bool nsew=false; 
  //int vel=0;

// tmp
//  cerr << "******************** INSIDE process receiver *********************" << endl;

  CHECK_INPUT(strcmp("rec", token) == 0 || strcmp("sac", token) == 0, "ERROR: not a rec line...: " << token);
  token = strtok(NULL, " \t");

  string err = "RECEIVER Error: ";

//* testing
  // if (proc_zero())
  //   cout << "start parsing of receiver command, token:" << token << "(end token)" << endl;

  while (token != NULL)
  {
     // while there are tokens in the string still
     //     cout << m_myRank << " token " << token <<"x"<<endl;

     if (startswith("#", token) || startswith(" ", buffer))
        // Ignore commented lines and lines with just a space.
        break;
     if (startswith("x=", token))
     {
        CHECK_INPUT(!geoCoordSet,
                err << "receiver command: Cannot set both a geographical (lat, lon) and a cartesian (x,y) coordinate");
        token += 2; // skip x=
        cartCoordSet = true;
        x = atof(token);
        CHECK_INPUT(x >= 0.0,
		    "receiver command: x must be greater than or equal to 0, not " << x);
        CHECK_INPUT(x <= m_global_xmax,
		    "receiver command: x must be less than or equal to xmax, not " << x);
     }
     else if (startswith("y=", token))
     {
        CHECK_INPUT(!geoCoordSet,
                err << "receiver command: Cannot set both a geographical (lat, lon) and a cartesian (x,y) coordinate");
        token += 2; // skip y=
        cartCoordSet = true;
        y = atof(token);
        CHECK_INPUT(y >= 0.0,
                "receiver command: y must be greater than or equal to 0, not " << y);
        CHECK_INPUT(y <= m_global_ymax,
		    "receiver command: y must be less than or equal to ymax, not " << y);
     }
     else if (startswith("lat=", token))
     {
        CHECK_INPUT(!cartCoordSet,
                err << "receiver command: Cannot set both a geographical (lat, lon) and a cartesian (x,y) coordinate");
        token += 4; // skip lat=
        lat = atof(token);
        CHECK_INPUT(lat >= -90.0,
                "receiver command: lat must be greater than or equal to -90 degrees, not " 
                << lat);
        CHECK_INPUT(lat <= 90.0,
                "receiver command: lat must be less than or equal to 90 degrees, not "
                << lat);
        geoCoordSet = true;
     }
     else if (startswith("lon=", token))
     {
        CHECK_INPUT(!cartCoordSet,
                err << "receiver command: Cannot set both a geographical (lat, lon) and a cartesian (x,y) coordinate");
        token += 4; // skip lon=
        lon = atof(token);
        CHECK_INPUT(lon >= -180.0,
                "receiver command: lon must be greater or equal to -180 degrees, not " 
                << lon);
        CHECK_INPUT(lon <= 180.0,
                "receiver command: lon must be less than or equal to 180 degrees, not "
                << lon);
        geoCoordSet = true;
     }
     else if (startswith("z=", token))
     {
       token += 2; // skip z=
       depth = z = atof(token);
       topodepth = false; // absolute depth (below mean sea level)
       CHECK_INPUT(z <= m_global_zmax,
		   "receiver command: z must be less than or equal to zmax, not " << z);
     }
     else if (startswith("depth=", token))
     {
        token += 6; // skip depth=
       z = depth = atof(token);
       topodepth = true; // by depth we here mean depth below topography
       CHECK_INPUT(depth >= 0.0,
	       err << "receiver command: depth must be greater than or equal to zero");
       CHECK_INPUT(depth <= m_global_zmax,
		   "receiver command: depth must be less than or equal to zmax, not " << depth);
     }
//                        1234567890
     else if (startswith("topodepth=", token))
     {
        token += 10; // skip topodepth=
       z = depth = atof(token);
       topodepth = true; // by depth we here mean depth below topography
       CHECK_INPUT(depth >= 0.0,
	       err << "receiver command: depth must be greater than or equal to zero");
       CHECK_INPUT(depth <= m_global_zmax,
		   "receiver command: depth must be less than or equal to zmax, not " << depth);
     }
     else if(startswith("file=", token))
     {
        token += 5; // skip file=
        fileName = token;
     }
     else if (startswith("sta=", token))
     {
        token += strlen("sta=");
        staName = token;
	staNameGiven=true;
     }
     else if( startswith("nsew=", token) )
     {
        token += strlen("nsew=");
        nsew = atoi(token) == 1;
     }
     // else if( startswith("velocity=", token) )
     // {
     //    token += strlen("velocity=");
     //    vel = atoi(token);
     // }
     else if (startswith("writeEvery=", token))
     {
       token += strlen("writeEvery=");
       writeEvery = atoi(token);
       CHECK_INPUT(writeEvery >= 0,
	       err << "sac command: writeEvery must be set to a non-negative integer, not: " << token);
     }
     else if( startswith("usgsformat=", token) )
     {
        token += strlen("usgsformat=");
        usgsformat = atoi(token);
     }
     else if( startswith("sacformat=", token) )
     {
        token += strlen("sacformat=");
        sacformat = atoi(token);
     }
     else if( startswith("variables=", token) )
     {
//* testing
       // if (proc_zero())
       // 	 printf("Inside rec command, before parsing 'variables=', token:'%s'(end token)\n", token);
       
       token += strlen("variables=");

//* testing
       // if (proc_zero())
       // 	 printf("Inside rec command, after parsing 'variables=', token:'%s'(end token)\n", token);

       if( strcmp("displacement",token)==0 )
       {
	 mode = TimeSeries::Displacement;
       }
       else if( strcmp("velocity",token)==0 )
       {
	 mode = TimeSeries::Velocity;
       }
       else if( strcmp("div",token)==0 )
       {
	 mode = TimeSeries::Div;
       }
       else if( strcmp("curl",token)==0 )
       {
	 mode = TimeSeries::Curl;
       }
       else if( strcmp("strains",token)==0 )
       {
	 mode = TimeSeries::Strains;
       }
       else if( strcmp("displacementgradient",token)==0 )
       {
	 mode = TimeSeries::DisplacementGradient;
       }
       else
       {
	 if (proc_zero())
	   cout << "receiver command: variables=" << token << " not understood" << endl
		<< "using default mode (displacement)" << endl << endl;
	 mode = TimeSeries::Displacement;
       }
       
     }
     else
     {
        badOption("receiver", token);
     }
     token = strtok(NULL, " \t");
//* testing
     // if (proc_zero())
     //   cout << "rec command: Bottom of while loop, token:" << token << "(end token)" << endl;
     
  }  
  //  cout << "end receiver " << m_myRank << endl;

  if (geoCoordSet)
  {
    computeCartesianCoord(x, y, lon, lat);
// check if (x,y) is within the computational domain
  }

  if (!staNameGiven)
    staName = fileName;

  bool inCurvilinear=false;
// we are in or above the curvilinear grid 
  if ( topographyExists() && z < m_zmin[mNumberOfCartesianGrids-1])
  {
    inCurvilinear = true;
  }
      
// check if (x,y,z) is not in the global bounding box
  if ( !( (inCurvilinear || z >= 0) && x>=0 && x<=m_global_xmax && y>=0 && y<=m_global_ymax))
  {
// The location of this station was outside the domain, so don't include it in the global list
    if (m_myRank == 0 && getVerbosity() > 0)
    {
      stringstream receivererr;
  
      receivererr << endl 
		  << "***************************************************" << endl
		  << " WARNING:  RECEIVER positioned outside grid!" << endl;
      receivererr << " No RECEIVER file will be generated for file = " << fileName << endl;
      if (geoCoordSet)
      {
	receivererr << " @ lon=" << lon << " lat=" << lat << " depth=" << depth << endl << endl;
      }
      else
      {
	receivererr << " @ x=" << x << " y=" << y << " z=" << z << endl << endl;
      }
      
      receivererr << "***************************************************" << endl;
      cerr << receivererr.str();
      cerr.flush();
    }
  }
  else
  {
    TimeSeries *ts_ptr = new TimeSeries(this, fileName, staName, mode, sacformat, usgsformat, x, y, depth, 
					topodepth, writeEvery, !nsew);
// include the receiver in the global list
    a_GlobalTimeSeries.push_back(ts_ptr);
  }
}

//-----------------------------------------------------------------------
void EW::processObservation( char* buffer, vector<TimeSeries*> & a_GlobalTimeSeries)
{
  float_sw4 x=0.0, y=0.0, z=0.0;
  double lat = 0.0, lon = 0.0, depth = 0.0;
  float_sw4 t0 = 0;
  float_sw4 scalefactor=1;
  bool cartCoordSet = false, geoCoordSet = false;
  string fileName = "rec";
  string staName = "station";
  bool staNameGiven=false;
  
  int writeEvery = 0;

  bool dateSet = false;
  bool timeSet = false;
  bool topodepth = false;

  //  int utc[7];
  //  bool utcset = false;

  string date = "";
  string time = "";
  string sacfile1, sacfile2, sacfile3;

  bool usgsformat = 1, sacformat=0;
  TimeSeries::receiverMode mode=TimeSeries::Displacement;
  float_sw4 winl, winr;
  bool winlset=false, winrset=false;
  char exclstr[4]={'\0','\0','\0','\0'};
  bool usex=true, usey=true, usez=true;
  bool usgsfileset=false, sf1set=false, sf2set=false, sf3set=false;
  bool scalefactor_set=false;

  char* token = strtok(buffer, " \t");
  m_filter_observations = true;

  CHECK_INPUT(strcmp("observation", token) == 0, "ERROR: not an observation line...: " << token);
  token = strtok(NULL, " \t");

  string err = "OBSERVATION Error: ";

  while (token != NULL)
  {
     if (startswith("#", token) || startswith(" ", buffer))
        // Ignore commented lines and lines with just a space.
        break;
     if (startswith("x=", token))
     {
        CHECK_INPUT(!geoCoordSet,
                err << "observation command: Cannot set both a geographical (lat, lon) and a cartesian (x,y) coordinate");
        token += 2; // skip x=
        cartCoordSet = true;
        x = atof(token);
        CHECK_INPUT(x >= 0.0,
		    "observation command: x must be greater than or equal to 0, not " << x);
        CHECK_INPUT(x <= m_global_xmax,
		    "observation command: x must be less than or equal to xmax, not " << x);
     }
     else if (startswith("y=", token))
     {
        CHECK_INPUT(!geoCoordSet,
                err << "observation command: Cannot set both a geographical (lat, lon) and a cartesian (x,y) coordinate");
        token += 2; // skip y=
        cartCoordSet = true;
        y = atof(token);
        CHECK_INPUT(y >= 0.0,
                "observation command: y must be greater than or equal to 0, not " << y);
        CHECK_INPUT(y <= m_global_ymax,
		    "observation command: y must be less than or equal to ymax, not " << y);
     }
     else if (startswith("lat=", token))
     {
        CHECK_INPUT(!cartCoordSet,
                err << "observation command: Cannot set both a geographical (lat, lon) and a cartesian (x,y) coordinate");
        token += 4; // skip lat=
        lat = atof(token);
        CHECK_INPUT(lat >= -90.0,
                "observation command: lat must be greater than or equal to -90 degrees, not " 
                << lat);
        CHECK_INPUT(lat <= 90.0,
                "observation command: lat must be less than or equal to 90 degrees, not "
                << lat);
        geoCoordSet = true;
     }
     else if (startswith("lon=", token))
     {
        CHECK_INPUT(!cartCoordSet,
                err << "observation command: Cannot set both a geographical (lat, lon) and a cartesian (x,y) coordinate");
        token += 4; // skip lon=
        lon = atof(token);
        CHECK_INPUT(lon >= -180.0,
                "observation command: lon must be greater or equal to -180 degrees, not " 
                << lon);
        CHECK_INPUT(lon <= 180.0,
                "observation command: lon must be less than or equal to 180 degrees, not "
                << lon);
        geoCoordSet = true;
     }
     else if (startswith("z=", token))
     {
       token += 2; // skip z=
// depth is currently the same as z
       depth = z = atof(token);
       topodepth = false;
       CHECK_INPUT(z <= m_global_zmax,
		   "observation command: z must be less than or equal to zmax, not " << z);
     }
     else if (startswith("depth=", token))
     {
        token += 6; // skip depth=
       z = depth = atof(token);
       topodepth = true;
       CHECK_INPUT(depth >= 0.0,
	       err << "observation command: depth must be greater than or equal to zero");
       CHECK_INPUT(depth <= m_global_zmax,
		   "observation command: depth must be less than or equal to zmax, not " << depth);
// by depth we here mean depth below topography
     }
     else if(startswith("file=", token))
     {
        token += 5; // skip file=
        fileName = token;
        usgsfileset = true;
     }
     else if (startswith("sta=", token))
     {
        token += strlen("sta=");
        staName = token;
	staNameGiven=true;
     }
// (small) shifts of the observation in time can be used to compensate for incorrect velocites
// in the material model
     else if(startswith("shift=", token))
     {
        token += 6; // skip shift=
        t0 = atof(token);
     }
     //     else if( startswith("utc=",token) )
     //     {
     //	token += 4;
     //        if( strcmp("ignore",token)==0 || strcmp("off",token)==0 )
     //	   ignore_utc = true;
     //	else
     //	{
     //	   int year,month,day,hour,minute,second,msecond, fail;
     //	   // Format: 01/04/2012:17:34:45.2343  (Month/Day/Year:Hour:Min:Sec.fraction)
     //	   parsedate( token, year, month, day, hour, minute, second, msecond, fail );
     //	   if( fail == 0 )
     //	   {
     //              utcset = true;
     //	      utc[0] = year;
     //	      utc[1] = month;
     //	      utc[2] = day;
     //	      utc[3] = hour;
     //	      utc[4] = minute;
     //	      utc[5] = second;
     //	      utc[6] = msecond;
     //	   }
     //	   else
     //	      CHECK_INPUT(fail == 0 , "processObservation: Error in utc format. Give as mm/dd/yyyy:hh:mm:ss.ms "
     //			  << " or use utc=ignore" );
     //	}
     //     }
     else if( startswith("windowL=",token))
     {
        token += 8;
        winl = atof(token);
        winlset = true;
     }
     else if( startswith("windowR=",token))
     {
        token += 8;
        winr = atof(token);
        winrset = true;
     }
     else if( startswith("exclude=",token) )
     {
        token += 8;
	strncpy(exclstr,token,4);

	int c=0;
	while( c < 3 && exclstr[c] != '\0' )
	{
	   if( exclstr[c] == 'x' || exclstr[c] == 'e' )
	      usex=false;
	   if( exclstr[c] == 'y' || exclstr[c] == 'n' )
	      usey=false;
	   if( exclstr[c] == 'z' || exclstr[c] == 'u' )
	      usez=false;
	   c++;
	}
     }
     else if(startswith("filter=", token))
     {
        token += 7; // skip filter=
        if( strcmp(token,"0")==0 || strcmp(token,"no")==0 )
	   m_filter_observations = false;
     }
     else if( startswith("sacfile1=",token) )
     {
        token += 9;
        sacfile1 += token;
	sf1set = true;
     }
     else if( startswith("sacfile2=",token) )
     {
        token += 9;
        sacfile2 += token;
	sf2set = true;
     }
     else if( startswith("sacfile3=",token) )
     {
        token += 9;
        sacfile3 += token;
	sf3set = true;
     }
     else if( startswith("scalefactor=",token) )
     {
	token += 12;
	scalefactor = atof(token);
	scalefactor_set = true;
     }
     else
     {
        badOption("observation", token);
     }
     token = strtok(NULL, " \t");
  }  

  // Make sure either one usgsfile or three sac files are input.
  if( usgsfileset )
  {
     CHECK_INPUT( !sf1set && !sf2set && !sf3set, "processObservation, Error: can not give both usgs file and sacfiles" );
  }
  else
  {
     CHECK_INPUT( sf1set && sf2set && sf3set, "processObservation, Error: must give at least three sac files" );

// Find a name for the SAC station
     int l = sacfile1.length();
     if( sacfile1.substr(l-4,4) == ".sac" )
        fileName = sacfile1.substr(0,l-4);
     else
	fileName = sacfile1;

// Read sac header to figure out the position
// Use only one of the files, more thorough checking later, in TimeSeries.readSACfile.
     float_sw4 latlon[2];
     if( m_myRank == 0 )
     {
        string fname= mObsPath;
	fname += sacfile1;
	FILE* fd=fopen(fname.c_str(),"r");
	CHECK_INPUT( fd != NULL, "processObservation: ERROR: sac file " << sacfile1 << " could not be opened" );
        float float70[70];
	size_t nr = fread(float70, sizeof(float), 70, fd );
        CHECK_INPUT( nr == 70, "processObservation: ERROR, could not read float part of header of " << sacfile1 );
        latlon[0] = float70[31];
        latlon[1] = float70[32];
        CHECK_INPUT( latlon[0] != -12345 && latlon[1] != -12345, 
                       "processObservation: ERROR, sac file does not contain station coordinates " << sacfile1);
	fclose(fd);
     }
     MPI_Bcast( latlon, 2, MPI_DOUBLE, 0, MPI_COMM_WORLD );
     if( geoCoordSet && ( fabs(lat-latlon[0])<1e-10 && fabs(lon-latlon[1])<1e-10 ))
     {
        if( m_myRank == 0 )
	   cout << "processObservation: WARNING station (lat,lon) on sac file do not match input (lat,lon)" << endl;
     }
     if( !cartCoordSet && !geoCoordSet )
     {
	geoCoordSet = true;
	lat = latlon[0];
	lon = latlon[1];
     }
  }
  if (geoCoordSet)
  {
    computeCartesianCoord(x, y, lon, lat);
// check if (x,y) is within the computational domain
  }

  if (!staNameGiven)
    staName = fileName;

  bool inCurvilinear=false;
//
// AP: This test is incorrect because we don't know the elevation of the observation
//
// we are in or above the curvilinear grid 
  if ( topographyExists() && z < m_zmin[mNumberOfCartesianGrids-1])
  {
    inCurvilinear = true;
  }
      
// check if (x,y,z) is not in the global bounding box
  if ( !( (inCurvilinear || z >= 0) && x>=0 && x<=m_global_xmax && y>=0 && y<=m_global_ymax))
  {
// The location of this station was outside the domain, so don't include it in the global list
    if (m_myRank == 0 && getVerbosity() > 0)
    {
      stringstream observationerr;
  
      observationerr << endl 
		     << "***************************************************" << endl
		     << " WARNING:  OBSERVATION positioned outside grid!" << endl;
      observationerr << " No OBSERVATION file will be generated for file = " << fileName << endl;
      if (geoCoordSet)
      {
	observationerr << " @ lon=" << lon << " lat=" << lat << " depth=" << depth << endl << endl;
      }
      else
      {
	observationerr << " @ x=" << x << " y=" << y << " z=" << z << endl << endl;
      }
      
      observationerr << "***************************************************" << endl;
      cerr << observationerr.str();
      cerr.flush();
    }
  }
  else
  {
    TimeSeries *ts_ptr = new TimeSeries(this, fileName, staName, mode, sacformat, usgsformat, x, y, depth, 
					topodepth, writeEvery );
    // Read in file. 
    // ignore_utc=true, ignores UTC read from file, instead uses the default utc = simulation utc as reference.
    //        This is useful for synthetic data.

    if( usgsfileset )
       ts_ptr->readFile( this, false );
    else
       ts_ptr->readSACfiles( this, sacfile1.c_str(), sacfile2.c_str(), sacfile3.c_str(), false );

// Set reference UTC to simulation UTC, for easier plotting.
    ts_ptr->set_utc_to_simulation_utc();

// Set window, in simulation time
    if( winlset || winrset )
    {
       if( winlset && !winrset )
	  winr = 1e38;
       if( !winlset && winrset )
	  winl = -1;
       ts_ptr->set_window( winl, winr );
    }

// Exclude some components
    if( !usex || !usey || !usez )
       ts_ptr->exclude_component( usex, usey, usez );

// Add extra shift from command line, use with care.
    if( t0 != 0 )
       ts_ptr->add_shift( t0 );

// Set scale factor if given
    if( scalefactor_set )
       ts_ptr->set_scalefactor( scalefactor );

// include the observation in the global list
    a_GlobalTimeSeries.push_back(ts_ptr);
  }
}

//-----------------------------------------------------------------------
void EW::processScaleFactors( char* buffer )
{
  char* token = strtok(buffer, " \t");

  CHECK_INPUT(strcmp("scalefactors", token) == 0, "ERROR: not a scalefactors line...: " << token);
  token = strtok(NULL, " \t");
  float_sw4 x0=1, y0=1, z0=1, mxx=1, mxy=1, mxz=1, myy=1, myz=1, mzz=1, t0=1, freq=1; 

  string err = "SCALEFACTORS Error: ";

  while (token != NULL)
  {
     if (startswith("#", token) || startswith(" ", buffer))
        // Ignore commented lines and lines with just a space.
        break;
     if (startswith("x0=", token))
     {
        token += 3;
        x0 = atof(token);
        CHECK_INPUT(x0 > 0.0,
		    "scalefactors command: x0 must be greater than 0, not " << x0);
     }
     else if( startswith("y0=",token))
     {
        token += 3;
        y0 = atof(token);
        CHECK_INPUT(y0 > 0.0,
		    "scalefactors command: y0 must be greater than 0, not " << y0);
     }
     else if( startswith("z0=",token))
     {
        token += 3;
        z0 = atof(token);
        CHECK_INPUT(z0 > 0.0,
		    "scalefactors command: y0 must be greater than 0, not " << z0);
     }
     else if( startswith("Mxx=",token))
     {
        token += 4;
        mxx = atof(token);
        CHECK_INPUT(mxx > 0.0,
		    "scalefactors command: Mxx must be greater than 0, not " << mxx);
     }
     else if( startswith("Mxy=",token))
     {
        token += 4;
        mxy = atof(token);
        CHECK_INPUT(mxy > 0.0,
		    "scalefactors command: Mxy must be greater than 0, not " << mxy);
     }
     else if( startswith("Mxz=",token))
     {
        token += 4;
        mxz = atof(token);
        CHECK_INPUT(mxz > 0.0,
		    "scalefactors command: Mxz must be greater than 0, not " << mxz);
     }
     else if( startswith("Myy=",token))
     {
        token += 4;
        myy = atof(token);
        CHECK_INPUT(myy > 0.0,
		    "scalefactors command: Myy must be greater than 0, not " << myy);
     }
     else if( startswith("Myz=",token))
     {
        token += 4;
        myz = atof(token);
        CHECK_INPUT(myz > 0.0,
		    "scalefactors command: Myz must be greater than 0, not " << myz);
     }
     else if( startswith("Mzz=",token))
     {
        token += 4;
        mzz = atof(token);
        CHECK_INPUT(mzz > 0.0,
		    "scalefactors command: Mzz must be greater than 0, not " << mzz);
     }
     else if( startswith("t0=",token))
     {
        token += 3;
        t0 = atof(token);
        CHECK_INPUT(t0 > 0.0,
		    "scalefactors command: t0  must be greater than 0, not " << t0 );
     }
     else if( startswith("freq=",token))
     {
        token += 5;
        freq = atof(token);
        CHECK_INPUT(freq > 0.0,
		    "scalefactors command: freq  must be greater than 0, not " << freq );
     }
     else
     {
        badOption("scalefactors", token);
     }
     token = strtok(NULL, " \t");
  }  
  m_scalefactors[0] = x0;
  m_scalefactors[1] = y0;
  m_scalefactors[2] = z0;
  m_scalefactors[3] = mxx;
  m_scalefactors[4] = mxy;
  m_scalefactors[5] = mxz;
  m_scalefactors[6] = myy;
  m_scalefactors[7] = myz;
  m_scalefactors[8] = mzz;
  m_scalefactors[9] = t0;
  m_scalefactors[10]= freq;
}

//-----------------------------------------------------------------------
void EW::processCG( char* buffer )
{
  char* token = strtok(buffer, " \t");

  CHECK_INPUT(strcmp("cg", token) == 0, "ERROR: not a cg line...: " << token);
  token = strtok(NULL, " \t");
  m_maxit = 11;
  m_maxrestart = 0;
  m_tolerance = 1e-6;
  m_iniguess_pos = false;
  m_iniguess_t0fr = false;
  m_iniguess_mom = false;
  m_compute_scalefactors=false;
  m_cgstepselection = 0;
  m_cgvarcase = 0;
  m_cgfletcherreeves = true;
  m_do_linesearch = true;
  m_opt_method = 1;
  m_lbfgs_m = 4;
  m_opt_testing = false;

  string err = "CG Error: ";

  while (token != NULL)
  {
     if (startswith("#", token) || startswith(" ", buffer))
        // Ignore commented lines and lines with just a space.
        break;
     //     if (startswith("maxit=", token))
     //     {
     //        token += 6;
     //        m_maxit = atoi(token);
     //        CHECK_INPUT(m_maxit >= 0,
     //		    "cg command: maxit must be greater than or equal to 0, not " << m_maxit );
     //     }
     //     else if( startswith("maxouterit=",token) )
     if( startswith("maxouterit=",token) )
     {
        token += 11;
        m_maxrestart = atoi(token);
        CHECK_INPUT(m_maxrestart >= 0,
		    "cg command: maxouterit must be greater than or equal to 0, not " << m_maxrestart );
     }
     else if( startswith("tolerance=",token) )
     {
        token += 10;
        m_tolerance = atof(token);
        CHECK_INPUT(m_tolerance >= 0,
		    "cg command: tolerance must be greater than or equal to 0, not " << m_tolerance );
     }
     else if( startswith("initialguess=",token) )
     {
        token += 13;
        if( strcmp(token,"useSource")==0 || strcmp(token,"usesource")==0 )
   	   m_iniguess_pos = m_iniguess_t0fr = m_iniguess_mom = false;
	else if( strcmp(token,"estimate") == 0 )
	   m_iniguess_pos = m_iniguess_t0fr = m_iniguess_mom = true;
        else if( strcmp(token,"estimatePos")==0 || strcmp(token,"estimatepos")==0 )
	{
           m_iniguess_pos  = true;
	   m_iniguess_t0fr = false;
	   m_iniguess_mom  = false;
	}
        else if( strcmp(token,"estimateT0Pos")==0 )
	{
           m_iniguess_pos  = true;
	   m_iniguess_t0fr = true;
	   m_iniguess_mom  = false;
	}
        else if( strcmp(token,"estimateM")==0 )
	{
           m_iniguess_pos  = false;
	   m_iniguess_t0fr = false;
	   m_iniguess_mom  = true;
	}
        else
	   CHECK_INPUT( false,
		     "cg command: initialguess value " << token << " not understood");
     }
     else if( startswith("estimateshifts=",token) )
     {
        token += 15;
	m_iniguess_shifts = strcmp("yes",token)==0||strcmp("true",token)==0||strcmp("1",token)==0;
     }
     else if( startswith("write_initial_ts=",token) )
     {
        token += 17;
        int val=atoi(token);
	if( val == 1 )
	   m_output_initial_seismograms = true;
	else if( val == 0 )
	   m_output_initial_seismograms = false;
        CHECK_INPUT( (val == 1) || (val== 0) ,
		    "cg command: write_initial_ts must be equal to 0 or 1, not " << val );

     }
     else if( startswith("scalefactors=",token) )
     {
        token += 13;
        if( strcmp(token,"useinput")==0 )
	   m_compute_scalefactors = false;
	else if( strcmp(token,"estimate") == 0 )
	   m_compute_scalefactors = true;
        else
	   CHECK_INPUT( false,
		     "cg command: scalefactors value " << token << " not understood");
     }
     else if( startswith("linesearch=",token) )
     {
        token += 11;
        if( strcmp(token,"on")==0 )
	   m_do_linesearch = true;
	else if( strcmp(token,"off") == 0 )
	   m_do_linesearch = false;
        else
	   CHECK_INPUT( false,
		     "cg command: linesearch value " << token << " not understood");
     }
     else if( startswith("steptype=",token) )
     {
        token += 9;
        if( strcmp(token,"misfit")==0 )
	   m_cgstepselection = 0;
	else if( strcmp(token,"hessian") == 0 )
	   m_cgstepselection = 1;
        else
	   CHECK_INPUT( false,
		     "cg command: steptype value " << token << " not understood");
     }
     else if( startswith("optmethod=",token) )
     {
        token += 10;
        if( strcmp(token,"fletcher-reeves")==0 )
	{
           m_opt_method = 1;
	   m_cgfletcherreeves = true;
	}
	else if( strcmp(token,"polak-ribiere") == 0 )
	{
           m_opt_method = 1;
	   m_cgfletcherreeves = false;
	}
        else if( strcmp(token,"l-BFGS") == 0 )
	   m_opt_method = 2;
        else if( strcmp(token,"BFGS") == 0 )
	   m_opt_method = 3;
        else if( strcmp(token,"steepest-descent") == 0 )
	   m_opt_method = 4;
        else
	   CHECK_INPUT( false,
		     "cg command: optmethod value " << token << " not understood");
     }
     else if( startswith("lbfgsvectors=",token) )
     {
        token += 13;
	m_lbfgs_m = atoi(token);
	CHECK_INPUT( m_lbfgs_m > 0,
		     "Number of l-BFGS vectors must be positive. Input value = " << m_lbfgs_m );
     }
     else if( startswith("solvefor=" , token) )
     {
	token += 9;
        if( strcmp(token,"posMt0freq")==0 )
	   m_cgvarcase = 0;
	else if( strcmp(token,"posMt0") == 0 )
	   m_cgvarcase = 1;
	else if( strcmp(token,"posM") == 0 )
	   m_cgvarcase = 2;
	else if( strcmp(token,"posMobs") == 0 )
	   m_cgvarcase = 3;
        else
	   CHECK_INPUT( false,
		     "cg command: solvefor value " << token << " not understood");
     }
     else if( startswith("opttest=",token) )
     {
        token += 8;
	m_opt_testing =  strcmp(token,"yes")== 0 || strcmp(token,"1")==0;
     }
     else
     {
        badOption("cg", token);
     }
     token = strtok(NULL, " \t");
  }  
}

//-----------------------------------------------------------------------
void EW::processMaterialPfile(char* buffer)
{
  string name = "pfile";

  // Used for pfiles
  string filename = "NONE";
  string directory = "NONE";
  float_sw4 a_ppm=0.,vpmin_ppm=0.,vsmin_ppm=0,rhomin_ppm=0.;
  string cflatten = "NONE";
  bool flatten = false;
  bool coords_geographic = true;
  int nstenc = 5;

  char* token = strtok(buffer, " \t");
  CHECK_INPUT(strcmp("pfile", token) == 0,
	      "ERROR: material data can only be set by an pfile line, not: " << token);

  string err = token;
  err += " Error: ";
  token = strtok(NULL, " \t");


  while (token != NULL)
    {
      // while there are tokens in the string still
      if (startswith("#", token) || startswith(" ", buffer))
	// Ignore commented lines and lines with just a space.
	break;
      //      else if (startswith("a=", token))
      //      {
      //         token += 2; // skip a=
      //         a_ppm = atof(token);
      //      }
      else if( startswith("smoothingsize=",token) )
      {
	token += 14;
	nstenc = atoi(token);
	VERIFY2( nstenc >= 1 ,
		 "processMaterialPfile Error: nstenc is " << nstenc << "but should be >= 1\n" );
      }
      else if (startswith("vpmin=", token))
      {
	token += 6; // skip vpmin=
	vpmin_ppm = atof(token);
      }
      else if (startswith("vsmin=", token))
      {
	token += 6; // skip vsmin=
	vsmin_ppm = atof(token);
      }
      else if (startswith("rhomin=", token))
      {
	token += 7; // skip rhomin=
	rhomin_ppm = atof(token);
      }
      else if (startswith("flatten=", token))
      {
	token += 8; // skip flatten=
	cflatten = token;
	VERIFY2( (int)cflatten.find('T')>=0 || (int)cflatten.find('t')>=0 ||
		 (int)cflatten.find('F')>=0 || (int)cflatten.find('f')>=0,
		 "processMaterialPfile Error: value of flatten unclear\n" );
	if ((int)cflatten.find('T')>=0||(int)cflatten.find('t')>=0)
	  flatten=true;
	else if ((int)cflatten.find('F')>=0||(int)cflatten.find('f')>=0)
	  flatten=false;
	else
	  flatten=false;
	 
      }
      else if (startswith("filename=", token))
      {
	token += 9; // skip filename=
	filename = token;
      }
      else if (startswith("directory=", token))
      {
	token += 10; // skip directory=
	directory = token;
      }
      else if (startswith("style=", token))
      {
	token += 6; // skip style=
	if( strcmp(token,"geographic") == 0 || strcmp(token,"Geographic")==0 )
	  coords_geographic = true;
	else if( strcmp(token,"cartesian") == 0 || strcmp(token,"Cartesian")==0 )
	  coords_geographic = false;
	else
	  CHECK_INPUT( false, "processMaterialPfile Error: style= " << token << " not recognized\n" );
      }
      else
      {
	cout << token << " is not a pfile option " << endl;
      }
      token = strtok(NULL, " \t");
    }
  // End parsing...

  //----------------------------------------------------------------
  // Check parameters
  //----------------------------------------------------------------
  if (strcmp(directory.c_str(),"NONE")==0)
  {
      directory = string("./");
  }

  if (m_myRank == 0)
  {
     cout << "*** Reading data from Pfile " << filename << " in directory " << directory << endl;
  }

  MaterialPfile* pf = new MaterialPfile( this,
					filename, directory,nstenc,vpmin_ppm,vsmin_ppm,rhomin_ppm,flatten,
					coords_geographic );

  add_mtrl_block( pf  );
     
}

//-----------------------------------------------------------------------
void EW::processMaterialEtree(char* buffer)
{
#ifdef ENABLE_ETREE
  string name = "Efile";

  // Used only for efiles
  string model = "SF";
  string etreefile = "NONE";
  string xetreefile = "NONE";
  string etreelogfile = "NONE";
  const char* queryStyle = "MAXRES";

  double eFileResolution = -1;
  //  if (!mCheckMode)
  //    resolution = mGridSize[0];

  //  float vpmin = 0.0;
  //  bool vpMinSet = false;
  //  float vsmin = 0.0;
  //  bool vsMinSet = false;
  string accessmode = "parallel";
  cencalvm::storage::Geometry* efileGeom = 0;

  char* token = strtok(buffer, " \t");
  CHECK_INPUT(strcmp("efile", token) == 0,
           "ERROR: material data can only be set by an efile line, not: " << token);
  string materialCommandType = token;

  string err = token;
  err += " Error: ";

  token = strtok(NULL, " \t");

//  InitialConditionBlock* b = new InitialConditionBlock;

  while (token != NULL)
    {
      // while there are tokens in the string still
       if (startswith("#", token) || startswith(" ", buffer))
          // Ignore commented lines and lines with just a space.
          break;
//       else if (startswith("model=", token))
//       {
//          token += 6; // skip model=
//          model = token;
//       }
      else if (startswith("etree=", token))
      {
         token += 6; // skip etree=
         etreefile = token;
      }
      else if (startswith("xetree=", token))
      {
         token += 7; // skip xetree=
         xetreefile = token;
      }
      else if (startswith("logfile=", token))
      {
         token += 8; // skip logfile=
         etreelogfile = token;
      }
      else if (startswith("query=", token))
      {
         token += strlen("query=");
         queryStyle = token;
         CHECK_INPUT(strcmp(queryStyle, "FIXEDRES") == 0 || 
                 strcmp(queryStyle, "MAXRES") == 0,
                 err << "query can only be set to FIXEDRES or MAXRES, not: " << queryStyle);
      }
       //      else if (startswith("vsmin=", token))
       //      {
       //         token += strlen("vsmin=");
       //         vsmin = atof(token);
       //         vsMinSet = true;
       //      }
       //      else if (startswith("vpmin=", token))
       //      {
       //         token += strlen("vpmin=");
       //         vpmin = atof(token);
       //vpMinSet = true;
       //      }
     else if( startswith("resolution=", token ) )
     {
       token += 11;
       eFileResolution = atof(token);
       CHECK_INPUT(eFileResolution>0.,"Resolution must be positive, not " << eFileResolution);
     }
      else if (startswith("access=", token))
      {
         token += strlen("access=");
         CHECK_INPUT(strcmp(token, "parallel") == 0 ||
                 strcmp(token, "serial") == 0,
                 err << "access attribute can only be set to serial, or parallel, not: " << token);
         accessmode = token;
      }
      else
      {
         badOption(materialCommandType, token);
      }
      token = strtok(NULL, " \t");
    }
  // End parsing...
  
  CHECK_INPUT(model != "",
          err << "the model attribute must be set");


  //----------------------------------------------------------------
  // Check parameters
  //----------------------------------------------------------------
  if (m_myRank == 0)
  {
     cout << "\t Efile " << model << " Model specified..." << endl;
     cout << "\t Looking for etree model: " << etreefile << endl;
     if (xetreefile != "NONE")
     {
        cout << "\t Looking for xetree model: " << xetreefile << endl;
     }
  }
  //  if (mCheckMode) 
  //  {
  //     if (access(etreefile.c_str(), R_OK) != 0)
  //        cout << "***ERROR: No read permission on etree file: " << etreefile << endl;
  //     if (xetreefile != "NONE")
  //     {
  //        if (access(xetreefile.c_str(), R_OK) != 0)
  //           cout << "***ERROR: No read permission on xefile: " << xetreefile << endl;
  //     }
  //     return;
  //  }
  
  // checkmode does the copy from above, if needed, nothing else
  //  if (mCheckMode) return;

  name = model + " " + materialCommandType;

  std::vector<int> temp3D;
  std::vector<int> temp2D;

  if (eFileResolution < 0.)
     eFileResolution = mGridSize[mNumberOfGrids - 1];

  EtreeFile* ef = new EtreeFile( this,
                                accessmode, etreefile, xetreefile, model,
                                etreelogfile, queryStyle, eFileResolution);
  
  double latse, lonse, latsw, lonsw, latne, lonne, latnw, lonnw;
  ef->getcorners( latse, lonse, latsw, lonsw, latne, lonne, latnw, lonnw );
  //  ef->getGeoBox()->getBounds(NW, NE, SW, SE);
  double nwxyz[3];
  double nexyz[3];
  double swxyz[3];
  double sexyz[3];
  //  computeCartesianCoord(nwxyz[0],nwxyz[1],nwxyz[2],NW);
  //  computeCartesianCoord(nexyz[0],nexyz[1],nexyz[2],NE);
  //  computeCartesianCoord(swxyz[0],swxyz[1],swxyz[2],SW);
  //  computeCartesianCoord(sexyz[0],sexyz[1],sexyz[2],SE);

  computeCartesianCoord(sexyz[0],sexyz[1],lonse,latse);
  computeCartesianCoord(swxyz[0],swxyz[1],lonsw,latsw);
  computeCartesianCoord(nexyz[0],nexyz[1],lonne,latne);
  computeCartesianCoord(nwxyz[0],nwxyz[1],lonnw,latnw);

  // constrain on x domain
  double etreeXmin = min(min(min(nexyz[0], nwxyz[0]), sexyz[0]), swxyz[0]);
  double etreeXmax = max(max(max(nexyz[0], nwxyz[0]), sexyz[0]), swxyz[0]);
  double etreeYmin = min(min(min(nexyz[1], nwxyz[1]), sexyz[1]), swxyz[1]);
  double etreeYmax = max(max(max(nexyz[1], nwxyz[1]), sexyz[1]), swxyz[1]);
  //  double etreeZmin = min(min(min(nexyz[2], nwxyz[2]), sexyz[2]), swxyz[2]);
  //  double etreeZmax = max(max(max(nexyz[2], nwxyz[2]), sexyz[2]), swxyz[2]);
  
  if( getVerbosity() >=2 && m_myRank == 0 )
    printf("Horizontal extent of etree %s xmin=%e, xmax=%e, ymin=%e, ymax=%e\n", name.c_str(), etreeXmin, etreeXmax, etreeYmin, etreeYmax);
  
//   // needed to write topographic image slices
  mEtreeFile = ef;

  add_mtrl_block( ef  );  
     
#else
  CHECK_INPUT(0, "Error: Etree support not compiled into SW4 (use -DENABLE_ETREE)");
#endif
}

void EW::processMaterialIfile( char* buffer )
{
  bool x1set=false, x2set=false, y1set=false, y2set=false, 
    z1set=false, z2set=false;

  float_sw4 x1=0.0, x2=0.0, y1=0.0, y2=0.0, z1=0.0, z2=0.0;
  int i1=-1, i2=-1, j1=-1, j2=-1, k1=-1, k2=-1;

  string name = "Ifile";

  char* token = strtok(buffer, " \t");
  CHECK_INPUT(strcmp("ifile", token) == 0,
	      "ERROR: material ifile can be set by a ifile line, not: " << token);

  string err = token, filename="NONE";
  bool CartesianFormat=false;
  
  err += " Error: ";

  token = strtok(NULL, " \t");

  float_sw4 vp=-1, vs=-1, rho=-1, ps=-1, materialID=-1, freq=1;
  float_sw4 vpgrad=0, vsgrad=0, rhograd=0;
  float_sw4 vp2=0, vs2=0, rho2=0;
  
  bool gotFileName=false;
  
  while (token != NULL)
  {
    // while there are tokens in the string still
    if (startswith("#", token) || startswith(" ", buffer))
      // Ignore commented lines and lines with just a space.
      break;
//                  1234567890
    if (startswith("filename=", token) )
    {
      token += 9; // skip filename=
      filename = token;
      gotFileName = true;
    }
// Cartesian or (lon,lat) format?
//                       1234567890
    else if (startswith("input=", token))
    {
      token += 6; // skip input=
      if (strcmp("cartesian", token) == 0)
      {
	CartesianFormat=true;
      }
// change option to geographic, but keeping grid for backwards compatibility
      else if (strcmp("geographic", token) == 0 || strcmp("grid", token) == 0)
      {
	CartesianFormat=false;
      }
      else
      {
	badOption("ifile> input", token);
      }

    }
    else
    {
      badOption("ifile", token);
    }
    token = strtok(NULL, " \t");
  }
  // End parsing...
  
  CHECK_INPUT(gotFileName, "ERROR: no filename specified in ifile command. ");

  if(mVerbose >=2 &&  m_myRank == 0 )
  {
    cout << "**** Ifile parameters: *****" << endl;
    cout << "filename=" << filename << endl;
    cout << "CartesianFormat=" << CartesianFormat << endl;
  }

// add this material specificaiton to the global model
  MaterialIfile* bl = new MaterialIfile( this, filename, CartesianFormat );
  add_mtrl_block( bl );
}

//-----------------------------------------------------------------------
void EW::processMaterialVimaterial(char* buffer)
{
   string name = "vimtrl";
   string path=".";
   string rho, mu, lambda, qp, qs;
   bool cpset=false, csset=false, rhoset=false, muset=false, lambdaset=false;
   bool rhomula;
   char* token = strtok(buffer, " \t");
   CHECK_INPUT(strcmp("vimaterial", token) == 0,
	       "ERROR: not a vimaterial line: " << token);
   string err = token;
   err += " Error: ";
   token = strtok(NULL, " \t");
   while (token != NULL)
   {
      // while there are tokens in the string still
      if (startswith("#", token) || startswith(" ", buffer))
	// Ignore commented lines and lines with just a space.
	 break;
      //      else if (startswith("a=", token))
      //      {
      //         token += 2; // skip a=
      //         a_ppm = atof(token);
      //      }
      else if( startswith("path=",token) )
      {
	 token += 5;
	 path = token;
      }
      else if( startswith("rho=",token) )
      {
	 token += 4;
	 rho = token;
	 rhoset = true;
      }
      else if( startswith("mu=",token) )
      {
	 token += 3;
	 mu = token;
	 muset = true;
      }
      else if( startswith("lambda=",token) )
      {
	 token += 7;
	 lambda = token;
	 lambdaset = true;
      }
      else if( startswith("vs=",token) )
      {
	 token += 3;
	 mu = token;
	 csset = true;
      }
      else if( startswith("vp=",token) )
      {
	 token += 3;
	 lambda = token;
	 cpset = true;
      }
      else if( startswith("qs=",token) )
      {
	 token += 3;
	 qs = token;
      }
      else if( startswith("qp=",token) )
      {
	 token += 3;
	 qp = token;
      }
      else
      {
	 badOption("vimaterial", token);
      }
      token = strtok(NULL, " \t");
   }
   if( rhoset && muset && lambdaset )
      rhomula = true;
   else if( rhoset && csset && cpset )
      rhomula = false;
   else
   {
      CHECK_INPUT( 0, "Error parsing vimaterial, must set (rho,mu,lambda) or (rho,vs,vp) ");
   }
   MaterialData *mdata = new MaterialVolimagefile( this, rhomula, path, rho, mu, lambda, qp, qs );
   add_mtrl_block(mdata);
}

//-----------------------------------------------------------------------
void EW::processMaterialRfile(char* buffer)
{
   string name = "rfile";

  // Used for pfiles
   string filename = "NONE";
   string directory = "NONE";
   float_sw4 a_ppm=0.,vpmin_ppm=0.,vsmin_ppm=0,rhomin_ppm=0.;
   string cflatten = "NONE";
   bool flatten = false;
   bool coords_geographic = true;
   int nstenc = 5;
   int bufsize = 200000;  // Parallel IO buffer, in number of grid points.

   char* token = strtok(buffer, " \t");
  //  CHECK_INPUT(strcmp("rfile", token) == 0,
  //	      "ERROR: material data can only be set by an rfile line, not: " << token);

   string err = token;
   err += " Error: ";
   token = strtok(NULL, " \t");

   while (token != NULL)
   {
      // while there are tokens in the string still
      if (startswith("#", token) || startswith(" ", buffer))
	// Ignore commented lines and lines with just a space.
	 break;
      //      else if (startswith("a=", token))
      //      {
      //         token += 2; // skip a=
      //         a_ppm = atof(token);
      //      }
      else if (startswith("filename=", token))
      {
	 token += 9; // skip filename=
	 filename = token;
      }
      else if (startswith("directory=", token))
      {
	 token += 10; // skip directory=
	 directory = token;
      }
      else if (startswith("bufsize=", token))
      {
	 token += 8;
	 bufsize = atoi(token);
	 CHECK_INPUT( bufsize > 10 && bufsize < 1e9, "ParseInputfile: rfile bufsize = " <<
		      bufsize << " out of allowed range" );
      }
      else
      {
	 cout << token << " is not a rfile option " << endl;
      }
      token = strtok(NULL, " \t");
   }
  // End parsing...

  //----------------------------------------------------------------
  // Check parameters
  //----------------------------------------------------------------
   if (strcmp(directory.c_str(),"NONE")==0)
      directory = string("./");

   if (m_myRank == 0)
      cout << "*** Reading data from Rfile " << filename << " in directory " << directory << endl;

   MaterialRfile* rf = new MaterialRfile( this, filename, directory, bufsize );
   add_mtrl_block( rf  );
}

#ifdef ENABLE_OPT
//-----------------------------------------------------------------------
void EW::processMaterialInvtest(char* buffer)
{
   int nr=1;
   char* token = strtok(buffer, " \t");
   CHECK_INPUT(strcmp("invtestmaterial", token) == 0,
	       "ERROR: not an invtestmaterial line: " << token);
   token = strtok(NULL, " \t");
   while (token != NULL)
   {
      // while there are tokens in the string still
      if (startswith("#", token) || startswith(" ", buffer))
	// Ignore commented lines and lines with just a space.
	 break;
      else if( startswith("type=",token) )
      {
	 token += 5;
         if( strcmp(token,"sineperturbation")==0 )
	    nr = 1;
	 else if( strcmp(token,"box")==0 )
	    nr = 2;
	 else if( strcmp(token,"lohsine")==0 )
	    nr = 3;
	 else if( strcmp(token,"smoothlayer")==0 )
	    nr = 4;
         else
	    CHECK_INPUT( 0, "Error invtestmaterial, type = " << token << " not recognized" );
      }
      else
      {
	 badOption("invtestmaterial", token);
      }
      token = strtok(NULL, " \t");
   }
   MaterialData *mdata = new MaterialInvtest( this, nr );
   add_mtrl_block(mdata);
}
#endif

//-----------------------------------------------------------------------
void EW::processRandomize(char* buffer)
{
   char* token = strtok(buffer, " \t");
   CHECK_INPUT(strcmp("randomize", token) == 0,
	       "ERROR: not a randomize line: " << token);
   token = strtok(NULL, " \t");
   bool lengthscaleset=false, lengthscalezset=false;
   m_random_dist = m_random_distz = 100;
   m_random_sdlimit  = 3;
   m_random_amp      = 0.1;
   m_random_amp_grad = 0;
   m_random_sdlimit  = 3;
   m_random_seed[0]  = 1234;
   m_random_seed[1]  = 5678;
   m_random_seed[2]  = 9876;

   m_randomize = true;
   while (token != NULL)
   {
      // while there are tokens in the string still
      if (startswith("#", token) || startswith(" ", buffer))
	// Ignore commented lines and lines with just a space.
	 break;
      else if( startswith("amplitude=",token) )
      {
	 token += 10;
	 m_random_amp = atof(token);
	 CHECK_INPUT( m_random_amp>0, "Error randomize, amplitude must be > 0, not " << token);
      }
      else if( startswith("gradient=",token) )
      {
	 token += 9;
	 m_random_amp_grad = atof(token);
      }
      else if( startswith("lengthscale=",token) )
      {
	 token += 12;
	 m_random_dist = atof(token);
	 lengthscaleset = true;
	 CHECK_INPUT( m_random_dist>0, "Error randomize, dist must be > 0, not " << token);
      }
      else if( startswith("lengthscalez=",token) )
      {
	 token += 13;
	 m_random_distz = atof(token);
	 lengthscalezset = true;
	 CHECK_INPUT( m_random_distz>0, "Error randomize, distz must be > 0, not " << token);
      }
      else if( startswith("sdthreshold=",token) )
      {
	 token += 12;
	 m_random_sdlimit = atof(token);
	 CHECK_INPUT( m_random_sdlimit>0, "Error sdthreshold > 0, not " << token);
      }
      else if( startswith("seed1=",token) )
      {
	 token += 6;
         m_random_seed[0] = atoi(token);
      }
      else if( startswith("seed2=",token) )
      {
	 token += 6;
         m_random_seed[1] = atoi(token);
      }
      else if( startswith("seed3=",token) )
      {
	 token += 6;
         m_random_seed[2] = atoi(token);
      }
      else
      {
	 badOption("randomize", token);
      }
      token = strtok(NULL, " \t");
   }
   if( lengthscaleset && !lengthscalezset )
      m_random_distz = m_random_dist;
   //   if( !lengthscaleset && lengthscalezset )
   //      m_random_dist = m_random_distz;
}
<|MERGE_RESOLUTION|>--- conflicted
+++ resolved
@@ -2272,8 +2272,8 @@
   token = strtok(NULL, " \t");
   bool use_dirichlet = false;
   bool use_supergrid=false;
-  double stochastic_amp = 1;
-  double sg_eps = 1e-4;
+  float_sw4 stochastic_amp = 1;
+  float_sw4 sg_eps = 1e-4;
   
   int seed=2934839, write_every=1000;
   string filename("energy.log");
@@ -2706,15 +2706,9 @@
   char* token = strtok(buffer, " \t");
   CHECK_INPUT(strcmp("supergrid", token) == 0, "ERROR: not a supergrid line...: " << token);
   token = strtok(NULL, " \t");
-<<<<<<< HEAD
-  int sg_thickness; // sg_transition;
+  int sg_n_gp; // sg_transition;
   float_sw4 sg_coeff, sg_width;
-  bool thicknessSet=false, dampingCoeffSet=false, widthSet=false; // , transitionSet=false
-=======
-  int sg_n_gp; // sg_transition;
-  double sg_coeff, sg_width;
   bool gpSet=false, dampingCoeffSet=false, widthSet=false; // , transitionSet=false
->>>>>>> b2935875
   
   while (token != NULL)
   {
@@ -3989,13 +3983,8 @@
    m_zmin[nCartGrids-1] = m_refinementBoundaries[nCartGrids-1];
    for( int g = nCartGrids-1; g >= 0; g-- )
    {
-<<<<<<< HEAD
      float_sw4 zmax = (g>0? m_refinementBoundaries[g-1]:a_global_zmax);
      nz[g]     = 1 + static_cast<int> ( (zmax - m_zmin[g])/mGridSize[g] + 0.5 );
-=======
-     double zmax = (g>0? m_refinementBoundaries[g-1]:a_global_zmax);
-     nz[g]     = 1 + static_cast<int> ( (zmax - m_zmin[g])/mGridSize[g] + 0.5 );// starting from m_zmin[g]
->>>>>>> b2935875
 
      zmax = m_zmin[g] + (nz[g]-1)*mGridSize[g];
       
