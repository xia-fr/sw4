--- conflicted
+++ resolved
@@ -3723,11 +3723,7 @@
 //-----------------------------------------------------------------------
 void EW::processESSI3D( char* buffer )
 {
-<<<<<<< HEAD
-   int cycle=-1, cycleInterval=0;
-=======
    int cycle=-1, cycleInterval=-1;
->>>>>>> da51bedf
    float_sw4 time=0.0, timeInterval=0.0;
    bool timingSet = false;
    float_sw4 tStart = -999.99;
@@ -3740,11 +3736,7 @@
    coordBox[2] = 0.0;
    coordBox[3] = m_global_ymax;
    float_sw4 depth = -999.99; // default not specified
-<<<<<<< HEAD
-  
-=======
-
->>>>>>> da51bedf
+
    char* token = strtok(buffer, " \t");
    CHECK_INPUT(strcmp("essioutput", token) == 0, "ERROR: Not a essioutput line...: " << token );
 
@@ -3807,18 +3799,6 @@
       }
       token = strtok(NULL, " \t");
    }
-<<<<<<< HEAD
-   
-   // Check the specified min/max values make sense
-   for (int d=0; d < 2*2; d+=2)
-   {
-   	  if (coordBox[d+1] < coordBox[d])
-      {
-         char coordName[2] = {'x','y'};
-         if (proc_zero())
-           cout << "ERROR: essioutput subdomain " << coordName[d] << 
-              " coordinate max value " << coordBox[d+1] << 
-=======
 
    // Check the specified min/max values make sense
    for (int d=0; d < 2*2; d+=2)
@@ -3829,18 +3809,13 @@
          if (proc_zero())
            cout << "ERROR: essioutput subdomain " << coordName[d] <<
               " coordinate max value " << coordBox[d+1] <<
->>>>>>> da51bedf
               " is less than min value " << coordBox[d] << endl;
          MPI_Abort(MPI_COMM_WORLD, 1);
       }
    }
 
    // Use depth if zmin/zmax values are specified
-<<<<<<< HEAD
-   if ((depth < 0) && proc_zero()) 
-=======
    if ((depth < 0) && proc_zero())
->>>>>>> da51bedf
    {
       cout << "WARNING: essioutput depth not specified or less than zero, setting to zero" << endl;
       depth=0;
@@ -3849,11 +3824,7 @@
    ESSI3D* essi3d = new ESSI3D( this, filePrefix, cycleInterval, coordBox, depth );
    addESSI3D( essi3d );
 }
-<<<<<<< HEAD
-  
-=======
-
->>>>>>> da51bedf
+
 //-----------------------------------------------------------------------
 void EW::processCheckPoint(char* buffer)
 {
