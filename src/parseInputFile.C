--- conflicted
+++ resolved
@@ -4795,20 +4795,6 @@
 //
 // NOTE: mX, mY, mZ, etc are of type vector<Sarray>
 // allocate mX, mY, and mZ arrays
-<<<<<<< HEAD
-  mX.define(m_iStart[gTop], m_iEnd[gTop], m_jStart[gTop], m_jEnd[gTop], m_kStart[gTop], m_kEnd[gTop]);
-  mY.define(m_iStart[gTop], m_iEnd[gTop], m_jStart[gTop], m_jEnd[gTop], m_kStart[gTop], m_kEnd[gTop]);
-  mZ.define(m_iStart[gTop], m_iEnd[gTop], m_jStart[gTop], m_jEnd[gTop], m_kStart[gTop], m_kEnd[gTop]);
-  mX.set_to_zero();
-  mY.set_to_zero();
-  mZ.set_to_zero();  
-// Allocate array for the metric
-  mMetric.define(4,m_iStart[gTop],m_iEnd[gTop],m_jStart[gTop],m_jEnd[gTop],m_kStart[gTop],m_kEnd[gTop]);
-  mMetric.set_to_zero();
-// and the Jacobian of the transformation
-  mJ.define(m_iStart[gTop],m_iEnd[gTop],m_jStart[gTop],m_jEnd[gTop],m_kStart[gTop],m_kEnd[gTop]);
-  mJ.set_to_zero();
-=======
       mX[g].define(m_iStart[g], m_iEnd[g], m_jStart[g], m_jEnd[g], m_kStart[g], m_kEnd[g]);
       mY[g].define(m_iStart[g], m_iEnd[g], m_jStart[g], m_jEnd[g], m_kStart[g], m_kEnd[g]);
       mZ[g].define(m_iStart[g], m_iEnd[g], m_jStart[g], m_jEnd[g], m_kStart[g], m_kEnd[g]);
@@ -4816,8 +4802,12 @@
       mMetric[g].define(4,m_iStart[g],m_iEnd[g],m_jStart[g],m_jEnd[g],m_kStart[g],m_kEnd[g]);
 // and the Jacobian of the transformation
       mJ[g].define(m_iStart[g],m_iEnd[g],m_jStart[g],m_jEnd[g],m_kStart[g],m_kEnd[g]);
-
->>>>>>> a444f6dc
+      mX[g].set_to_zero();
+      mY[g].set_to_zero();
+      mZ[g].set_to_zero();      
+      mMetric[g].set_to_zero();
+      mJ[g].set_to_zero();
+
 // and material properties, initialize to -1
       mRho[g].define(m_iStart[g],m_iEnd[g],m_jStart[g],m_jEnd[g],m_kStart[g],m_kEnd[g]);
       mRho[g].set_to_minusOne();
