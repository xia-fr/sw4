//  SW4 LICENSE
// # ----------------------------------------------------------------------
// # SW4 - Seismic Waves, 4th order
// # ----------------------------------------------------------------------
// # Copyright (c) 2013, Lawrence Livermore National Security, LLC. 
// # Produced at the Lawrence Livermore National Laboratory. 
// # 
// # Written by:
// # N. Anders Petersson (petersson1@llnl.gov)
// # Bjorn Sjogreen      (sjogreen2@llnl.gov)
// # 
// # LLNL-CODE-643337 
// # 
// # All rights reserved. 
// # 
// # This file is part of SW4, Version: 1.0
// # 
// # Please also read LICENCE.txt, which contains "Our Notice and GNU General Public License"
// # 
// # This program is free software; you can redistribute it and/or modify
// # it under the terms of the GNU General Public License (as published by
// # the Free Software Foundation) version 2, dated June 1991. 
// # 
// # This program is distributed in the hope that it will be useful, but
// # WITHOUT ANY WARRANTY; without even the IMPLIED WARRANTY OF
// # MERCHANTABILITY or FITNESS FOR A PARTICULAR PURPOSE. See the terms and
// # conditions of the GNU General Public License for more details. 
// # 
// # You should have received a copy of the GNU General Public License
// # along with this program; if not, write to the Free Software
// # Foundation, Inc., 59 Temple Place, Suite 330, Boston, MA 02111-1307, USA 
#include "mpi.h"

#include "EW.h"

#include "version.h"
#include "Require.h"
#include "nearlyEqual.h"
#include "boundaryConditionTypes.h"
#include "AnisotropicMaterialBlock.h"
#include "MaterialBlock.h"
#include "MaterialPfile.h"
#include "MaterialIfile.h"
#include "MaterialVolimagefile.h"
#include "MaterialRfile.h"
#include "MaterialSfile.h"
#include "MaterialInvtest.h"
#include "EtreeFile.h"
#include "TimeSeries.h"
#include "Filter.h"
#include "Image3D.h"
#include "ESSI3D.h"
#include "sacutils.h"

#if USE_HDF5
#include "readhdf5.h"
#endif

#include <cstring>
#include <iostream>
#include <fstream>
#include <sstream>
#include <sys/stat.h>
#include <unistd.h>
#include <algorithm>
#include <time.h>

using namespace std;

#define SQR(x) ((x)*(x))

//int gcd( int a, int b )
//{
//   // Euclidean algorithm
//   while( b != 0 )
//   {
//      int t = b;
//      b = a % b;
//      a = t;
//   }
//   return a;
//}

void EW::revvector( int npts, float_sw4* v )
{
   for( int i=0 ; i < npts/2; i++ )
   {
      float_sw4 sl=v[i];
      v[i]=v[npts-1-i];
      v[npts-1-i]=sl;
   }
}

int computeEndGridPoint( float_sw4 maxval, float_sw4 dh )
{
  // We round up one, so that the end point
  // specified by the user is always included
  // in the domain.  i.e. if z was specified
  // as 15.0, and dh was computed to be 3.33,
  // the number of grid points would be 15.0/3.33 + 1
  // or 5, giving us a new max z = 16.64.
  int pts = 0;
  float_sw4 x = 0.0;

  while (x < maxval && !dbc::nearlyEqual(x, maxval) )
    {
      x += dh;
      pts++;
    }
  
  // 1 based indexing
  pts++;

  return pts;
}

//-----------------------------------------------------------------------
int gcd( int a, int b )
{
   // Euclidean algorithm
   while( b != 0 )
   {
      int t = b;
      b = a % b;
      a = t;
   }
   return a;
}

//-----------------------------------------------------------------------
//bool endswith(string end, string& mystr)
//{
//   int lenEnd = end.length();
//   int lenStr = mystr.length();

//   if (lenEnd > lenStr) return false;

//   cout << "mystr: " << mystr << " end: " << end << " " << mystr.substr(lenStr-lenEnd, lenEnd) << endl;

//   if (mystr.substr(lenStr-lenEnd, lenEnd) == end)
//      return true;
//   else 
//      return false;
//}

//-----------------------------------------------------------------------
bool EW::startswith(const char begin[], char *line)
{
  int lenb = strlen(begin);

  // We ignore any preceeding whitespace
  while (strncmp(line, " ", 1) == 0 || strncmp(line, "\t", 1) == 0)
    line++;
    
  if (strncmp(begin, line, lenb) == 0)
     return true;
  else 
     return false;
}

//-----------------------------------------------------------------------
void EW::deprecatedOption(const string& command, 
		      const string& oldone, 
		      const string& newone)
{
  if (m_myRank == 0)
    cout << "DeprecationWarning: " 
	 << command << " option " << oldone << " is no longer supported.  Use "
	 << newone << " instead." << endl;
}

//void unchecked(const char* cmd)
//{
//   cout << "*** Not yet checking command: " << cmd << endl;
//}

//void checked(const char* cmd)
//{
//   cout << "*** " << cmd << " command checked! " << endl;
//}

//-----------------------------------
// 
// Note that parseInputFile() calls a lot of member functions of the EW class that
// should not be called after the initialization of the EW object is completed. 
// Make all these functions private!
//
bool EW::parseInputFile( vector<vector<Source*> > & a_GlobalUniqueSources,
			 vector< vector<TimeSeries*> > & a_GlobalTimeSeries )
{
  char buffer[256];
  ifstream inputFile;
  int blockCount=0;
  int ablockCount=0;

  MPI_Barrier(MPI_COMM_WORLD);
  double time_start = MPI_Wtime();

  inputFile.open(mName.c_str());
  if (!inputFile.is_open())
  {
    if (m_myRank == 0)
      cerr << endl << "ERROR OPENING INPUT FILE: " << mName << endl << endl;
    return false;
  }
  
  bool foundGrid = false;

// tmp (the fileio command has not yet been parsed, so we don't know mVerbose
//  cout << "********Reading the input file, proc=" << m_myRank << endl;

// First process Geodyn input for restrictions of allowable grid sizes.
 while (!inputFile.eof())
 {
    inputFile.getline(buffer, 256);
    if( startswith("geodynbc",buffer ) )
       geodynFindFile(buffer);
 }
 inputFile.clear();
 inputFile.seekg(0, ios::beg);
  
// process the testrayleigh command to enable a periodic domain in the (x,y)-directions
// these commands can enter data directly the object (this->)
  while (!inputFile.eof())
  {    
     inputFile.getline(buffer, 256);
     if (startswith("testrayleigh", buffer) )
     {
       m_doubly_periodic = true;
     }
     else if( startswith("testenergy",buffer) )
     {
	m_doubly_periodic = checkTestEnergyPeriodic(buffer);
     }
     else if (startswith("refinement",buffer) )
     {
	// mesh refinements require 3 ghost points, must know 
	// before processing grid command.
	m_mesh_refinements = true;
     }
     else if( startswith("supergrid",buffer) )
     {
	// If supergrid damping is 6th order, 3 ghost points are needed, must know 
	// before processing grid command.
	processSupergrid(buffer);
     }
     else if( startswith("developer",buffer) )
	processDeveloper(buffer); // Need this early to determine array index order before any arrays are used.
  }

  inputFile.clear();
  inputFile.seekg(0, ios::beg); // reset file pointer to the beginning of the input file

//---------------------------------------------------------------
// Then process the grid, fileio, and topography commands so
// we know how big the solution arrays need to be.
//
// Also, if we are using attenuation, enable it on now so it
// can be read in with the other material properties
//---------------------------------------------------------------

// these commands can enter data directly into the object (this->)
  while (!inputFile.eof())
  {    
     inputFile.getline(buffer, 256);
     if( startswith("grid", buffer) )
     {
       foundGrid = true;
       processGrid(buffer);
     }
// read fileio here to enable verbose warnings in other commands
     else if (startswith("fileio", buffer))
     {
       processFileIO(buffer);
     }
     else if (startswith("refinement", buffer))
     {
	processRefinement(buffer);
     }
     else if (startswith("topography", buffer))
     {
        processTopography(buffer);
     }
     else if (startswith("attenuation", buffer))
     {
        processAttenuation(buffer);
     }
     else if (startswith("anisotropy", buffer))
     {
        m_anisotropic = true;
     }
     else if (startswith("time", buffer))
     {
        processTime(buffer); // process time command to set reference UTC before reading stations.
     }
     else if (startswith("prefilter", buffer))
     {
       // before reading any rupture command, we need to know 
       // if they need to be prefiltered  
       processPrefilter(buffer);
     }
  }

// make sure there was a grid command
  if (!foundGrid)
  {
    if (m_myRank == 0)
    {
      cerr << "Error: No grid found in input file: " << mName << endl;
      return false; // unsuccessful
    }
    
  }

  if( m_anisotropic && m_use_attenuation )
  {
    if (m_myRank == 0)
    {
      cerr << "Error: Attenuation not implemented with anisotropy " << endl;
      return false; // unsuccessful
    }
  }  

//  if( m_mesh_refinements && (m_anisotropic || (m_use_attenuation && m_number_mechanisms>0) ) )
  if( m_mesh_refinements && m_anisotropic )
  {
    if (m_myRank == 0)
    {
//      cerr << "Error: Grid refinements not implemented with attenuation or anisotropy " << endl;
      cerr << "Error: Grid refinements not implemented with anisotropy " << endl;
      return false; // unsuccessful
    }
  }

// sort and correct vector 'm_refinementBoundaries'. Initialize if not already available
  cleanUpRefinementLevels();
  
  inputFile.clear();
  inputFile.seekg(0, ios::beg); // reset file pointer to the beginning of the input file

// At this point we only allocate solution arrays for the Cartesian grids 
// Need to read the topography information before we can decide on sizes for the
// curvilinear grid.
  allocateCartesianSolverArrays(m_global_zmax); 

// setup 2D communicators on the finest grid so that we can smooth the topography
  setup2D_MPICommunications();

// deal with topography
  if (m_topography_exists)
  {
// 1. read topography from efile 
     if (m_topoInputStyle == EW::Efile)
     {
 	extractTopographyFromEfile(m_topoFileName, m_topoExtFileName, m_QueryType,
				   m_EFileResolution);
     }
     else if (m_topoInputStyle == EW::GridFile)
     {
 	extractTopographyFromGridFile(m_topoFileName);
     }
     else if (m_topoInputStyle == EW::CartesianGrid)
     {
 	extractTopographyFromCartesianFile(m_topoFileName);
     }
     else if (m_topoInputStyle == EW::TopoImage)
     {
 	extractTopographyFromImageFile(m_topoFileName);
     }
     else if (m_topoInputStyle == EW::GaussianHill) // assumed to populate all grid points
     {
 	buildGaussianHillTopography(m_GaussianAmp, m_GaussianLx, m_GaussianLy, m_GaussianXc, m_GaussianYc);
     }      
     else if( m_topoInputStyle == EW::Rfile )
	extractTopographyFromRfile( m_topoFileName );
     else if( m_topoInputStyle == EW::Sfile )
	extractTopographyFromSfile( m_topoFileName );

// preprocess the mTopo array
     if (m_topoInputStyle != EW::GaussianHill) // no smoothing or extrapolation for a gaussian hill
     {
// 1. fill in any undefined ghost point values by extrapolation
	extrapolateTopo(mTopo);
// 2. check that all values are defined...
	checkTopo(mTopo);
// 3. smooth the topo
 	smoothTopography(m_maxIter);
     }
     
// // 3. Figure out the number of grid points in the vertical direction and allocate solution arrays on the curvilinear grid
     allocateCurvilinearArrays(); // need to assign  m_global_nz[g] = klast - m_ghost_points; + allocate mUacc
  }
  else
  {
     if (m_myRank == 0)
	cout << endl << 
	   "*** No topography command found in input file. Using z=0 as free surface boundary ***" << endl << endl;
  }
    
// setup communicators for 3D solutions on all grids
  setupMPICommunications();

// make the grid, allocate arrays for the curvilinear grid
  if (m_topography_exists)
  {
    generate_grid();
    setup_metric();
  }

// output grid size info
  if (m_myRank == 0)
  {
    int nx, ny, nz;
    double nTot=0.;
    printf("\nGlobal grid sizes (without ghost points)\n");
//             1234  12345679  12345679  12345679  12345679
    printf("Grid         h        Nx        Ny        Nz       Points\n");
    for (int g = 0; g < mNumberOfGrids; g++)
    {
      nx = m_global_nx[g];
      ny = m_global_ny[g];
      nz = m_kEnd[g] - m_ghost_points;
      nTot += ((long long int)nx)*ny*nz;
      printf("%4i %9g %9i %9i %9i %12lld\n", g, mGridSize[g], nx, ny, nz, ((long long int)nx)*ny*nz);
    }
    printf("Total number of grid points (without ghost points): %g\n\n", nTot);
      
  }
  //----------------------------------------------------------
  // Now onto the rest of the input file...
  //----------------------------------------------------------
  while (!inputFile.eof())
  {
     inputFile.getline(buffer, 256);

     if (strlen(buffer) > 0) // empty lines produce this
     {
       if (startswith("#", buffer) || 
	   startswith("grid", buffer) ||
	   startswith("refinement", buffer) || 
	   startswith("topography", buffer) || 
	   startswith("attenuation", buffer) || 
	   startswith("anisotropy", buffer) || 
	   startswith("fileio", buffer) ||
	   startswith("supergrid", buffer) ||
	   startswith("prefilter", buffer) ||
	   startswith("developer", buffer) ||
	   startswith("time", buffer) ||
// ignore material optimizer commands
 	   startswith("event", buffer) ||
 	   startswith("mparcart", buffer) ||
	   startswith("mpallpts", buffer) ||
 	   startswith("mrun", buffer) ||
 	   startswith("mscalefactors", buffer) ||
 	   startswith("lbfgs", buffer) ||
 	   startswith("nlcg", buffer) ||
 	   startswith("mfsurf", buffer) ||
 	   startswith("mimage", buffer) ||	   	   
 	   startswith("m3dimage", buffer) ||	   	   
 	   startswith("regularize", buffer) ||	   	   
 	   startswith("mtypx", buffer) ||
	   startswith("\n", buffer) || startswith("\r", buffer) )
// || startswith("\r", buffer) || startswith("\0", buffer))
       {
// Ignore commented lines, newlines,
// grid, fileio, and topography, since we have already processed those commands.
       }
       else if (startswith("gmt", buffer))
         processGMT(buffer);
       else if (startswith("checkpoint",buffer))
	  processCheckPoint(buffer);
       else if (startswith("globalmaterial", buffer))
         processGlobalMaterial(buffer);
       else if (!m_inverse_problem && (startswith("rechdf5", buffer) || startswith("sachdf5", buffer)) ) // was called "sac" in WPP
	 processReceiverHDF5(buffer, a_GlobalTimeSeries);
       else if (!m_inverse_problem && (startswith("rec", buffer) || startswith("sac", buffer)) ) // was called "sac" in WPP
	 processReceiver(buffer, a_GlobalTimeSeries);
       else if (m_inverse_problem && (startswith("obshdf5", buffer) || startswith("observationhdf5", buffer))) // 
	  processObservationHDF5(buffer, a_GlobalTimeSeries);
       else if (m_inverse_problem && startswith("obs", buffer)) // 
	  processObservation(buffer, a_GlobalTimeSeries);
       else if (m_inverse_problem && startswith("scalefactors", buffer)) // 
	  processScaleFactors(buffer);
       else if (m_inverse_problem && startswith("cg", buffer)) // 
	  processCG(buffer);
       // else if (startswith("energy", buffer))
       //   processEnergy(buffer);
       else if (startswith("twilight", buffer))
	 processTwilight(buffer);
       else if (startswith("testpointsource", buffer))
	 processTestPointSource(buffer);
       else if (startswith("testlamb", buffer))
         processTestLamb(buffer);
       else if (startswith("testrayleigh", buffer))
         processTestRayleigh(buffer);
       else if (startswith("testenergy", buffer))
         processTestEnergy(buffer);
       else if (startswith("source", buffer))
	 processSource(buffer, a_GlobalUniqueSources);
       else if (startswith("rupture", buffer))
	 processRupture(buffer, a_GlobalUniqueSources);
       else if (startswith("block", buffer))
	 processMaterialBlock(buffer, blockCount);
       else if (startswith("ablock", buffer) && m_anisotropic )
	 processAnisotropicMaterialBlock(buffer, ablockCount);
       else if (startswith("pfile", buffer))
	 processMaterialPfile( buffer );
       else if (startswith("rfile", buffer))
	 processMaterialRfile( buffer );
       else if (startswith("sfile", buffer))
	 processMaterialSfile( buffer );
       else if (startswith("vimaterial", buffer))
	 processMaterialVimaterial( buffer );
       else if (startswith("invtestmaterial", buffer))
	  processMaterialInvtest(buffer);
       else if (startswith("efile", buffer))
       {
#ifndef ENABLE_ETREE
          if (m_myRank==0) 
             cout << "Error: SW4 was not built with Etree (efile) support" << endl;
          return false;
#endif
	  processMaterialEtree(buffer);
       }
       else if (startswith("ifile", buffer))
          processMaterialIfile(buffer);
       else if (startswith("material", buffer))
          processMaterial(buffer);
       else if (startswith("image", buffer))
         processImage(buffer);
       else if (startswith("volimage", buffer))
          processImage3D(buffer);
       else if (startswith("essioutput", buffer))
          processESSI3D(buffer);
       else if (startswith("boundary_conditions", buffer))
         processBoundaryConditions(buffer);
       //       else if (startswith("supergrid", buffer))
       //         processSupergrid(buffer);
       // else if (startswith("prefilter", buffer))
       // 	 processPrefilter(buffer);
       else if( startswith("developer", buffer ) )
          processDeveloper(buffer);
       else if( startswith("geodynbc", buffer ) )
          processGeodynbc(buffer);
       else if( startswith("randomize", buffer ) )
       {
	  //          processRandomize(buffer);
	  if( m_myRank == 0 )
	     cout << "randomize command is no longer supported. Use `randomblock' instead" <<endl;
       }
       else if( startswith("randomblock", buffer ) )
          processRandomBlock(buffer);
       else if (!inputFile.eof() && m_myRank == 0)
       {
	 // Maybe just reached eof, don't want to echo
	 // the ignoring command line for nothing
	 cout << "*** Ignoring command: '" << buffer << "'" << endl;
       }
     } // end if strlen(buffer) > 0
     
  } // end while !inputFile.eof() 
  
  if (m_myRank == 0)
     cout << endl;

  inputFile.close();

// tmp:
  // if (m_myRank == 0)
  // {
  //   cout << "INFO: m_mesh_refinements=" << m_mesh_refinements << " m_use_attenuation=" << m_use_attenuation << " mOrder=" << mOrder << endl;
  // }
  
  if (mVerbose >=3 && proc_zero())
    cout << "********Done reading the input file*********" << endl;

// wait until all processes have read the input file
  MPI_Barrier(MPI_COMM_WORLD);

  print_execution_time( time_start, MPI_Wtime(), "reading input file" );

  // ---------------------------------------------
  // cross command line checks
  // ---------------------------------------------
  if( mTopoImageFound && !m_topography_exists)
  {
    if (m_myRank == 0)
      cerr << "Error:  The input file is requesting a topo image but there is no topography command" << endl;
    return false;
  }
// if we made it this far, the object should be ready for time stepping
  return true;
}


//-----------------------------------------------------------------------
void EW::processGrid(char* buffer)
{
  float_sw4 x = 0.0;
  float_sw4 y = 0.0;
  float_sw4 z = 0.0;
  int nx=0, ny=0, nz=0;
  float_sw4 h = 0.0;

  //-----------------------------------------------------------------
  // default geographical coordinates will be the 
  // nevada test site (see:  en.wikipedia.org/wiki/Nevada_Test_Site
  //-----------------------------------------------------------------
  double lat, lon;
  bool latSet = false, lonSet = false, lon_p_set=false, lat_p_set=false, datum_set=false;
  bool ellps_set=false, proj_set=false;
  bool use_geoprojection=false;
  
  stringstream proj0;

// hard code units to be in meters
  proj0 << "+units=m";

// default azimuth
  mGeoAz=0;
  
  char* token = strtok(buffer, " \t");

  REQUIRE2(strcmp("grid", token) == 0, "ERROR: not a grid...: " << token);
  token = strtok(NULL, " \t");

  string err = "Grid Error: ";


  stringstream gridSetupErrStream;
  gridSetupErrStream << endl
		     << "----------------------------------------" << endl
		     << " Only five ways to setup grid: " << endl
		     << "  1. provide h and nx, ny, nz " << endl
		     << "  2. provide h and x, y, z " << endl
		     << "  3. provide x,y,z and nx " << endl
		     << "  4. provide x,y,z and ny " << endl
		     << "  5. provide x,y,z and nz " << endl
		     << "----------------------------------------" << endl
		     << endl;

  string gridSetupErr = gridSetupErrStream.str();

  if (m_myRank == 0)
    cout << endl << "* Processing the grid command..." << endl;

  // Assume presence of mesh refinements has already been checked.
  // Assume supergrid command has already been processed.
  if( m_mesh_refinements || m_sg_damping_order == 6 )
  {
     m_ghost_points = 3;
     m_ppadding = 3;
  }

  // if (m_myRank == 0)
  //    cout << endl << "* number of ghost points = " << m_ghost_points << endl;

  while (token != NULL)
  {
     // while there are tokens in the string still
     if (startswith("#", token) || startswith(" ", buffer))
        // Ignore commented lines and lines with just a space.
        break;
     if (startswith("ny=", token))
     {
	token += 3; // skip ny=

	CHECK_INPUT(atoi(token) > 0, 
		err << "ny is not a positive integer: " << token);
        ny = atoi(token);
     }
     else if (startswith("nx=", token))
     {
        token += 3; // skip nx=
           
	CHECK_INPUT(atoi(token) > 0, 
		err << "nx is not a positive integer: " << token);
        nx = atoi(token);
     }
     else if (startswith("nz=", token))
     {
        token += 3; // skip nz=
        
	CHECK_INPUT(atoi(token) >= 0, 
		err << "nz is not a positive integer: " << token);
        nz = atoi(token);
     }
     else if (startswith("x=", token))
     {
        token += 2; // skip x=
	CHECK_INPUT(atof(token) > 0.0, err << "x is not a positive float: " << token);
        x = atof(token);
     }
     else if (startswith("y=", token))
     {
      token += 2; // skip y=
      CHECK_INPUT(atof(token) >= 0.0, err << "y is negative: " << token);
      y = atof(token);
     }
     else if (startswith("z=", token))
     {
        token += 2; // skip z=
	CHECK_INPUT(atof(token) > 0.0, err << "z is not a positive float: " << token);
        z = atof(token);
     }
     else if (startswith("h=", token))
     {
       token += 2; // skip h=
       CHECK_INPUT(atof(token) > 0.0, 
 	       err << "h is not a positive float: " << token);
        h = atof(token);
     }
     else if (startswith("az=", token))
     {
        token += 3; // skip az=
        mGeoAz = atof(token);
        CHECK_INPUT(mGeoAz >= 0.0,
                err << "az must be greater than or equal to zero degrees, not: " << mGeoAz);
        CHECK_INPUT(mGeoAz <= 360.0,
                err << "az must be less than or equal to 360 degrees, not " << mGeoAz);
     }
     else if (startswith("lat=", token))
     {
        token += 4;
        lat = atof(token);
        CHECK_INPUT(lat >= -90.0,
                err << "lat must be greater than or equal to -90 degrees, not " 
                << lat);
        CHECK_INPUT(lat <= 90.0,
                err << "lat must be less than or equal to 90 degrees, not "
                << lat);
        latSet = true;
     }
     else if (startswith("lon=", token))
     {
        token += 4;
        lon = atof(token);
        CHECK_INPUT(lon >= -180.0,
                err << "lon must be greater or equal to -180 degrees, not " 
                << lon);
        CHECK_INPUT(lon <= 180.0,
                err << "lon must be less than or equal to 180 degrees, not "
                << lon);
        lonSet = true;
     }
//                        1234567890
     else if (startswith("mlon=", token))
     {
        token += 5;
        mMetersPerLongitude = atof(token);
        CHECK_INPUT(mMetersPerLongitude > 0.0,
                err << "mMetersPerLongitude must be greater than 0, not " 
                << mMetersPerLongitude);
        mConstMetersPerLongitude = true;
     }
//                        1234567890
     else if (startswith("mlat=", token))
     {
        token += 5;
        mMetersPerDegree = atof(token);
        CHECK_INPUT(mMetersPerDegree > 0.0,
                err << "mMetersPerDegree must be greater than 0, not " 
                << mMetersPerDegree);
     }
//                        1234567890123456  
     else if (startswith("extrapolate=", token))
     {
        token += 12;
        int extrapolate = atoi(token);
        CHECK_INPUT(extrapolate >= 0 && extrapolate <= 5,
                err << "extrapolate must be an integer between 0 and 5, not " 
                << extrapolate);
	mMaterialExtrapolate = extrapolate;
     }
     //     else if( startswith("ghostpts=",token))
     //     {
     //	token += 9;
     //        int ghost = atoi(token);
     //	CHECK_INPUT( ghost == 2 || ghost == 3, err << "Number of ghost points must be 2 or 3, not " << ghost );

     //	if( m_mesh_refinements && ghost == 2 )
     //	   CHECK_INPUT( false, err << "Number of ghost points must be 3 when using mesh refinement  ");
     //	m_ghost_points = ghost;
     //        m_ppadding = ghost;
     //     }
//                        123456789
     else if( startswith("proj=",token))
     {
        token +=5;
// accumulate new style string
        proj0 << " +proj=" << token;
	use_geoprojection = true;
        proj_set=true;
     }
//                        123456789
     else if( startswith("ellps=",token))
     {
        token +=6;
// accumulate new style string
        proj0 << " +ellps=" << token;
	use_geoprojection = true;
        ellps_set=true;
     }
//                        123456789
     else if( startswith("datum=",token))
     {
        token +=6;
        proj0 << " +datum=" << token;
        datum_set=true;
	use_geoprojection = true;
     }
//                        123456789
     else if( startswith("lon_p=",token))
     {
        token +=6;
        proj0 << " +lon_0=" << atof(token);
	use_geoprojection = true;
        lon_p_set=true;
     }
//                        123456789
     else if( startswith("lat_p=",token))
     {
        token +=6;
        proj0 << " +lat_0=" << atof(token);
	use_geoprojection = true;
        lat_p_set=true;
     }
//                        123456789
     else if( startswith("scale=",token))
     {
        token +=6;
        proj0 << " +scale=" << atof(token);
	use_geoprojection = true;
     }
     else
     {
        badOption("grid", token);
     }
     token = strtok(NULL, " \t");
  }
  
  //--------------------------------------------------------------------
  // There are only three ways to specify a grid.
  //--------------------------------------------------------------------
  if (h != 0.0)
  {
    if (nx > 0 || nz > 0 || ny > 0)
    {
      //----------------------------------------------------------------
      // 1.  nx, [ny], nz and h
      //----------------------------------------------------------------
      CHECK_INPUT(nx && nz, gridSetupErr);
      CHECK_INPUT(x == 0.0 && y == 0.0 && z == 0.0, gridSetupErr);
    }
    else
    {
      //--------------------------------------------------------------
      // 2.  x, [y], z and h
      //--------------------------------------------------------------
      CHECK_INPUT(x > 0.0 && z > 0.0, gridSetupErr);
      CHECK_INPUT(nx == 0 && ny == 0 && nz == 0, gridSetupErr);
    }
  }
  else
  {
    //--------------------------------------------------------------------
    // 3.  x, [y], z and nx|ny|nz
    //--------------------------------------------------------------------
    CHECK_INPUT(x > 0.0 && z > 0.0, gridSetupErr);
    CHECK_INPUT((nx > 0) + (ny > 0) + (nz > 0) == 1, gridSetupErr);
  }
  
  int nxprime, nyprime, nzprime;
  float_sw4 xprime, yprime, zprime;
  // -------------------------------------------------------------
  // Make sure all the bounds are consistent.
  //
  // In order to divide up the space properly, we must take the 
  // coordinate dimension, say x, and divide by the number of grid
  // points requested minus one.  This is because we'd like to 
  // include the end points in the spatial data arrays.  For example,
  // if x = 1000. and nx = 10, you'd think h would be 100.  However,
  // if we'd like the bounds to go from -500 to 500, we actually 
  // need x divided up into 9 cells so that both x = -500 and x = 500
  // will be included in the data array.  In this case, h would be
  // 111.11, giving:
  //
  // x[1] = -500, x[2] = -388 x[3] = -277 x[4] = -166 x[5] = -55
  // x[6] = 55 x[7] = 166 x[8] = 277 x[9] = 388 x[10] = 500.
  // -------------------------------------------------------------

// check syntax for lat & lon
  if (!(latSet && lonSet) && (latSet || lonSet))
  {
    stringstream msg;
    if (m_myRank == 0)
    {
      msg << " \n* Improper grid location specification, must specify both lat and lon variables " << endl
	  << " * Missing... ";
      if (!latSet)
	msg << " lat=value ";
      if (!lonSet)
	msg << " lon=value ";
    }
    CHECK_INPUT(0, msg.str());
  }

  if (latSet && lonSet)
  {
     mLatOrigin = lat;
     mLonOrigin = lon;
  }
  else
  {
// Default is NTS
     mLatOrigin = 37.0;
     mLonOrigin = -118.0;
  }

// default arguments for proj4 projection
  if (use_geoprojection)
  {
     if (!proj_set)
     {
// Default projection: Universal Transverse Mercator (UTM)
        proj0 << " +proj=utm";
     }

     if (!ellps_set && !datum_set)
     {
// default ellipse
        proj0 << " +ellps=WGS84";
     }
     
// if lon_p not given, use lon
     if (!lon_p_set)
     {
        proj0 << " +lon_0=" << mLonOrigin;
     }

// if lat_p not given, use lat
     if (!lat_p_set)
     {
        proj0 << " +lat_0=" << mLatOrigin;
     }
  }

  float_sw4 cubelen, zcubelen;
  if( m_geodynbc_found )
  {
// Set SW4 grid spacing based on Geodyn cube data

     float_sw4 origin[3]={0,0,0};
     double ibclat, ibclon, ibcaz;

      bool found_latlon;
      int adjust;
      geodynbcGetSizes( m_geodynbc_filename, origin, cubelen, zcubelen, found_latlon, ibclat,
 		       ibclon, ibcaz, adjust );
// Use approximate h
      if( h == 0.0 )
      {
 	if( nx > 0 )
 	   h = x/(nx-1);
 	else if( nz > 0 )
 	   h = z/(nz-1);
 	else
 	   h = y/(ny-1);
      }

      // rounding of cube position to two decimals (prec=100), three (prec=1000) etc..
      float_sw4 prec = 100;

      if( found_latlon )
      {
         CHECK_INPUT( fabs(ibcaz - mGeoAz) < 1e-5, "Error: Az in Geodyn file, "
 		 << ibcaz << " is different from Az in WPP, " << mGeoAz );
	   
 	// lat-lon corner of cube given
 	if( adjust == 1 || origin[2] == 0 )
 	{
 	   // h based on cube length only, adjust z-position of cube
 	   int nc = static_cast<int>(round(cubelen)/h);
 	   h = cubelen/nc;
 	   origin[2] -= h*( origin[2]/h-round(origin[2]/h) );
 	}
        else
 	{
 	   // h based on cube length and z-position of cube
	   int a = static_cast<int>(round(origin[2]*prec));
 	   int b = static_cast<int>(round((origin[2]+zcubelen)*prec));
 	   // 
           int d  = gcd(a,b);
 	   int n1 = a/d;
 	   int k  = static_cast<int>(round(origin[2]/(n1*h)));
	   h = origin[2]/(k*n1);
 	}
 	// Geographic origin adjustment:
	double gridLat = mLatOrigin;
	double gridLon = mLonOrigin;
	double metersPerDegree = mMetersPerDegree;
	double deg2rad = M_PI/180;
	double phi = mGeoAz*deg2rad;
 	float_sw4 x = metersPerDegree*( cos(phi)*(ibclat-gridLat) + cos(ibclat*deg2rad)*(ibclon-gridLon)*sin(phi));
 	float_sw4 y = metersPerDegree*(-sin(phi)*(ibclat-gridLat) + cos(ibclat*deg2rad)*(ibclon-gridLon)*cos(phi));
	x -= h*(x/h-round(x/h));
	y -= h*(y/h-round(y/h));
	gridLat = ibclat - (x*cos(phi) - y*sin(phi))/metersPerDegree;
 	gridLon = ibclon - (x*sin(phi) + y*cos(phi))/(metersPerDegree*cos(ibclat*deg2rad));
	mLatOrigin = gridLat;
	mLonOrigin = gridLon;
        origin[0] = x;
 	origin[1] = y;
      }     
      else
      {
 	// lat-lon corner of cube not given, interpret origin realtive (0,0,0)
         if( m_geodynbc_center )
	 {
 	   // Center cube in the middle of the domain (in x,y), discarding input origin.
	    float_sw4 xlen = x;
	    float_sw4 ylen = y;
	    if( xlen == 0 )
	       xlen = h*(nx-1);
	    if( ylen == 0 )
	       ylen = h*(ny-1);
	    origin[0] = 0.5*(xlen-cubelen);
	    origin[1] = 0.5*(ylen-cubelen);
	 }
	 if( adjust == 1 )
	 {
	   // h based on cube length only, adjust cube position
 	   int nc = static_cast<int>(round(cubelen/h));
 	   h = cubelen/nc;
	   //	   cout << "nc= " << nc << " cubelen= " << cubelen << " origin before " <<
	   //	      origin[0] << " " << origin[1] << " " << origin[2] << endl;
 	   origin[0] -= h*( origin[0]/h-round(origin[0]/h) );
 	   origin[1] -= h*( origin[1]/h-round(origin[1]/h) );
 	   origin[2] -= h*( origin[2]/h-round(origin[2]/h) );
	   //	   cout << " origin after " <<
	   //	      origin[0] << " " << origin[1] << " " << origin[2] << endl;

	 }
	 else
	 {
 	   // h based on cube length and cube position, might be very restrictive
	    CHECK_INPUT( false, "Error: cube position without lat/long position must be adjustable");
	 }
      }
      if (nx == 0 && x != 0.0)
	 nxprime = computeEndGridPoint(x, h);
      else if (nx != 0)
	 nxprime = nx;
      else
	 CHECK_INPUT(0, gridSetupErr);

      if (nz == 0 && z != 0.0)
	 nzprime = computeEndGridPoint(z, h);
      else if (nz != 0)
	 nzprime = nz;
      else
	 CHECK_INPUT(0, gridSetupErr);

      if (ny == 0 && y != 0.0)
	 nyprime = computeEndGridPoint(y, h);
      else if (ny != 0)
	 nyprime = ny;
      else
	 CHECK_INPUT(0, gridSetupErr);
      m_ibc_origin[0] = origin[0];
      m_ibc_origin[1] = origin[1];
      m_ibc_origin[2] = origin[2];
      //     cout << "Cube origin " << origin[0] << " " << origin[1] << " " << origin[2] << endl;
      //     cout << "Cube length " << cubelen << endl;
      //     cout << "nx,ny,nz " << nxprime << " " << nyprime << " " << nzprime << endl;     
  } // end if m_geodynbc_found
  else
  {

     if (!m_doubly_periodic)
     {
	if (nx > 0 && h == 0.0)
	{
    // we set the number grid points in the x direction
    // so we'll compute the grid spacing from that.
	   h = x / (nx-1);
	   if (m_myRank == 0)
	      cout << "* Setting h to " << h << " from  x/(nx-1) (x=" << x << ", nx=" << nx << ")" << endl;
      
	   nxprime = nx;
	   nzprime = computeEndGridPoint(z, h);
	   nyprime = computeEndGridPoint(y, h);
	}
	else if (ny > 0 && h == 0.0)
	{
    // set hte number of grid points from y direction and ny
	   h = y/(ny-1);
	   if (m_myRank == 0)
	      cout << "* Setting h to " << h << " from  y/(ny-1) (y=" << y << ", ny=" << ny << ")" << endl;
	   nyprime = ny;
	   nxprime = computeEndGridPoint(x, h);
	   nzprime = computeEndGridPoint(z, h);
	}
	else if (nz > 0 && h == 0.0)
	{
    // set the number of grid points from z direction and nz
	   h = z/(nz-1);
	   if (m_myRank == 0)
	      cout << "* Setting h to " << h << " from  z/(nz-1) (z=" << z << ", nz=" << nz << ")" << endl;
	   nzprime = nz;
	   nxprime = computeEndGridPoint(x, h);
	   nyprime = computeEndGridPoint(y, h);
	}
	else
	{
	//----------------------------------------------------
	// h was set by the user, so compute the appropriate
	// nx, ny, and nz or x, y, z.
	//----------------------------------------------------
	   if (nx == 0 && x != 0.0)
	      nxprime = computeEndGridPoint(x, h);
	   else if (nx != 0)
	      nxprime = nx;
	   else
	      CHECK_INPUT(0, gridSetupErr);

	   if (nz == 0 && z != 0.0)
	      nzprime = computeEndGridPoint(z, h);
	   else if (nz != 0)
	      nzprime = nz;
	   else
	      CHECK_INPUT(0, gridSetupErr);

	   if (ny == 0 && y != 0.0)
	      nyprime = computeEndGridPoint(y, h);
	   else if (ny != 0)
	      nyprime = ny;
	   else
	      CHECK_INPUT(0, gridSetupErr);
	}
     }
  }
  if (!m_doubly_periodic)
  {
    if (proc_zero() && mVerbose >=3)
      printf("**** Setting up the grid for a non-periodic problem\n");
    
    if (nxprime != nx && m_myRank == 0)
      cout << "* Setting nx to " << nxprime << " to be consistent with h=" << h << endl;
    if (nyprime != ny && m_myRank == 0)
      cout << "* Setting ny to " << nyprime << " to be consistent with h=" << h << endl;
    if (nzprime != nz && m_myRank == 0)
      cout << "* Setting nz to " << nzprime << " to be consistent with h=" << h << endl;

    // -------------------------------------------------------------
    // Now we adjust the geometry bounds based on the actual 
    // number of grid points used in each dimension.
    // -------------------------------------------------------------
    xprime = (nxprime-1)*h;
    zprime = (nzprime-1)*h;
    yprime = (nyprime-1)*h;
  
    float_sw4 eps = 1.e-9*sqrt(SQR(xprime)+SQR(yprime)+SQR(zprime));
    if( sizeof(float_sw4)==4)
       eps=eps*1e4;
  
    if (fabs(xprime-x) > eps && m_myRank == 0)
      cout << "* Changing x from " << x << " to " << xprime << " to be consistent with h=" << h << endl;
    if (fabs(zprime-z) > eps && m_myRank == 0)
      cout << "* Changing z from " << z << " to " << zprime << " to be consistent with h=" << h << endl;
    if (fabs(yprime-y) > eps && m_myRank == 0)
      cout << "* Changing y from " << y << " to " << yprime << " to be consistent with h=" << h << endl;
  }
  else // special treatment of the doubly periodic case
  {
    if (proc_zero() && mVerbose >=3)
      printf("**** Setting up the grid for a PERIODIC problem\n");

// for the doubly periodic case, we only support the following style:
// grid x=... y=... z=... nx=...    
    CHECK_INPUT(nx > 0 && x>0. && y>0. && z>0., 
		"Period case: Must specify grid using x, y, z, nx");

    // we set the number grid points in the x direction
    // so we'll compute the grid spacing from that.
    h = x / nx;
    if (m_myRank == 0)
      cout << "* Setting h to " << h << " from  x/nx (x=" << x << ", nx=" << nx << ")" << endl;
      
    nxprime = nx;
    nyprime = (int) (y/h + 0.5);
    nzprime = computeEndGridPoint(z, h); // non-periodic in z

    // -------------------------------------------------------------
    // Now we adjust the geometry bounds based on the actual 
    // number of grid points used in each dimension.
    // -------------------------------------------------------------
    xprime = nxprime*h;
    yprime = nyprime*h;
    zprime = (nzprime-1)*h; // non-periodic in z
  
    float_sw4 eps = 1.e-9*sqrt(SQR(xprime)+SQR(yprime)+SQR(zprime));
    if( sizeof(float_sw4)==4)
       eps=eps*1e4;
  
    if (fabs(xprime-x) > eps && m_myRank == 0)
      cout << "* Changing x from " << x << " to " << xprime << " to be consistent with h=" << h << endl;
    if (fabs(yprime-y) > eps && m_myRank == 0)
      cout << "* Changing y from " << y << " to " << yprime << " to be consistent with h=" << h << endl;
    if (fabs(zprime-z) > eps && m_myRank == 0)
      cout << "* Changing z from " << z << " to " << zprime << " to be consistent with h=" << h << endl;
  }
  


  // if( m_geodynbc_found )
  // {
  //    CHECK_INPUT( m_ibc_origin[0]>0 && m_ibc_origin[0]+cubelen<xprime , "Error: Cube x-dimension [" 
  // 	      << m_ibc_origin[0] << "," << m_ibc_origin[0]+cubelen << 
  // 	      "] not inside domain of length "<< xprime );
  //    CHECK_INPUT( m_ibc_origin[1]>0 && m_ibc_origin[1]+cubelen<yprime , "Error: Cube y-dimension ["
  // 	      << m_ibc_origin[1] << "," << m_ibc_origin[1]+cubelen << 
  // 	      "] not inside domain of length "<< yprime );
  //    CHECK_INPUT( m_ibc_origin[2]>=0 && m_ibc_origin[2]+zcubelen<zprime , "Error: Cube z-dimension ["
  // 	      << m_ibc_origin[2] << "," << m_ibc_origin[2]+zcubelen << 
  // 	      "] not inside domain of length "<< zprime );
  // }

  m_nx_base = nxprime;
  m_ny_base = nyprime;
  m_nz_base = nzprime;
  m_h_base = h;
  m_global_xmax = xprime;
  m_global_ymax = yprime;
  m_global_zmax = zprime;

#ifndef ENABLE_PROJ4
  CHECK_INPUT( !use_geoprojection, "ERROR: need to configure SW4 with proj=yes to use projections "
               "from the Proj4 library");
#endif
  if( use_geoprojection )
  {
// tmp
//     cout << "New proj4 string: '" << proj0.str() << "'" << endl;
     
     m_geoproj = new GeographicProjection( mLonOrigin, mLatOrigin, proj0.str(), mGeoAz );
  }
  else
     m_geoproj = static_cast<GeographicProjection*>(0);

}

//----------------------------------------------------------
void EW::cleanUpRefinementLevels()
{
   CHECK_INPUT(m_topo_zmax < m_global_zmax-m_h_base,"The topography is extending too deep into the ground and there is no space for the Cartesian grid.");

// Add a top zMin level
// Here zMin = m_topo_zmax if m_topography_exists, otherwise zMin = 0;
   float_sw4 zMin;
  
   if (m_topography_exists)
   {
      m_refinementBoundaries.push_back(m_topo_zmax);
      zMin = m_topo_zmax;
   }
   else
   {
      m_refinementBoundaries.push_back(0.0);
      zMin = 0.;
   }

// need to sort m_refinementBoundaries in decreasing order
   int nRef = m_refinementBoundaries.size();
   float_sw4 *zValues = new float_sw4[nRef];
   int q;

   for (q=0; q<nRef; q++)
      zValues[q] = m_refinementBoundaries[q];
   sort(zValues, zValues+nRef);
// reverse the ordering to get decreasing order
   for (q=0; q<nRef; q++)
      m_refinementBoundaries[q] = zValues[nRef-q-1];

// cleanup
  delete [] zValues;

  vector<float_sw4>::iterator it;
//  cout << "Removing items outside the range zMin = " << zMin << " < z < " << " zMax=" << m_zmax << "..." << endl;
  for (it=m_refinementBoundaries.begin(); it!=m_refinementBoundaries.end(); it++)
  {
    if (*it < zMin || *it >= m_global_zmax)
    {
// remove this entry from the vector
//      cout << "Removing out-of-range refinement level="<< *it << endl;
      it = m_refinementBoundaries.erase(it); // returns next element
// need to back up one step to undo the it++ that always happens at the end of the for loop
      it--;
    }
  }
  
// need to remove any duplicate entries in the m_refinementBoundaries array
// tmp
//  cout << "Removing duplicate items..."<< endl;
  float_sw4 z0 = m_refinementBoundaries[0]; // first item
  for (it=++m_refinementBoundaries.begin(); it!=m_refinementBoundaries.end(); it++)
  {
    if (*it == z0)
    {
// remove this entry from the vector
//      cout << "Removing duplicate refinement level="<< *it << endl;
      it = m_refinementBoundaries.erase(it); // returns next element
// need to back up one step to undo the it++ that always happens at the end of the for loop
      it--;
    }
    z0 = *it; // remember the current level
  }

// tmp
//   if (m_myRank==0)
//   {
//     cout << "Input refinement levels (z=):"<<endl;
//     for (it=m_refinementBoundaries.begin(); it!=m_refinementBoundaries.end(); it++)
//       cout<< *it << endl;
//   }
  

}


//-----------------------------------------------------------------------
void EW::processRefinement(char* buffer)
{
   char* token = strtok(buffer, " \t");
   CHECK_INPUT(strcmp("refinement", token) == 0, 
	      "ERROR: not a refinement line...: " << token);
   token = strtok(NULL, " \t");
   string err = "Refinement error ";

   while (token != NULL)
   {
     // while there are tokens in the string still
     if (startswith("#", token) || startswith(" ", buffer))
       // Ignore commented lines and lines with just a space.
       break;
     else if( startswith("zmax=", token) )
     {
       token += 5; // skip zmax=
       float_sw4 z1 = atof(token);
       m_refinementBoundaries.push_back(z1);
 //       if (m_myRank==0)
 // 	cout <<"Adding refinement boundary at z=" << z1 << endl;
     }
     else
     {
       badOption("refinement", token);
     }
     token = strtok(NULL, " \t");
   }
}

//-----------------------------------------------------------------------
void EW::processAttenuation(char* buffer)
{
  char* token = strtok(buffer, " \t");
  CHECK_INPUT(strcmp("attenuation", token) == 0, 
	      "ERROR: not a attenuation line...: " << token);
  token = strtok(NULL, " \t");

   string err = "Attenuation error ";
   int nmech=3;
//   int nmech=-1;
   float_sw4 velofreq=1;
   bool foundppw = false, foundfreq=false;

// Default is max frequency 2 Hz, 
   m_att_ppw = -1;
   m_att_max_frequency = 2.0;
  
   while (token != NULL)
   {
    // while there are tokens in the string still
     if (startswith("#", token) || startswith(" ", buffer))
       // Ignore commented lines and lines with just a space.
       break;
 //                       123456
     else if( startswith("nmech=", token) )
     {
       token += 6; // skip nmech=
       nmech = atoi(token);
       CHECK_INPUT(nmech >= 0 && nmech <= 8, "ERROR: Number of attenuation mechanisms must be >= 0 and <= 8, not " << nmech);
     }
 //                       1234567890123
     else if( startswith("phasefreq=", token) )
     {
       token += 10; // skip phasefreq=
       velofreq = atof(token);
       CHECK_INPUT(velofreq >= 0 && velofreq <= 1000, "ERROR: Velocity frequency must be >= 0 and <= 1000 [Hz], not " << velofreq);
     }
     else if( startswith("maxfreq=",token) )
     {
        token += 8;
        m_att_ppw = -1;
        m_att_max_frequency = atof( token );
        CHECK_INPUT( !foundfreq, "ERROR: can not give both centerfreq and maxfreq");
        CHECK_INPUT(m_att_max_frequency >= 0,"ERROR: maximum frequency must be >= 0, not " << m_att_max_frequency);
        foundfreq = true;
     }
     // else if( startswith("centerfreq=",token) )
     // {
     //    token += 11;
     //    m_att_ppw = -1;
     //    m_att_max_frequency = atof( token );
     //    CHECK_INPUT( !foundfreq, "ERROR: can not give both centerfreq and maxfreq");
     //    CHECK_INPUT(m_att_max_frequency >= 0,"ERROR: maximum frequency must be >= 0, not " << m_att_max_frequency);
     //    foundfreq = true;
     // }
     else if( startswith("minppw=",token) )
     {
        token += 7;
        m_att_ppw = atof( token ); // AP: changed from atoi
        foundppw = true;
        CHECK_INPUT(m_att_ppw >= 0, "ERROR: minimum ppw must be >= 0, not " << m_att_ppw);
     }
     else if( startswith("qmultiplier=",token) )
     {
        token += 12;
        m_qmultiplier = atof( token ); //
        CHECK_INPUT(m_qmultiplier > 0, "ERROR: qmultiplier must be positive, not " << m_qmultiplier);	
     }
     else
     {
       badOption("attenuation", token);
     }
     token = strtok(NULL, " \t");
   }
   if( foundppw && foundfreq )
   {
      if (m_myRank == 0)
 	cout << "ERROR: Can not give both minppw and maxfreq for attenuation " << endl;
      MPI_Abort(MPI_COMM_WORLD, 1);
   }

   m_number_mechanisms = nmech;
   m_velo_omega = velofreq*2*M_PI;
   m_use_attenuation=true;
   m_att_use_max_frequency = (m_att_ppw <= 0);
  
 // tmp
   //   if (m_myRank==0)
   //     printf("* Processing the attenuation command: m_nmech=%i, m_velo_omega=%e\n", m_nmech, m_velo_omega);
}

//-----------------------------------------------------------------------
void EW::processTopography(char* buffer)
{
   //
   // Note, m_topoFileName, m_topoExtFileName, m_maxIter, m_EFileResolution, m_QueryTyp could
   // have been declared local variables in EW::parseInputFile, and transfered as
   // procedure parameters to smoothTopography and getEfileInfo
   //
    char* token = strtok(buffer, " \t");
    CHECK_INPUT(strcmp("topography", token) == 0, 
 	    "ERROR: not a topography line...: " << token);
    string topoFile="surf.tp", style, fileName;
    bool needFileName=false, gotFileName=false;

    m_zetaBreak=0.95;
    m_grid_interpolation_order = 4;
    m_use_analytical_metric = false;

    token = strtok(NULL, " \t");

    while (token != NULL)
    {
      // while there are still tokens in the string 
       if (startswith("#", token) || startswith(" ", buffer))
        // Ignore commented lines and lines with just a space.
	  break;
       if (startswith("zmax=", token))
       {
	  token += 5; // skip logfile=
	  m_topo_zmax = atof(token);
// //        if (m_myRank==0)
// // 	 cout << "Setting topo zmax="<<m_topo_zmax<<endl;
       }
// //                       1234567890
       else if (startswith("order=", token))
       {
	  token += 6; // skip logfile=
	  m_grid_interpolation_order = atoi(token);
	  if (m_grid_interpolation_order < 2 || m_grid_interpolation_order > 7)
	  {
	     if (m_myRank == 0)
		cout << "order needs to be 2,3,4,5,6,or 7 not: " << m_grid_interpolation_order << endl;
	     MPI_Abort(MPI_COMM_WORLD, 1);
	  }
       
//        if (m_myRank==0)
// 	 cout << "Setting interpolation order to=" << m_grid_interpolation_order << endl;
       }
//                          123456789
       else if( startswith("zetabreak=", token) ) // developer option: not documented in user's guide
       {
	  token += 10;
	  m_zetaBreak = atof(token);
	  CHECK_INPUT( m_zetaBreak > 0 && m_zetaBreak <= 1, "Error: zetabreak must be in [0,1], not " << m_zetaBreak);
       }
       else if (startswith("smooth=", token))
       {
	  token += 7; // skip smooth=
	  m_maxIter = atoi(token);
	  if (m_maxIter < 0 || m_maxIter > 1000)
	  {
	     if (m_myRank == 0)
		cout << "Number of smoothing iterations needs to be >=0 and <=1000, not: "<< m_maxIter << endl;
	     MPI_Abort(MPI_COMM_WORLD, 1);
	  }
       }
       else if( startswith("input=", token ) )
       {
	  token += 6;
	  style = token;
// new keyword: geographic, but keeping grid for backwards compatibility with WPP
	  if (strcmp("grid", token) == 0 || strcmp("geographic", token) == 0)
	  {
	     m_topoInputStyle=GridFile;
	     m_topography_exists=true;
	     needFileName=true;
	  }
	  else if (strcmp("cartesian", token) == 0)
	  {
	     m_topoInputStyle=CartesianGrid;
	     m_topography_exists=true;
	     needFileName=true;
	  }
	  else if (strcmp("efile", token) == 0)
	  {
	     m_topoInputStyle=Efile;
	     m_topography_exists=true;
	     needFileName=true; // we require the file name to be given on the topography command line
	  }
	  else if (strcmp("rfile", token) == 0)
	  {
	     m_topoInputStyle=Rfile;
	     m_topography_exists=true;
	     needFileName=true; // we require the file name to be given on the topography command line
	  }
	  else if (strcmp("sfile", token) == 0)
	  {
	     m_topoInputStyle=Sfile;
	     m_topography_exists=true;
	     needFileName=true; // we require the file name to be given on the topography command line
	  }
	  else if (strcmp("image", token) == 0)
	  {
	     m_topoInputStyle=TopoImage;
	     m_topography_exists=true;
	     needFileName=true; // we require the file name to be given on the topography command line
	  }
	  else if (strcmp("gaussian", token) == 0)
	  {
	     m_topoInputStyle=GaussianHill;
	     m_topography_exists=true;
	  }
	  else
	  {
	     badOption("topography> input", token);
	  }
       }
       else if( startswith("file=", token ) )
       {
	  token += 5;
	  m_topoFileName = token;
	  gotFileName=true;
	//        if (m_myRank==0)
	// 	 cout << "read topo file name=" << m_topoFileName <<endl;
       }
#ifdef ENABLE_ETREE
       else if( startswith("etree=", token ) )
       {
	  token += 6;
	  m_topoFileName = token;
	  m_topoInputStyle=Efile;
	  m_topography_exists=true;
	  gotFileName=true;
       }
      else if (startswith("xetree=", token))
      {
	 token += 7; // skip xetree=
	 m_topoExtFileName = token;
      }
#endif
//                        12345678901
       else if( startswith("resolution=", token ) )
       {
	  token += 11;
	  m_EFileResolution = atof(token);
	  CHECK_INPUT(m_EFileResolution>0.,"Resolution must be positive, not " << m_EFileResolution);
       }
//                        123456789012
       else if( startswith("gaussianAmp=", token ) )
       {
	  token += 12;
	  m_GaussianAmp = atof(token);
       }
//                        123456789012
       else if( startswith("gaussianXc=", token ) )
       {
	  token += 11;
	  m_GaussianXc = atof(token);
       }
//                        123456789012
       else if( startswith("gaussianYc=", token ) )
       {
	  token += 11;
	  m_GaussianYc = atof(token);
       }
// //                        123456789012
       else if( startswith("gaussianLx=", token ) )
       {
	  token += 11;
	  m_GaussianLx = atof(token);
       }
//                        123456789012
       else if( startswith("gaussianLy=", token ) )
       {
	  token += 11;
	  m_GaussianLy = atof(token);
       }
       else if( startswith("analyticalMetric=", token ) )
       {
	  token += 17;
	  m_use_analytical_metric = strcmp(token,"1")==0 ||
	     strcmp(token,"true")==0 || strcmp(token,"yes")==0;
       }
       else
       {
	  badOption("topography", token);
       }
       token = strtok(NULL, " \t");
    }
    if (needFileName)
       CHECK_INPUT(gotFileName, 
		   "ERROR: no topography file name specified...: " << token);

    if( m_topoInputStyle != GaussianHill && m_use_analytical_metric )
    {
       m_use_analytical_metric = false;
       if( m_myRank == 0 )
	  cout << "Analytical metric only defined for Gaussian Hill topography" <<
	     " topography analyticalMetric option will be ignored " << endl;
    }
}

// void FileInput::processDamping(char* buffer)
// {
//   char* token = strtok(buffer, " \t");
//   CHECK_INPUT(strcmp("damping", token) == 0, 
// 	   "ERROR: not a damping line...: " << token);
//   token = strtok(NULL, " \t");

// // default: no damping

// //  Coefficients are in precentage of max allowed by CFL constraint
//   double d4cof= 0, curlcof=0, atacof=0;
//   bool d4set=false, curlset=false;
//   string err = "damping error ";

//   while (token != NULL)
//     {
//       // while there are tokens in the string still
//        if (startswith("#", token) || startswith(" ", buffer))
//         // Ignore commented lines and lines with just a space.
//         break;
// //        else if (startswith("ata=", token))
// //        {
// //           token += 4; // skip ata=
// //           atacof = atof(token);
// //        }
// //        else if (startswith("curlcurl=", token))
// //        {
// //           token += 9; // skip curlcurl=
// //           curlcof = atof(token);
// //           curlset = true;
// //        }
//        else if( startswith("d4=",token) )
//        {
//           token += 3;
// 	  d4cof = atof(token);
// 	  d4set = true;
//        }
//        else
//        {
//           badOption("damping", token);
//        }
//        token = strtok(NULL, " \t");
//     }
  
// //   if( curlset )
// //      mSimulation->turnOnCurlCurlDamping( curlcof );
  
// //   if( atacof != 0 )
// //      mSimulation->turnOnATADamping( atacof );

//   if( d4set )
//      mSimulation->setDampingCFL( d4cof );
// }

// //-----------------------------------------------------------------------
// void FileInput::processEnergy(char* buffer)
// {
//     char* token = strtok(buffer, " \t");
//     CHECK_INPUT(strcmp("energy", token) == 0, 
//  	    "ERROR: not a energy test line...: " << token);
//     int seed;
//     string logfile="energy.dat";
//     double cpcsratio=3;
//     bool print=false;
//     bool const_coeff = false;

//     token = strtok(NULL, " \t");

//     while (token != NULL)
//     {
//        // while there are tokens in the string still
//         if (startswith("#", token) || startswith(" ", buffer))
//            // Ignore commented lines and lines with just a space.
//            break;
//         if (startswith("logfile=", token))
//         {
//            token += 8; // skip logfile=
//            logfile = token;
//         }
//         else if( startswith("seed=", token ) )
//         {
//  	  token += 5;
//  	  seed = atoi(token);
//         }
//         else if( startswith("cpcsratio=", token ) )
//         {
//  	  token += 10;
//  	  cpcsratio = atof(token);
//         }
//         else if( startswith("constant_coeff=", token ) )
//         {
//  	  token += 15;
//  	  const_coeff = atoi(token) == 1;
//         }
//         else if( startswith("print=", token ) )
//         {
//  	  token += 6;
//  	  print = atoi(token) == 1;
//         }
//         else
//         {
//            badOption("energy", token);
//         }
//         token = strtok(NULL, " \t");
//     }
//     Forcing* force = new ForcingEnergy( seed, cpcsratio, const_coeff );
//     mSimulation->set_forcing( force );
//     mSimulation->set_energylog( logfile, print, true );
// }

//-----------------------------------------------------------------------
void EW::processTwilight(char* buffer)
{
   //  if (m_myRank == 0)
   //    cout << "Entering twilight mode..." << endl;

  float_sw4 omega = 1.;
  float_sw4 momega= 1.;
  float_sw4 phase = 0;
  float_sw4 mphase= 0.4;
  float_sw4 c = 1.3;
  float_sw4 amprho = 1;
  float_sw4 ampmu  = 1;
  float_sw4 amplambda = 1;
  float_sw4 omstrx=1.1, omstry=0.8, omstrz=0.9;

  int sgstretch = 0;
  int frsurfu=1, frsurfl=0;

  char* token = strtok(buffer, " \t");
  CHECK_INPUT(strcmp("twilight", token) == 0, "ERROR: not a twilight line...: " << token);
  token = strtok(NULL, " \t");

  string err = "Twilight command syntax error: ";

  while (token != NULL)
    {
      // while there are tokens in the string still
       if (startswith("#", token) || startswith(" ", buffer))
          // Ignore commented lines and lines with just a space.
          break;
//                     123456789
       if( startswith("errorlog=",token) )
       {
          token += 9;
	  bool errorlog = (atoi(token)==1);
	  if( errorlog )
	     switch_on_error_log();
       }
       else if( startswith("sgstretching=",token) )
       {
          token += 13;
          if( strcmp(token,"1") == 0 || strcmp(token,"yes") == 0 || strcmp(token,"true") == 0 )
	     sgstretch = 1;
	  else
	     sgstretch = 0;
       }
       else if( startswith("freeupper=",token) )
       {
          token += 10;
          if( strcmp(token,"1") == 0 || strcmp(token,"yes") == 0 || strcmp(token,"true") == 0 )
	     frsurfu = 1;
	  else
	     frsurfu = 0;
       }
       else if( startswith("freelower=",token) )
       {
          token += 10;
          if( strcmp(token,"1") == 0 || strcmp(token,"yes") == 0 || strcmp(token,"true") == 0 )
	     frsurfl = 1;
	  else
	     frsurfl = 0;
       }
       else if( startswith("omega=",token) )
       {
          token += 6;
	  omega = atof(token);
       }
       else if( startswith("c=",token) )
       {
          token += 2;
	  c = atof(token);
       }
       else if( startswith("phase=",token) )
       {
          token += 6;
	  phase = atof(token);
       }
       else if( startswith("momega=",token) )
       {
          token += 7;
	  momega = atof(token);
       }
       else if( startswith("mphase=",token) )
       {
          token += 7;
	  mphase = atof(token);
       }
       else if( startswith("amprho=",token) )
       {
          token += 7;
	  amprho = atof(token);
       }
       else if( startswith("ampmu=",token) )
       {
          token += 6;
	  ampmu = atof(token);
       }
       else if( startswith("amplambda=",token) )
       {
          token += 10;
	  amplambda = atof(token);
       }
       else if( startswith("omstrx=",token) )
       {
          token += 7;
	  omstrx = atof(token);
       }
       else if( startswith("omstry=",token) )
       {
          token += 7;
	  omstry = atof(token);
       }
       else if( startswith("omstrz=",token) )
       {
          token += 7;
	  omstrz = atof(token);
       }
       else
       {
          badOption("twilight", token);
       }
       token = strtok(NULL, " \t");
    }

  ForcingTwilight* forcing;
  forcing = new ForcingTwilight( omega, c, phase, momega, mphase, amprho, ampmu, amplambda );

  set_twilight_forcing( forcing );

  // Default to Dirichlet conditions on all sides
  boundaryConditionType bct[6]={bDirichlet, bDirichlet, bDirichlet, bDirichlet, bDirichlet, bDirichlet};

  // Free surface conditions upper side,
  if( frsurfu == 1 )
     bct[4] = bStressFree;

  // Free surface conditions lower side,
  if( frsurfl == 1 )
     bct[5] = bStressFree;

  // Use supergrid stretching
  if( sgstretch == 1 )
  {
     for( int side=0 ; side < 4 ; side++ )
	if( bct[side] == bDirichlet )
	   bct[side] = bSuperGrid;

     for( int side=4 ; side < 5 ; side++ )
	if( bct[side] == bDirichlet && !topographyExists() )
	   bct[side] = bSuperGrid;
     
     if( bct[0] == bSuperGrid || bct[1] == bSuperGrid )
     {
	for( int g=0 ; g < mNumberOfGrids ; g++ )
	   m_supergrid_taper_x[g].set_twilight(omstrx);
     }
     if( bct[2] == bSuperGrid || bct[3] == bSuperGrid )
     {
	for( int g=0 ; g < mNumberOfGrids ; g++ )
	   m_supergrid_taper_y[g].set_twilight(omstry);
     }
     CHECK_INPUT( (bct[4] == bSuperGrid && bct[5] == bSuperGrid) || (bct[4] == bStressFree && bct[5] == bStressFree) || (bct[4]==bDirichlet || bct[5] == bDirichlet),
	   "Error: Twilight testing with supergrid stretching must have the same b.c. (stress free or supergrid) on the z=low and z=high boundaries" );
     if( bct[4] == bSuperGrid && bct[5] == bSuperGrid )
	CHECK_INPUT( !topographyExists(), "Error: Twilight testing, supergrid stretching can not be used in the z-direction when topography is present");
	
     for( int g=0 ; g < mNumberOfGrids ; g++ )
	m_supergrid_taper_z[g].set_twilight(0.0);
     
     if( bct[4] == bSuperGrid && bct[5] == bSuperGrid )
     {
	m_supergrid_taper_z[mNumberOfGrids-1].set_twilight(omstrz);
	m_supergrid_taper_z[0].set_twilight(omstrz);
     }
// set the damping coefficient to zero
     set_sg_damping(0.0);
     set_sg_thickness(1); // just to keep the routine assign_supergrid_damping_arrays() happy
     
  } // end if sgstretch == 1
  set_global_bcs(bct);
}

void EW::processDeveloper(char* buffer)
{
//    //   if (m_myRank == 0)
//    //      cout << "Entering developer mode..." << endl;

//   int ilno = 5;
//   int update_boundary_function = 1;
//   double cfl=-1;
//   bool cflset = false;
//   bool output_load = false;
//   bool output_timing = false;
//   bool use_alltoallv = true;
//   bool logenergy = false;
//   bool printenergy = false;
//   string energyfile = "energy.dat";
//   bool use_mpiio = false;
//   bool use_iotiming = false;

//   bool cons = true;
//   double ctol = 1e-3;
//   int cmaxit = 20;
   char* token = strtok(buffer, " \t");
   CHECK_INPUT(strcmp("developer", token) == 0, "ERROR: not a developer line...: " << token);
   token = strtok(NULL, " \t");
   while (token != NULL)
   {
     // while there are tokens in the string still
     if (startswith("#", token) || startswith(" ", buffer))
       // Ignore commented lines and lines with just a space.
        break;
     if (startswith("opttest=", token))
     {
        token += 8; // skip opttest=
        if( strcmp(token,"source")==0 )
	   m_opttest = 1;
        else if( strcmp(token,"gradient")== 0 )
	   m_opttest = 2;
	else if( strcmp(token,"hessian") == 0 )
	   m_opttest = 3;
	else if( strcmp(token,"func1d") == 0 )
	   m_opttest = 4;
	else if( strcmp(token,"funcsurf") == 0 )
	   m_opttest = 5;
        else
	   CHECK_INPUT( false, "ERROR: opttest=" << token << " not understood");
        if( !m_inverse_problem )
	   CHECK_INPUT( false, "WARNING: developer opttest option does not apply to forward solver");
     }
     else if( startswith("cfl=",token) )
     {
	token += 4;
	float_sw4 cfl = atof(token);
	CHECK_INPUT( cfl > 0, "Error negative CFL number");
	set_cflnumber( cfl );
     }
     else if( startswith("time_order=",token) )
     {
	token += 11;
	int newOrder = atoi(token);
	CHECK_INPUT( newOrder == 2 || newOrder == 4, "Error unknown time-order");
	mOrder = newOrder;
     }
     else if( startswith("perturb=",token) )
     {
        token += 8;
	m_perturb = atof(token);
     }
     else if( startswith("peri=",token) )
     {
        token += 5;
	m_iperturb = atoi(token);
     }
     else if( startswith("perj=",token) )
     {
        token += 5;
	m_jperturb = atoi(token);
     }
     else if( startswith("perk=",token) )
     {
        token += 5;
	m_kperturb = atof(token);
     }
     else if( startswith("pervar=",token) )
     {
        token += 7;
        if( strcmp(token,"mu")==0 )
	   m_pervar = 1;
	else if( strcmp(token,"lambda")==0 )
	   m_pervar = 2;
	else if( strcmp(token,"rho")==0 )
	   m_pervar = 0;
	else
	   CHECK_INPUT(false," pervar must be , mu, lambda, or rho, not " << token << endl);
     }
     else if( startswith("checkfornan=",token) )
     {
	token += 12;
	m_checkfornan = strcmp(token,"1")==0 || strcmp(token,"on")==0 || strcmp(token,"yes")==0;
     }

// //     if (startswith("update_processor_boundary=", token))
// //     {
// //       token += 26;

// //       if( strcmp(token,"wpp_buffer") == 0 )
// // 	update_boundary_function = 2;
// //       else if( strcmp(token,"mpi_datastructure")==0 )
// // 	update_boundary_function = 1;
// //       else
// // 	CHECK_INPUT( false, "token x" << token << "x not valid for update_processor_boundary " <<
// // 		 "should be `wpp_buffer' or `mpi_datastructure'");
// //     }
//     if (startswith("output_load=", token))
//     {
//       token += 12;
//       output_load = (atoi(token) == 1);
//     }
     else if( startswith("reporttiming=",token) )
     {
	token += 13;
	m_output_detailed_timing = strcmp(token,"1")==0 || strcmp(token,"on")==0
	   || strcmp(token,"yes")==0;
     }
//     else if (startswith("interpolation=", token))
//     {
//       token += 14;
//       cons = strcmp(token,"conservative") == 0;
//     }
     else if (startswith("ctol=", token))
     {
       token += 5;
       m_citol = atof(token);
     }
     else if (startswith("cmaxit=", token))
     {
       token += 7;
       m_cimaxiter = atoi(token);
     }
     else if (startswith("crelax=", token))
     {
       token += 7;
       m_cirelfact = atof(token);
     }
     //     else if (startswith("ckernels=", token))
     //     {
     //       token += 9;
     //       m_croutines = atoi(token)==1;
     //       Sarray::m_corder = m_croutines;
     //     }
//     else if (startswith("log_energy=", token))
//     {
//        logenergy = true;
//        token += 11;
//        energyfile=token;
//     }
//     else if (startswith("print_energy=", token))
//     {
//        token += 13;
//        printenergy = (atoi(token) == 1);
//     }
// //                       123456789
//        else if (startswith("mpiio=", token))
//        {
// 	 token += 6;
// 	 use_mpiio = (atoi(token) == 1);
//        }
// //                          123456789
//        else if (startswith("iotiming=", token))
//        {
// 	 token += 9;
// 	 use_iotiming = (atoi(token) == 1);
//        }
// //     if( startswith("use_alltoallv=", token ) )
// //     {
// //       token += 14;
// //       use_alltoallv = (atoi(token) == 1);
// //     }
     else
     {
       badOption("developer", token);
     }
     token = strtok(NULL, " \t");
   }
// //   if( ilno != 5 )
// //     mSimulation->set_inner_loop( ilno );
//   if( cflset )
//     mSimulation->set_cflnumber( cfl );
// //   mSimulation->set_update_boundary_function( update_boundary_function );
//    mSimulation->set_output_options( output_load, output_timing );
// //  mSimulation->set_alltoallv( use_alltoallv );
//    mSimulation->set_conservative_interpolation( cons, ctol, cmaxit );
//    if( logenergy || printenergy )
//       mSimulation->set_energylog( energyfile, printenergy, logenergy );
//   mSimulation->setIO_method(use_mpiio, use_iotiming);
}

//-----------------------------------------------------------------------
void EW::processTestPointSource(char* buffer)
{
  char* token = strtok(buffer, " \t");
  CHECK_INPUT(strcmp("testpointsource", token) == 0, "ERROR: not a testpointsource line...: " << token);
  token = strtok(NULL, " \t");
  float_sw4 cs = 1.0, rho=1.0, cp=sqrt(3.0);
  while (token != NULL)
  {
    if (startswith("#", token) || startswith(" ", buffer))
      break;

    if (startswith("cp=", token))
    {
      token += 3; 
      cp = atof(token);
    }
    else if (startswith("cs=", token))
    {
      token += 3; 
      cs = atof(token);
    }
    else if (startswith("rho=", token))
    {
      token += 4; 
      rho = atof(token);
    }
    else if (startswith("diractest=", token))
    {
      token += 10; 
      if( strcmp(token,"1")==0 || strcmp(token,"true")==0 )
	m_moment_test = true;
    }
    else
    {
      badOption("testpointsource", token);
    }
    token = strtok(NULL, " \t");
  }
  m_point_source_test = new TestPointSource( rho, cs, cp );

  boundaryConditionType bct[6]={bSuperGrid, bSuperGrid, bSuperGrid, bSuperGrid, bSuperGrid, bSuperGrid};
  set_global_bcs(bct);
}

//-----------------------------------------------------------------------
void EW::processTestRayleigh(char* buffer)
{
  char* token = strtok(buffer, " \t");
  CHECK_INPUT(strcmp("testrayleigh", token) == 0, "ERROR: not a testrayleigh line...: " << token);
  token = strtok(NULL, " \t");
  float_sw4 cs = 1.0, rho=1.0, cp=sqrt(3.0);
  int nwl = 1;
  
  while (token != NULL)
  {
    if (startswith("#", token) || startswith(" ", buffer))
      break;

    if (startswith("cp=", token))
    {
      token += 3; 
      cp = atof(token);
    }
    else if (startswith("cs=", token))
    {
      token += 3; 
      cs = atof(token);
    }
    else if (startswith("rho=", token))
    {
      token += 4; 
      rho = atof(token);
    }
//                       1234567
    else if (startswith("nwl=", token))
    {
      token += 4; 
      nwl = atoi(token);
      CHECK_INPUT(nwl >= 1, 
		  "Parameter nwl must be >= 1, not: " << nwl);
    }
    else
    {
      badOption("testrayleigh", token);
    }
    token = strtok(NULL, " \t");
  }
// make a test object
  m_rayleigh_wave_test = new TestRayleighWave( rho, cs, cp, nwl, m_global_xmax);

  boundaryConditionType bct[6]={bPeriodic, bPeriodic, bPeriodic, bPeriodic, bStressFree, bDirichlet};
  set_global_bcs(bct);
  
  if (proc_zero())
  {
    float_sw4 Lwave = 2*M_PI/m_rayleigh_wave_test->m_omega;
    float_sw4 Period = Lwave/m_rayleigh_wave_test->m_cr;
    
    printf("TestRayleigh: rho=%e, cp=%e, cs=%e, cr=%e, Wave length=%e, Period=%e\n", 
	   m_rayleigh_wave_test->m_rho, m_rayleigh_wave_test->m_cp, m_rayleigh_wave_test->m_cs, 
	   m_rayleigh_wave_test->m_cr, Lwave, Period );
  }
  
}

//-----------------------------------------------------------------------
void EW::processTestLamb(char* buffer)
{
   char* token = strtok(buffer, " \t");
   CHECK_INPUT(strcmp("testlamb", token) == 0, "ERROR: not a testlamb line...: " << token);
   token = strtok(NULL, " \t");

   string err = "Testlamb Error: ";
   float_sw4 x0=0.0, y0=0.0, z0=0.0;
   float_sw4 cs = 1.0, rho=1.0, cp=sqrt(3.0), fz=1.0, freq=1.0, f0=1.0; // the exact solution assumes freq = 1

   while (token != NULL)
   {
      if (startswith("#", token) || startswith(" ", buffer))
         break;

      // if (startswith("x=", token))
      // {
      //    token += 2; // skip x=
      //    x0 = atof(token);
      // }
      // else if (startswith("y=", token))
      // {
      //    token += 2; // skip y=
      //    y0 = atof(token);
      // }
      if (startswith("cp=", token))
      {
         token += 3; 
         cp = atof(token);
      }
// exact solution assumes cs=cp/sqrt(3), so we will hard-wire this ratio below
//       else if (startswith("cs=", token))
//       {
//          token += 3; 
//          cs = atof(token);
//       }
      else if (startswith("rho=", token))
      {
         token += 4; 
         rho = atof(token);
      }
      // else if (startswith("fz=", token))
      // {
      //    token += 3; 
      //    fz = atof(token);
      // }
      else
      {
	 badOption("testlamb", token);
      }
      token = strtok(NULL, " \t");
   }
// point forcing is now set with the source command
   // double fx=0, fy=0, t0=0;
   // timeDep tdep = iVerySmoothBump;
   // Source* source = new Source( mSimulation, f0, freq, t0, x0, y0, z0, fx, fy, fz,
   // 				tdep, "lambsource", 0 );
   m_lamb_test = new TestLamb( rho, cp );

   boundaryConditionType bct[6]={bSuperGrid, bSuperGrid, bSuperGrid, bSuperGrid, bStressFree, bSuperGrid};
   set_global_bcs(bct);
}

//-----------------------------------------------------------------------
void EW::processTestEnergy(char* buffer)
{
  char* token = strtok(buffer, " \t");
  string err = "Testenergy Error: ";
  CHECK_INPUT(strcmp("testenergy", token) == 0, "ERROR: not a testenergy line...: " << token);
  token = strtok(NULL, " \t");
  bool use_dirichlet = false;
  bool use_supergrid=false;
  float_sw4 stochastic_amp = 1;
  float_sw4 sg_eps = 1e-4;
  
  int seed=2934839, write_every=1000;
  string filename("energy.log");

  float_sw4 cpcsratio = sqrt(3.0);
  
  while (token != NULL)
  {
    if (startswith("#", token) || startswith(" ", buffer))
      break;

    if (startswith("cpcsratio=", token))
    {
      token += 10; 
      cpcsratio = atof(token);
    }
    else if (startswith("seed=", token))
    {
      token += 5; 
      seed = atoi(token);
    }
    else if (startswith("amplitude=", token))
    {
      token += 10; 
      stochastic_amp = atof(token);
    }
    else if (startswith("sg_eps=", token))
    {
      token += 7; 
      sg_eps = atof(token);
      CHECK_INPUT(sg_eps > 0,
                  err << "testenergy command: sg_eps must be positive, not: " << token);
    }
     else if (startswith("writeEvery=", token))
     {
       token += strlen("writeEvery=");
       write_every = atoi(token);
       CHECK_INPUT(write_every >= 0,
	       err << "testenergy command: writeEvery must be set to a non-negative integer, not: " << token);
     }
    else if (startswith("filename=", token))
    {
      token += 9; 
      filename = token;
    }
    else if( startswith("bchorizontal=",token))
    {
       token += 13;
       use_dirichlet =  strcmp(token,"dirichlet")==0 || strcmp(token,"Dirichlet")==0;
       use_supergrid =  strcmp(token,"supergrid")==0 || strcmp(token,"Supergrid")==0;
    }
    else
    {
       badOption("testenergy", token);
    }
    token = strtok(NULL, " \t");
  }
  m_energy_test = new TestEnergy( seed, cpcsratio, write_every, filename, stochastic_amp, sg_eps );
  // default bc is periodic in the horizontal directions
  boundaryConditionType bct[6]={bPeriodic, bPeriodic, bPeriodic, bPeriodic, bStressFree, bDirichlet};

  if (use_dirichlet)
  {
     for( int side=0 ; side < 4 ; side++ )
	bct[side] = bDirichlet;
  }
  else if (use_supergrid) // supergrid on all sides, except low-z, where we use a free surface bc 
  {
     for( int side=0 ; side < 6 ; side++ )
	bct[side] = bSuperGrid;

     bct[4] = bStressFree;
  }
  
  set_global_bcs(bct);
}

//-----------------------------------------------------------------------
bool EW::checkTestEnergyPeriodic(char* buffer)
{
  char* token = strtok(buffer, " \t");
  CHECK_INPUT(strcmp("testenergy", token) == 0, "ERROR: not a testenergy line...: " << token);
  token = strtok(NULL, " \t");
  bool use_periodic = true;
  while (token != NULL)
  {
    if (startswith("#", token) || startswith(" ", buffer))
      break;

    if( startswith("bchorizontal=",token))
    {
       token += 13;
       use_periodic =  strcmp(token,"periodic")==0 || strcmp(token,"Periodic")==0;
    }
    token = strtok(NULL, " \t");
  }
  return use_periodic;
}
  

//-----------------------------------------------------------------------
void EW::processFileIO(char* buffer)
{
   int printcycle = 100;
   char* path = 0;
   char* scenario = 0;
   int nwriters=8;
   bool pfs=false;
   
   int verbose = 0;
   bool debug = false;

   char* token = strtok(buffer, " \t");
   CHECK_INPUT(strcmp("fileio", token) == 0, "ERROR: not a fileio line...: " << token);
   token = strtok(NULL, " \t");

   string err = "FileIO Error: ";

  while (token != NULL)
    {
       if (startswith("#", token) || startswith(" ", buffer))
          break;
       if(startswith("path=", token)) {
          token += 5; // skip path=
	  // If path already specified from event lines, skip this path specification.
	  if( m_nevents_specified == 0 )
	  {
	     mPath[0] = token;
	     mPath[0] += '/';
	  }
	  //          path = token;
       }
       else if (startswith("obspath=", token))
       {
          token += 8; // skip obspath=
	  // If obspath already specified from event lines, skip this path specification.
	  if( m_nevents_specified == 0 )
	  {
	     mObsPath[0] = token;
	     mObsPath[0] += '/';
	  }
       }
//                          123456789
       else if (startswith("verbose=", token))
       {
          token += 8; // skip verbose=
          CHECK_INPUT(atoi(token) >= 0, err << "verbose must be non-negative, not: " << token);
          verbose = atoi(token);
       }
       else if (startswith("printcycle=", token))
       {
          token += 11; // skip printcycle=
          CHECK_INPUT(atoi(token) > -1,
	         err << "printcycle must be zero or greater, not: " << token);
          printcycle = atoi(token);
       }
       else if (startswith("pfs=", token))
       {
          token += 4; // skip pfs=
          pfs = (atoi(token) == 1);
       }
//                          1234567890
       else if (startswith("nwriters=", token))
       {
          token += 9; // skip nwriters=
          CHECK_INPUT(atoi(token) > 0,
	         err << "nwriters must be positive, not: " << token);
          nwriters = atoi(token);
       }
       else if (startswith("temppath=", token))
       {
          token += 9; // skip temppath=
          mTempPath = token;
	  mTempPath += '/';
       }
       else
       {
          badOption("fileio", token);
       }
       token = strtok(NULL, " \t");
    }

//  if (path != 0) setOutputPath(path);
  setPrintCycle(printcycle);
  setVerbosity(verbose);
  setParallel_IO(pfs, nwriters);
}

//-----------------------------------------------------------------------
void EW::processGMT(char* buffer)
{
  string filename = "sw4.gmt.csh";
  char* token = strtok(buffer, " \t");
  CHECK_INPUT(strcmp("gmt", token) == 0, "ERROR: not a gmt line...: " << token);
  token = strtok(NULL, " \t");

  string err = "GMT Error: ";

  while (token != NULL)
    {
      // while there are tokens in the string still
      if (startswith("#", token) || startswith(" ", buffer))
	// Ignore commented lines and lines with just a space.
	break;
      if (startswith("file=", token))
	{
          token += 5; // skip file=
          filename = token;
       }
      else
	{
          badOption("gmt", token);
       }
      token = strtok(NULL, " \t");
    }
  setGMTOutput(filename, mName); // mName holds the name of the sw4 input file
}

//-----------------------------------------------------------------------
void EW::parsedate( char* datestr, int& year, int& month, int& day, int& hour, int& minute,
		    int& second, int& msecond, int& fail )
{
	  // Format: 01/04/2012:17:34:45.2343 (Month/Day/Year:Hour:Min:Sec.fraction)
   fail = 0;
   int n = strlen(datestr);
   //      cout << "x" << datestr << "x" << endl;
   //   cout << "strlen = " << n << endl;
   int i = 0;
   string buf="";
   while( i<n )
   {
      if( datestr[i]=='/' || datestr[i]==':' || datestr[i] == '.' )
	 buf += datestr[i];
      i++;
   }
   //   if( buf == "//:::." && isdigit(datestr[ifirst]) && isdigit(datestr[n-1]) )
   //   cout << "buf = x" << buf << "x" << endl;
   //   i = 0;
   //   while( !isdigit(datestr[i]) && i < n )
   //      i++;
   if( buf == "//:::." )
   {
      float fsec;
      //      cout << "x" << datestr << "x" << endl;
      sscanf(datestr,"%d/%d/%d:%d:%d:%f",&month,&day,&year,&hour,&minute,&fsec);
      //      cout << " mon " << month << " day " << day << " year " << year << endl;
      //      cout << " hour " << hour<< " minute " << minute << " fsec = " << fsec << endl;
      if( year < 1000 || year > 3000 )
	 fail = 2;
      if( month < 1 || month > 12 )
	 fail = 3;
      if( day < 1 || day > 31 )
	 fail = 4;
      if( hour < 0 || hour > 24 )
	 fail = 5;
      if( minute < 0 || minute > 60 )
	 fail = 6;
      if( fsec < 0 )
	 fail = 8;
      second = static_cast<int>(trunc(fsec));
      msecond = static_cast<int>( round((fsec-second)*1000));
      if( second < 0 || second > 60 )
	 fail = 7;
      //      cout << " second = " << second << " msecond = " << msecond <<endl;
   }
   else 
      fail = 1;
}

//-----------------------------------------------------------------------
void EW::processTime(char* buffer)
{
  float_sw4 t=0.0;
  int steps = -1;
  int year, month, day, hour, minute, second, msecond, fail;
  bool refdateset=false, refeventdateset=false;
  char* token = strtok(buffer, " \t");
  CHECK_INPUT(strcmp("time", token) == 0, "ERROR: not a time line...: " << token);
  token = strtok(NULL, " \t");
  int event=0;
  string err = "Time Error: ";

  while (token != NULL)
    {
      // while there are still tokens in the string
       if (startswith("#", token) || startswith(" ", buffer))
          // Ignore commented lines and lines with just a space.
          break;
       if (startswith("t=", token))
       {
          // If t==0, just go one step (dt is going to be 0)
          token += 2; // skip t=
          CHECK_INPUT(atof(token) >= 0.0, err << "t is not a positive float: " << token);
          t = atof(token);
       }
       else if (startswith("steps=", token))
       {
          token += 6; // skip steps=
          CHECK_INPUT(atoi(token) >= 0, err << "steps is not a non-negative integer: " << token);
          steps = atoi(token);
       }
     // Only care about 'event' if event lines are present in input file
       else if(startswith("event=",token))
       {
	  token += 6;
	// Ignore if no events given
	  if( m_nevents_specified > 0 )
	  {
	     map<string,int>::iterator it = m_event_names.find(token);
	     CHECK_INPUT( it != m_event_names.end(), 
		       err << "event with name "<< token << " not found" );
	     event = it->second;
	  }
       }
       else if( startswith("utcstart=",token) )
       {
          token += 9;
	  // Format: 01/04/2012:17:34:45.2343  (Month/Day/Year:Hour:Min:Sec.fraction)
          parsedate( token, year, month, day, hour, minute, second, msecond, fail );
          if( fail == 0 )
	     refdateset = true;
	  else
	     CHECK_INPUT(fail == 0 , "processTime: Error in utcstart format. Give as mm/dd/yyyy:hh:mm:ss.ms, not  " << token );
       }
       else
       {
          badOption("time", token);
       }
       token = strtok(NULL, " \t");
    }
  CHECK_INPUT(!( (t > 0.0) && (steps >= 0) ),
          "Time Error: Cannot set both t and steps for time");
  
  if (t > 0.0)
     setGoalTime(t,event);
  else if (steps >= 0)
     setNumberSteps(steps,event);
 
  if( refdateset )
  {
     m_utc0[event][0] = year;
     m_utc0[event][1] = month;
     m_utc0[event][2] = day;
     m_utc0[event][3] = hour;
     m_utc0[event][4] = minute;
     m_utc0[event][5] = second;
     m_utc0[event][6] = msecond;
  }
  else
  {
     // Set UTC as current date
     time_t tsec;
     time( &tsec );
     struct tm *utctime = gmtime( &tsec );
     m_utc0[event][0] = utctime->tm_year+1900;
     m_utc0[event][1] = utctime->tm_mon+1;
     m_utc0[event][2] = utctime->tm_mday;
     m_utc0[event][3] = utctime->tm_hour;
     m_utc0[event][4] = utctime->tm_min;
     m_utc0[event][5] = utctime->tm_sec;
     m_utc0[event][6] = 0; //milliseconds not given by 'time', not needed here.
  }
}

//-----------------------------------------------------------------------
void EW::processBoundaryConditions(char *buffer)
{
  char* token = strtok(buffer, " \t");
  CHECK_INPUT(strcmp("boundary_conditions", token) == 0, "ERROR: not a boundary condition line...: " << token);
  token = strtok(NULL, " \t");
  
  boundaryConditionType bct[6]={bSuperGrid, bSuperGrid, bSuperGrid, bSuperGrid, bStressFree, bSuperGrid};
  
  int type;
  int side;
  while (token != NULL)
  {
    if (startswith("#", token) || startswith(" ", buffer))
      // Ignore commented lines and lines with just a space.
      break;

    // low x
    if (startswith("lx=", token))
    {
      side = 0;
      token += 3;
      type = atoi(token);
    }
    else if (startswith("hx=", token))
    {
      side = 1;
      token += 3;
      type = atoi(token);
    }
    else if (startswith("ly=", token))
    {
      side = 2;
      token += 3;
      type = atoi(token);
    }
    else if (startswith("hy=", token))
    {
      side = 3;
      token += 3;
      type = atoi(token);
    }
    else if (startswith("lz=", token))
    {
      side = 4;
      token += 3;
      type = atoi(token);
    }
    else if (startswith("hz=", token))
    {
      side = 5;
      token += 3;
      type = atoi(token);
    }
    else
    {
      badOption("boundary_conditions", token);
    }
     
    switch (type) {
    case 0:
      bct[side] = bStressFree;
      break;
    case 1:
      bct[side] = bDirichlet;
      break;
    case 2:
      bct[side] = bSuperGrid;
      break;
    case 3:
      bct[side] = bPeriodic;
      break;
    default:
      if (m_myRank==0)
      {
	printf("processBoundaryConditions:: Ignoring unknown boundary condition type = %i\n", type);
      }
    }
    token = strtok(NULL, " \t");
  } 
  set_global_bcs(bct);
}

//-----------------------------------------------------------------------
void EW::processSupergrid(char *buffer)
{
  char* token = strtok(buffer, " \t");
  CHECK_INPUT(strcmp("supergrid", token) == 0, "ERROR: not a supergrid line...: " << token);
  token = strtok(NULL, " \t");
  int sg_n_gp; // sg_transition;
  float_sw4 sg_coeff, sg_width;
  bool gpSet=false, dampingCoeffSet=false, widthSet=false; // , transitionSet=false
  
  while (token != NULL)
  {
    if (startswith("#", token) || startswith(" ", buffer))
        // Ignore commented lines and lines with just a space.
      break;

//                  1234567890
    if (startswith("gp=", token)) // in number of grid sizes (different from WPP)
    {
      token += 3;
      sg_n_gp = atoi(token);
      CHECK_INPUT(sg_n_gp>0, "The number of grid points in the supergrid damping layer must be positive, not: "<< sg_n_gp);
      gpSet = true;
    }
//                  12345678901
    // else if (startswith("transition=", token)) // in number of grid sizes (different from WPP)
    // {
    //   token += 11;
    //   sg_transition = atoi(token);
    //   CHECK_INPUT(sg_transition>0, "The number of grid points in the supergrid transition layer must be positive, not: "<< sg_transition);
    //   transitionSet = true;
    // }
    else if (startswith("width=", token))
    {
      token += 6;
      sg_width = atof(token);
      CHECK_INPUT(sg_width>0, "The width of the supergrid damping layer must be positive, not: "<< sg_width);
      widthSet = true;
    }
    else if (startswith("dc=", token))
    {
      token += 3;
      sg_coeff = atof(token);
      CHECK_INPUT(sg_coeff>=0., "The supergrid damping coefficient must be non-negative, not: "<<sg_coeff);
      dampingCoeffSet=true;
    }
    else if (startswith("order=", token))
    {
       token += 6;
       int damping = atoi(token);
       CHECK_INPUT( damping == 4 || damping == 6, "The supergrid dissipation order must be 4 or 6, not:" << damping);
       m_sg_damping_order = damping;
    }
    else
    {
      badOption("supergrid", token);
    }
    token = strtok(NULL, " \t");
  } // end while token
  
  CHECK_INPUT( !(gpSet && widthSet), "EW::Processsupergrid, ERROR, both gp and width of supergrid set\n");
     
  if (gpSet)// gp specified
     set_sg_thickness(sg_n_gp);

  if( widthSet )
     set_sg_width( sg_width );

  if (dampingCoeffSet)
    set_sg_damping(sg_coeff);
  else if( m_sg_damping_order == 4 )
     set_sg_damping(0.02);
  else if( m_sg_damping_order == 6 )
     set_sg_damping(0.005);
}

//-----------------------------------------------------------------------
void EW::badOption(string name, char* option) const
{
   if (m_myRank == 0)
      cout << "\tWarning: ignoring " << name << " line option '" << option << "'" << endl;
}

//-----------------------------------------------------------------------
void EW::processGlobalMaterial(char* buffer)
{
   char* token = strtok(buffer, " \t");
   CHECK_INPUT(strcmp("globalmaterial", token) == 0, "ERROR: not an globalmaterial line...: " << token);
   token = strtok(NULL, " \t");

   string err = "globalmaterial error: ";
   int modelnr = 0;
   float_sw4 frequency = 1;
   float_sw4 vpmin=0, vsmin=0;
  
   while (token != NULL)
   {
      if ( startswith("vpmin=", token) )
      {
 	token += 6;
 	vpmin = atof(token);
      }
      else if ( startswith("vsmin=", token) )
      {
 	token += 6;
 	vsmin = atof(token);
      }
      else
 	badOption("globalmaterial", token);
      token = strtok(NULL, " \t");
   }

   set_threshold_velocities(vpmin, vsmin);
}

//-----------------------------------------------------------------------
// void EW::getEfileInfo(char* buffer)
// {
// #ifdef ENABLE_ETREE
//   // Used only for efiles
//    string accessmode = "parallel";

//    char* token = strtok(buffer, " \t");
//    CHECK_INPUT(strcmp("efile", token) == 0,
// 	       "ERROR: efile info can only be obtained from an efile line, not: " << token);

//    string commandName = token;

//    string err = token;
//    err += " Error: ";

//    token = strtok(NULL, " \t");

//    while (token != NULL)
//    {
//       // while there are tokens in the string still
//       if (startswith("#", token) || startswith(" ", buffer))
// 	 // Ignore commented lines and lines with just a space.
// 	 break;
// // //       else if (startswith("model=", token))
// // //       {
// // //          token += 6; // skip model=
// // //         model = token;
// // //       }
//       else if (startswith("etree=", token))
//       {
// 	 token += 6; // skip etree=
// 	 m_topoFileName = token;
//       }
//       else if (startswith("xetree=", token))
//       {
// 	 token += 7; // skip xetree=
// 	 m_topoExtFileName = token;
//       }
//       else if (startswith("logfile=", token))
//       {
// 	 token += 8; // skip logfile=
//       }
//       else if (startswith("query=", token))
//       {
// 	 token += strlen("query=");
//  	 m_QueryType = token;
// 	 CHECK_INPUT(strcmp(token, "FIXEDRES") == 0 || 
// 		     strcmp(token, "MAXRES") == 0,
// 		     err << "query can only be set to FIXEDRES or MAXRES, not: " << m_QueryType);
//       }
//       else if (startswith("vsmin=", token))
//       {
// 	 token += strlen("vsmin=");
//       }
//       else if (startswith("vpmin=", token))
//       {
// 	 token += strlen("vpmin=");
//       }
//       else if (startswith("access=", token))
//       {
// 	 token += strlen("access=");
// 	 CHECK_INPUT(strcmp(token, "parallel") == 0 ||
//  		     strcmp(token, "serial") == 0,
//  		     err << "access attribute can only be set to serial, or parallel, not: " << token);
// 	 accessmode = token;
//       }
//       else if( startswith("resolution=", token ) )
//       {
//          token += 11;
//          m_EFileResolution = atof(token);
//          CHECK_INPUT(m_EFileResolution>0.,"Resolution must be positive, not " << m_EFileResolution);
//       }
//       else
//       {
// 	 badOption(commandName, token);
//       }
//       token = strtok(NULL, " \t");
//    }
//    // End parsing...
 
// #else
//    CHECK_INPUT(0, "Error: Etree support not compiled into EW (-DENABLE_ETREE)");
// #endif
// }

// //-----------------------------------------------------------------------
// void FileInput::processLimitfrequency(char* buffer)
// {
//    char* token = strtok(buffer, " \t");
//    CHECK_INPUT(strcmp("limitfrequency", token) == 0, "ERROR: not a limitfrequency line...: " << token);
//    token = strtok(NULL, " \t");

//    string err = "limitfrequency Error: ";
//    string commandName = token;
//    int ppw = 15;
//    while (token != NULL)
//    {
//       if (startswith("#", token) || startswith(" ", buffer))
//          break;

//       if (startswith("ppw=", token))
//       {
//         token += 4;
//         ppw = atoi(token);
//         CHECK_INPUT(ppw>0.,"points per wavelength must be positive, not " << ppw );
//       }
//       else
//       {
//          badOption(commandName, token);
//       }
//       token = strtok(NULL, " \t");
//    }
//    mSimulation->set_resolution( ppw );
// }

//-----------------------------------------------------------------------
void EW::processPrefilter(char* buffer)
{
   char* token = strtok(buffer, " \t");
   CHECK_INPUT(strcmp("prefilter", token) == 0, "ERROR: not a prefilter line...: " << token);
   token = strtok(NULL, " \t");

   string err = "prefilter Error: ";
   string commandName = token;
   float_sw4 fc1=0.1, fc2 = 1.0; // only fc2 is used for low-pass
   FilterType passband = bandPass; // 
   int passes=2; // forwards and backwards gives a zero-phase filter
   int order=2;
   
   while (token != NULL)
   {
      if (startswith("#", token) || startswith(" ", buffer))
         break;

//                    1234567890
      if (startswith("fc1=", token))
      {
        token += 4;
        fc1 = atof(token);
        CHECK_INPUT(fc1>0.,"corner frequency 1 must be positive, not " << fc1 );
      }
//                         1234567890
      else if (startswith("fc2=", token))
      {
        token += 4;
        fc2 = atof(token);
        CHECK_INPUT(fc2>0.,"corner frequency 2 must be positive, not " << fc2 );
      }
//                         1234567890
      else if (startswith("type=", token))
      {
        token += 5;
	if( strcmp(token,"lowpass") == 0 )
	  passband = lowPass;
	else if( strcmp(token,"bandpass") == 0 )
	  passband = bandPass;
	else
	  CHECK_INPUT( false, "processPrefilter: Error: type= " << token << 
		       " Only lowpass or bandpass are recognized\n" );
      }
//                         1234567890
      else if (startswith("passes=", token))
      {
        token += 7;
        passes = atoi(token);
	CHECK_INPUT( passes == 1 || passes == 2, "processPrefilter: Error: passes must be 1 or 2, not = " 
		     << token );
      }
//                         1234567890
      else if (startswith("order=", token))
      {
        token += 6;
        order = atoi(token);
	CHECK_INPUT( order > 0 && order <= 10, "processPrefilter: Error: order = " 
		     << token << " out of bounds\n" );
      }
      else
      {
         badOption(commandName, token);
      }
      token = strtok(NULL, " \t");
   }
   set_prefilter( passband, order, passes, fc1, fc2 );
}

//-----------------------------------------------------------------------
void EW::processGeodynbc(char* buf)
{
   // At this point, the geodyn file has already been read into m_geodyn_filename
   char* token = strtok(buf, " \t");
   CHECK_INPUT(strcmp("geodynbc", token) == 0, "ERROR: not a geodynbc line...: " << token);
   CHECK_INPUT(m_geodynbc_found,"Error: geodynbc not obtained"<<token);

   ifstream geodynfile(m_geodynbc_filename.c_str());
   CHECK_INPUT(geodynfile.is_open(), "Error: opening geodyn file " << m_geodynbc_filename );


   string err = "geodynbc Error: ";
   string commandName = "geodynbc";

   int faces=6, nx=0, ny=0, nz=0, nsteps=0, filter=0, adjust=1;
   float_sw4 x0, y0, z0, lat, lon, elev, az, timestep, rho=0, vs=0, vp=0, freq;
   float_sw4 srcx0, srcy0, srcz0, h, toff;

   bool timestepset = false, nstepsset=false, toffset=false;
   char buffer[256];
   bool done = false;
   while (!geodynfile.eof() && !done )
   {
      geodynfile.getline(buffer,256);
      if (startswith("#", buffer) || startswith("\n", buffer) || buffer == "\0" )
         break;
      if( startswith("begindata",buffer) )
      {
	 done = true;
         break;
      }

      if( startswith("grid", buffer) )
      {
	 char* token = strtok(buffer, " \t");
	 token = strtok(NULL, " \t");
	 while (token != NULL)
	 {
	    if (startswith("#", token) || startswith(" ", buffer))
	       break;
	    if (startswith("faces=", token))
	    {
	       token += 6;
	       faces = atoi(token);
	    }
	    else if( startswith("nx=",token))
	    {
	       token += 3;
	       nx = atoi(token);
	    }
	    else if( startswith("ny=",token))
	    {
	       token += 3;
	       ny = atoi(token);
	    }
	    else if( startswith("nz=",token))
	    {
	       token += 3;
	       nz = atoi(token);
	    }
	    else if( startswith("stepsize=",token))
	    {
	       token += 9;
	       h = atof(token);
	    }
	    else if( startswith("x0=",token))
	    {
	       token += 3;
	       x0 = atof(token);
	    }
	    else if( startswith("y0=",token))
	    {
	       token += 3;
	       y0 = atof(token);
	    }
	    else if( startswith("z0=",token))
	    {
	       token += 3;
	       z0 = atof(token);
	    }
	    else if( startswith("lat=",token))
	    {
	       token += 4;
	       lat = atof(token);
	    }
	    else if( startswith("lon=",token))
	    {
	       token += 4;
	       lon = atof(token);
	    }
	    else if( startswith("elev=",token))
	    {
	       token += 5;
	       elev = atof(token);
	    }
	    else if( startswith("az=",token))
	    {
	       token += 3;
	       az = atof(token);
	    }
	    else if( startswith("adjust=",token))
	    {
	       token += 7;
	       adjust = strcmp(token,"yes")==0;
	    }
	    else
	    {
	       badOption("geodyn-grid", token);
	    }
	    token = strtok(NULL, " \t");
	 }
      }
      else if( startswith("time", buffer) )
      {
	 char* token = strtok(buffer, " \t");
	 token = strtok(NULL, " \t");
	 while (token != NULL)
	 {
	    if (startswith("#", token) || startswith(" ", buffer))
	       break;
	    if (startswith("timestep=", token))
	    {
	       token += 9;
	       timestep = atof(token);
	       timestepset=true;
	    }
	    else if( startswith("nsteps=",token))
	    {
	       token += 7;
	       nsteps = atoi(token);
	       nstepsset=true;
	    }
	    else if( startswith("toff=",token))
	    {
	       token += 5;
	       toff = atof(token);
	       toffset=true;
	    }
	    else
	    {
	       badOption("geodyn-time", token);
	    }
	    token = strtok(NULL, " \t");
	 }
      }
      else if( startswith("material",buffer) )
      {
	 char* token = strtok(buffer, " \t");
	 token = strtok(NULL, " \t");
	 while (token != NULL)
	 {
	    if (startswith("#", token) || startswith(" ", buffer))
	       break;
	    if (startswith("rho=", token))
	    {
	       token += 4;
	       rho = atof(token);
	    }
	    else if( startswith("vs=",token))
	    {
	       token += 3;
	       vs = atof(token);
	    }
	    else if( startswith("vp=",token))
	    {
	       token += 3;
	       vp = atof(token);
	    }
	    else
	    {
	       badOption("geodyn-material", token);
	    }
	    token = strtok(NULL, " \t");
	 }
      }
      else if( startswith("source",buffer) )
      {
	 char* token = strtok(buffer, " \t");
	 token = strtok(NULL, " \t");
	 while (token != NULL)
	 {
	    if (startswith("#", token) || startswith(" ", buffer))
	       break;
	    if (startswith("filter=", token))
	    {
	       token += 7;
	       if( strcmp(token,"butterworth")== 0 )
		  filter = 1;
	       else
		  filter = 0;
	    }
	    else if( startswith("frequency=",token))
	    {
	       token += 10;
	       freq = atof(token);
	    }
	    else if( startswith("x0=",token))
	    {
	       token += 3;
	       srcx0 = atof(token);
	    }
	    else if( startswith("y0=",token))
	    {
	       token += 3;
	       srcy0 = atof(token);
	    }
	    else if( startswith("z0=",token))
	    {
	       token += 3;
	       srcz0 = atof(token);
	    }
	    else
	    {
	       badOption("geodyn-source", token);
	    }
	    token = strtok(NULL, " \t");
	 }
      }
   }
   geodynfile.close();
   CHECK_INPUT( nx == ny, "Geodyn file error: x-y Cube dimensions must be equal, not "
                  <<nx << " " << ny );
   CHECK_INPUT( faces == 5 || faces == 6 , "Geodyn file error: Faces must be 5 or 6, not" << faces );
   CHECK_INPUT( timestepset, "Geodyn file error: No time step given");
   CHECK_INPUT( nstepsset, "Geodyn file error: Number of steps not given");
   set_geodyn_data( m_geodynbc_filename, nx, nz, h, m_ibc_origin, timestep,
		    nsteps, faces );
}

//-----------------------------------------------------------------------
void EW::geodynFindFile(char* buffer)
{
   char* token = strtok(buffer, " \t");
   CHECK_INPUT(strcmp("geodynbc", token) == 0, "ERROR: not a geodynbc line...: " << token);
   token = strtok(NULL, " \t");

   string err = "geodynbc Error: ";
   string commandName = token;

   while (token != NULL)
   {
      if (startswith("#", token) || startswith(" ", buffer))
         break;

      if (startswith("file=", token))
      {
         token += 5;
         m_geodynbc_filename = token;
         m_geodynbc_found = true;
      }
      else if( startswith("center=",token))
      {
         token += 7;
         if (atoi(token) == 1 || strcmp(token,"yes")==0 )
	    m_geodynbc_center = true;
      }
      else
      {
         badOption(commandName, token);
      }
      token = strtok(NULL, " \t");
   }
}

//-----------------------------------------------------------------------
void EW::geodynbcGetSizes( string filename, float_sw4 origin[3], float_sw4 &cubelen,
			   float_sw4& zcubelen, bool &found_latlon, double& lat, 
			   double& lon, double& az, int& adjust )
{
   ifstream geodynfile(m_geodynbc_filename.c_str());
   CHECK_INPUT( geodynfile.is_open(), "Error: opening geodyn file " << m_geodynbc_filename );

   string err = "geodynbc Error: ";
   string commandName = "geodynbc";

   int nx=0, ny=0, nz=0, faces=6;
   double x0, y0, z0, elev, h;
   adjust=1;

   char buffer[256];
   bool done = false;
   bool nxfound=false, nyfound=false, nzfound=false, x0found=false, y0found=false, z0found=false;
   bool latfound=false, lonfound=false, azfound=false, hfound=false, elevfound=false;
   while (!geodynfile.eof() && !done )
   {
      geodynfile.getline(buffer,256);
      if (startswith("#", buffer) || startswith("\n", buffer) || buffer == "\0" )
         break;
      if( startswith("begindata",buffer) )
      {
	 done = true;
         break;
      }

      if( startswith("grid", buffer) )
      {
	 char* token = strtok(buffer, " \t");
	 token = strtok(NULL, " \t");
	 while (token != NULL)
	 {
	    if (startswith("#", token) || startswith(" ", buffer))
	       break;
	    if (startswith("faces=", token))
	    {
	       token += 6;
	       faces = atoi(token);
	    }
	    else if( startswith("nx=",token))
	    {
	       token += 3;
	       nx = atoi(token);
               nxfound = true;
	    }
	    else if( startswith("ny=",token))
	    {
	       token += 3;
	       ny = atoi(token);
               nyfound = true;
	    }
	    else if( startswith("nz=",token))
	    {
	       token += 3;
	       nz = atoi(token);
               nzfound = true;
	    }
	    else if( startswith("stepsize=",token))
	    {
	       token += 9;
	       h = atof(token);
               hfound = true;
	    }
	    else if( startswith("x0=",token))
	    {
	       token += 3;
	       x0 = atof(token);
               x0found = true;
	    }
	    else if( startswith("y0=",token))
	    {
	       token += 3;
	       y0 = atof(token);
               y0found = true;
	    }
	    else if( startswith("z0=",token))
	    {
	       token += 3;
	       z0 = atof(token);
               z0found = true;
	    }
	    else if( startswith("lat=",token))
	    {
	       token += 4;
	       lat = atof(token);
               latfound = true;
	    }
	    else if( startswith("lon=",token))
	    {
	       token += 4;
	       lon = atof(token);
               lonfound = true;
	    }
	    else if( startswith("elev=",token))
	    {
	       token += 5;
	       elev = atof(token);
               elevfound = true;
	    }
	    else if( startswith("az=",token))
	    {
	       token += 3;
	       az = atof(token);
               azfound = true;
	    }
	    else if( startswith("adjust=",token))
	    {
	       token += 7;
	       //	       adjust = strcmp(token,"yes")==0;
               adjust = atoi(token);
	    }
	    else
	    {
	       badOption("geodyn-grid", token);
	    }
	    token = strtok(NULL, " \t");
	 }
      }
   }
   geodynfile.close();

   if( nxfound && !nyfound )
   {
      ny = nx;
      nyfound = true;
   }
   if( nxfound && !nzfound )
   {
      nz = nx;
      nzfound = true;
   }
   CHECK_INPUT( (nxfound || nyfound || nzfound) && hfound, "Error in geodyn file: dimensions not specified");

   if( nxfound )
      cubelen = (nx-1)*h;
   else if( nyfound )
      cubelen = (ny-1)*h;
   else
      cubelen = (nz-1)*h;

   found_latlon = latfound && lonfound && azfound;
   if( elevfound )
      origin[2] = -elev;
   else
      origin[2] = z0;

   origin[0] = x0;
   origin[1] = y0;

   zcubelen = cubelen;
   if( nzfound )
      zcubelen = (nz-1)*h;
}

//-----------------------------------------------------------------------
void EW::processMaterial( char* buffer )
{
   string name = "Material";

   char* token = strtok(buffer, " \t");
   CHECK_INPUT(strcmp("material", token) == 0,
 	      "ERROR: material properties can be set by a material line, not: " << token);

   string err = token;
   err += " Error: ";

   token = strtok(NULL, " \t");

   int materialID=-1;
   float_sw4 vp0=-1, vs0=-1, rho0=-1, qp=-1, qs=-1;
   float_sw4 vp1=0, vs1=0, rho1=0;
   float_sw4 vp2=0, vs2=0, rho2=0;
   float_sw4 vp1o2=0, vs1o2=0, rho1o2=0;

   bool gotID = false;
  
   while (token != NULL)
   {
     // while there are tokens in the string still
      if (startswith("#", token) || startswith(" ", buffer))
       // Ignore commented lines and lines with just a space.
	 break;
 //                  1234567890
      if (startswith("id=", token) )
      {
	 token += 3; // skip id=
	 materialID = atoi(token);
	 gotID=true;
      }
// linear variation
      else if (startswith("rhograd=", token))
      {
	 token += 8; // skip rhograd=
	 rho1 = atof(token);
      }
      else if (startswith("vpgrad=", token))
      {
	 token += 7; // skip vpgrad=
	 vp1 = atof(token);
      }
      else if (startswith("vsgrad=", token))
      {
	 token += 7; // skip vsgrad=
	 vs1 = atof(token);
      }
// quadratic variation
      else if (startswith("rho2=", token))
      {
	 token += 5; // skip rho2=
	 rho2 = atof(token);
      }
      else if (startswith("vp2=", token))
      {
	 token += 4; // skip vp2=
	 vp2 = atof(token);
      }
      else if (startswith("vs2=", token))
      {
	 token += 4; // skip vs2=
	 vs2 = atof(token);
      }
// sqrt variation
      else if (startswith("rhosqrt=", token))
      {
	 token += 8; // skip rhosqrt=
	 rho1o2 = atof(token);
      }
      else if (startswith("vpsqrt=", token))
      {
	 token += 7; // skip vpsqrt=
	 vp1o2 = atof(token);
      }
      else if (startswith("vssqrt=", token))
      {
	 token += 7; // skip vssqrt=
	 vs1o2 = atof(token);
      }
// plain vp, vs, rho come last because they start with the same letters as those above...
      else if (startswith("vp=", token) )
      {
	 token += 3; // skip vp=
         vp0 = atof(token);
      }
      else if (startswith("vs=", token) )
      {
         token += 3; // skip vs=
         vs0 = atof(token);
      }
      else if (startswith("rho=", token))
      {
         token += 4; // skip rho=
         rho0 = atof(token);
      }
// attenuation variables
      else if (startswith("Qp=", token) || startswith("qp=", token))
      {
	 token += 3; // skip qp=
	 qp = atof(token);
      }
      else if (startswith("Qs=", token) || startswith("qs=", token))
      {
	 token += 3; // skip qs=
	 qs = atof(token);
      }
      else
      {
	 badOption("material", token);
      }
      token = strtok(NULL, " \t");
   }
 // End parsing...
  
   CHECK_INPUT( gotID, "No id specified in material command");
  

   CHECK_INPUT( (vs0 > 0 || vs1 != 0 || vs2 != 0) , 
 	       "Error in material command: vs0, vs1, vs2 are " << vs0 << " " << vs1 << " " << vs2 );

   CHECK_INPUT( (vp0 > 0 || vp1 != 0 || vp2 != 0) , 
 	       "Error in material command: vp0, vp1, vp2 are " << vp0 << " " << vp1 << " " << vp2 );

   CHECK_INPUT( (rho0 > 0 || rho1 != 0 || rho2 != 0) , 
 	       "Error in material command: rho0, rho1, rho2 are " << rho0 << " " << rho1 << " " << rho2 );

   if( mVerbose >= 2 &&  m_myRank == 0 )
   {
     cout << "**** Material parameters: *****" << endl;
     cout << "materialID=" << materialID << endl;
     cout << "vp=" << vp0 <<  " vpgrad=" << vp1 << " vp2=" << vp2 << " vpsqrt=" << vp1o2 << endl;
     cout << "vs=" << vs0 <<  " vsgrad=" << vs1 << " vs2=" << vs2 << " vssqrt=" << vs1o2 << endl;
     cout << "rho=" << rho0 <<  " rhograd=" << rho1 << " rho2=" << rho2 << " rhosqrt=" << rho1o2 <<endl;
     cout << "qp=" << qp <<  " qs=" << qs << endl;
   }

 // add material to EW object
   MaterialProperty *mat=new MaterialProperty(materialID, vp0, vp1, vp2, vs0, vs1, vs2, rho0, rho1, rho2, qp, qs);
   mat->setSqrtCoefficients( vp1o2, vs1o2, rho1o2 );
   addMaterialProperty( mat );
}

//-----------------------------------------------------------------------
void EW::processImage3D( char* buffer )
{
   int cycle=-1, cycleInterval=0;
   Image3D::Image3DMode mode=Image3D::RHO;
   float_sw4 time=0.0, timeInterval=0.0;
   bool timingSet = false;
   float_sw4 tStart = -999.99;
   string filePrefix="volimage";
   bool use_double = false;
  
   char* token = strtok(buffer, " \t");
   CHECK_INPUT(strcmp("volimage", token) == 0, "ERROR: Not a volimage line...: " << token );

   token = strtok(NULL, " \t");
   string err = "volimage Error: ";
   while (token != NULL)
   {
     // while there are tokens in the string still
      if (startswith("#", token) || startswith(" ", buffer))
	 // Ignore commented lines and lines with just a space.
	 break;
      if (startswith("time=", token) )
      {
	 token += 5; // skip time=
	 CHECK_INPUT( atof(token) >= 0.,"Processing volimage command: time must be a non-negative number, not: " << token);
	 time = atof(token);
	 timingSet = true;
      }
      else if (startswith("timeInterval=", token) )
      {
	 token += 13; // skip timeInterval=
	 CHECK_INPUT( atof(token) >= 0.,"Processing volimage command: timeInterval must be a non-negative number, not: " << token);
	 timeInterval = atof(token);
	 timingSet = true;
      }
      else if (startswith("startTime=", token) )
      {
	 token += 10; // skip startTime=
	 tStart = atof(token);
      }
      else if (startswith("cycle=", token) )
      {
	 token += 6; // skip cycle=
	 CHECK_INPUT( atoi(token) >= 0.,"Processing volimage command: cycle must be a non-negative integer, not: " << token);
	 cycle = atoi(token);
	 timingSet = true;
      }
      else if (startswith("cycleInterval=", token) )
      {
	 token += 14; // skip cycleInterval=
	 CHECK_INPUT( atoi(token) >= 0.,"Processing volimage command: cycleInterval must be a non-negative integer, not: " << token);
	 cycleInterval = atoi(token);
	 timingSet = true;
      }
      else if (startswith("file=", token))
      {
	 token += 5; // skip file=
	 filePrefix = token;
      }
      else if (startswith("mode=", token))
      {
	 token += 5; // skip mode=
	 if (strcmp(token, "ux") == 0)        mode = Image3D::UX;
	 else if (strcmp(token, "uy") == 0)   mode = Image3D::UY;
	 else if (strcmp(token, "uz") == 0)   mode = Image3D::UZ;
	 else if (strcmp(token, "rho") == 0)   mode = Image3D::RHO;
	 else if (strcmp(token, "p") == 0)   mode = Image3D::P;
	 else if (strcmp(token, "s") == 0)   mode = Image3D::S;
	 else if (strcmp(token, "mu") == 0)   mode = Image3D::MU;
	 else if (strcmp(token, "lambda") == 0)   mode = Image3D::LAMBDA;
	 else if (strcmp(token, "gradrho") == 0)   mode = Image3D::GRADRHO;
	 else if (strcmp(token, "gradp") == 0)   mode = Image3D::GRADP;
	 else if (strcmp(token, "grads") == 0)   mode = Image3D::GRADS;
	 else if (strcmp(token, "gradmu") == 0)   mode = Image3D::GRADMU;
	 else if (strcmp(token, "gradlambda") == 0)   mode = Image3D::GRADLAMBDA;
	 else if (strcmp(token, "qs") == 0)   mode = Image3D::QS;
	 else if (strcmp(token, "qp") == 0)   mode = Image3D::QP;
	 else
	 {
	    //	    mode = static_cast<Image3D::Image3DMode>(atoi(token));
	    CHECK_INPUT(0,"Processing image3D command: " << "mode must be one of the following: " << endl <<
			"\t ux|uy|uz|rho|p|s|mu|lambda|gradrho|gradp|grads|gradmu|gradlambda|qs|qp *not: "<< token );
	 }
      }
      else if( startswith("precision=",token) )
      {
	 token += 10;
	 CHECK_INPUT( startswith("double",token) || startswith("float",token),
		      "Processing volimage command: precision must be float or double, not '" << token );
	 use_double =  startswith("double",token);
      }
      else
      {
	 badOption("volimage", token);
      }
      token = strtok(NULL, " \t");
   }
   bool forwardgrad = !m_inverse_problem && (mode == Image3D::GRADRHO ||mode == Image3D::GRADMU ||mode == Image3D::GRADLAMBDA ||
					     mode == Image3D::GRADP   ||mode == Image3D::GRADS);
   if( forwardgrad && proc_zero() )
   {
      cout << "WARNING: volume images of material gradients can not be computed by the forward solver" << endl;
      cout << "   volimage will not be created " << endl;
   }

   bool attenuation = (mode == Image3D::QS || mode == Image3D::QP );
  
   if (attenuation && !m_use_attenuation && proc_zero() )
   {
     cout << "ERROR: volume images of Qs or Qp can only be generated when attenuation is enabled" << endl;
     MPI_Abort( MPI_COMM_WORLD, 1 );
   }
   

   if( !forwardgrad )
   {
      CHECK_INPUT( timingSet, "Processing volimage command: " << 
		   "at least one timing mechanism must be set: cycle, time, cycleInterval or timeInterval"  << endl );
      Image3D* im3 = new Image3D( this, time, timeInterval, cycle, cycleInterval, 
 			       tStart, filePrefix, mode, use_double );
      addImage3D( im3 );
   }
}

//-----------------------------------------------------------------------
void EW::processESSI3D( char* buffer )
{
   int dumpInterval=-1;
   string filePrefix="essioutput";
   float_sw4 coordValue;
   float_sw4 coordBox[4];
   const float_sw4 zero=0.0;
   
   // Default is whole domain
   coordBox[0] = zero;
   coordBox[1] = m_global_xmax;
   coordBox[2] = zero;

   coordBox[3] = m_global_ymax;
   float_sw4 depth = -999.99; // default not specified

   char* token = strtok(buffer, " \t");
   CHECK_INPUT(strcmp("essioutput", token) == 0, "ERROR: Not a essioutput line...: " << token );

   token = strtok(NULL, " \t");
   string err = "essioutput Error: ";
   while (token != NULL)
   {
     // while there are tokens in the string still
      if (startswith("#", token) || startswith(" ", buffer))
         // Ignore commented lines and lines with just a space.
         break;
      else if (startswith("file=", token))
      {
         token += 5; // skip file=
         filePrefix = token;
      }
      else if (startswith("dumpInterval=", token))
      {
          token += 13; // skip dumpInterval=
          dumpInterval = atoi(token);
      }
      else if (startswith("xmin=", token))
      {
          token += 5; // skip xmin=
          coordValue = atof(token);
          coordBox[0] = min(m_global_xmax, coordValue);
          coordBox[0] = max(zero, coordBox[0]);
      }
      else if (startswith("xmax=", token))
      {
          token += 5; // skip xmax=
          coordValue = atof(token);
          coordBox[1] = min(m_global_xmax, coordValue);
          coordBox[1] = max(zero, coordBox[1]);
      }
      else if (startswith("ymin=", token))
      {
          token += 5; // skip ymin=
          coordValue = atof(token);
          coordBox[2] = min(m_global_ymax, coordValue);
          coordBox[2] = max(zero, coordBox[2]);
      }
      else if (startswith("ymax=", token))
      {
          token += 5; // skip ymax=
          coordValue = atof(token);
          coordBox[3] = min(m_global_ymax, coordValue);
          coordBox[3] = max(zero, coordBox[3]);
      }
      else if (startswith("depth=", token))
      {
          token += 6; // skip depth=
          coordValue = atof(token);
          depth = min(m_global_zmax, coordValue);
          depth = max(zero, depth);
      }
      else
      {
          badOption("essioutput", token);
      }
      token = strtok(NULL, " \t");
   }

   // Check the specified min/max values make sense
   for (int d=0; d < 2*2; d+=2)
   {
      if (coordBox[d+1] < coordBox[d])
      {
         char coordName[2] = {'x','y'};
         if (proc_zero())
           cout << "ERROR: essioutput subdomain " << coordName[d] <<
              " coordinate max value " << coordBox[d+1] <<
              " is less than min value " << coordBox[d] << endl;
         MPI_Abort(MPI_COMM_WORLD, 1);
      }
   }

   // Use depth if zmin/zmax values are specified
   if ((depth < 0) && proc_zero())
   {
      cout << "WARNING: essioutput depth not specified or less than zero, setting to zero" << endl;
      depth=0;
   }

   ESSI3D* essi3d = new ESSI3D( this, filePrefix, dumpInterval, coordBox, depth );
   addESSI3D( essi3d );
}

//-----------------------------------------------------------------------
void EW::processCheckPoint(char* buffer)
{
   char* token = strtok(buffer, " \t");
   CHECK_INPUT(strcmp("checkpoint", token) == 0, "ERROR: not a checkpoint line...: " << token);
   token = strtok(NULL, " \t");
   string err = "CheckPoint Error: ";
   int cycle=-1, cycleInterval=0;
   float_sw4 time=0.0, timeInterval=0.0;
   bool timingSet=false;
   string filePrefix = "checkpoint";

   string restartFileName, restartPath;
   bool   restartFileGiven = false, restartPathGiven=false;

   size_t bufsize=10000000;

   while (token != NULL)
    {
       if (startswith("#", token) || startswith(" ", buffer))
          break;
       //      if (startswith("cycle=", token) )
       //      {
       //	 token += 6; // skip cycle=
       //	 CHECK_INPUT( atoi(token) >= 0., err << "cycle must be a non-negative integer, not: " << token);
       //	 cycle = atoi(token);
       //	 timingSet = true;
       //      }
      if (startswith("cycleInterval=", token) )
      {
	 token += 14; // skip cycleInterval=
	 CHECK_INPUT( atoi(token) >= 0., err << "cycleInterval must be a non-negative integer, not: " << token);
	 cycleInterval = atoi(token);
	 timingSet = true;
      }
      else if (startswith("file=", token))
      {
	 token += 5; // skip file=
	 filePrefix = token;
      }
      else if (startswith("restartfile=", token))
      {
	 token += 12; // skip file=
	 restartFileName = token;
	 restartFileGiven = true;
      }
      else if (startswith("restartpath=", token))
      {
	 token += 12;
	 restartPath = token;
	 restartPathGiven = true;
      }
      else if (startswith("bufsize=", token))
      {
	 token += 8; // skip bufsize=
	 bufsize = atoi(token);
      }
      else
      {
	 badOption("checkpoint", token);
      }
      token = strtok(NULL, " \t");
   }
   if( m_check_point == CheckPoint::nil )
      m_check_point = new CheckPoint(this);
   if( cycleInterval > 0 )
      m_check_point->set_checkpoint_file( filePrefix, cycle, cycleInterval, bufsize );
   if( restartFileGiven )
   {
      m_check_point->set_restart_file( restartFileName, bufsize );
   }
   if( restartPathGiven )
   {
     m_check_point->set_restart_path( restartPath );
   }
}

//-----------------------------------------------------------------------
void EW::setOutputPath(const string& path) 
{ 
  stringstream s;
  s << path << "/";
  mPath[0] = s.str();
}

//-----------------------------------------------------------------------
void EW::setIO_timing(bool iotiming) 
{ 
  m_iotiming = iotiming;
}

//-----------------------------------------------------------------------
void EW::setParallel_IO(bool pfs, int nwriters) 
{ 
  m_pfs = pfs;
  m_nwriters = nwriters;
}

//-----------------------------------------------------------------------
void EW::setGoalTime(float_sw4 t, int event ) 
{ 
  mTmax[event] = t; 
  mTstart = 0.0; 
  mTimeIsSet[event] = true;
}

//-----------------------------------------------------------------------
void EW::setNumberSteps(int steps,int event)
{
  mNumberOfTimeSteps[event] = steps;
  mTimeIsSet[event] = false;
}

//-----------------------------------------------------------------------
int EW::getNumberOfSteps(int event) const
{
  return mNumberOfTimeSteps[event];
}

//-----------------------------------------------------------------------
int EW::getNumberOfEvents() const
{
  return m_nevent;
}

//-----------------------------------------------------------------------
void EW::switch_on_error_log()
{
   m_error_log = true;
}

//-----------------------------------------------------------------------
void EW::set_energylog( string logfile, bool print, bool elog )
{
   m_energy_log = elog;
   m_energy_logfile = logfile;
   m_energy_print = print;
}


//-----------------------------------------------------------------------
void EW::set_cflnumber( float_sw4 cfl )
{
   mCFL = cfl;
}

//-----------------------------------------------------------------------
void EW::set_twilight_forcing( ForcingTwilight* a_forcing )
{
   m_twilight_forcing = a_forcing;
   set_testing_mode(true);
   
}

//-----------------------------------------------------------------------
void EW::allocateCartesianSolverArrays(float_sw4 a_global_zmax)
{
//
// note that this routine might modify the value of m_global_zmax
//
   if (mVerbose>=2 && proc_zero())
     printf("allocateCartesianSolverArrays: #ghost points=%i, #parallel padding points=%i\n", m_ghost_points, m_ppadding);

   int nCartGrids = m_refinementBoundaries.size();
   int refFact = 1;
   for( int r = 0 ; r < nCartGrids-1 ; r++ )
   {
      refFact *= 2;
      //      cout << "refinement boundary " << r << " is " << m_refinementBoundaries[r] << endl;
   }

//    m_topography_exists tells if there was a topography command in the input file?   

// is there an attenuation command in the file?
   if (!m_use_attenuation)
      m_number_mechanisms = 0;

   int is_periodic[2]={0,0};

// some test cases, such as testrayleigh uses periodic boundary conditions in the x and y directions
   if (m_doubly_periodic)
   {
      is_periodic[0]=1;
      is_periodic[1]=1;
   }

   int nx_finest_w_ghost = refFact*(m_nx_base-1)+1+2*m_ghost_points;
   int ny_finest_w_ghost = refFact*(m_ny_base-1)+1+2*m_ghost_points;
   if( is_periodic[0] )
      nx_finest_w_ghost = refFact*m_nx_base + 2*m_ghost_points;
   if( is_periodic[1] )
      ny_finest_w_ghost = refFact*m_ny_base + 2*m_ghost_points;

   int proc_max[2];
// this info is obtained by the contructor
//   MPI_Comm_size( MPI_COMM_WORLD, &nprocs  );
   proc_decompose_2d( nx_finest_w_ghost, ny_finest_w_ghost, m_nProcs, proc_max );

   
   MPI_Cart_create( MPI_COMM_WORLD, 2, proc_max, is_periodic, true, &m_cartesian_communicator );
   int my_proc_coords[2];
   MPI_Cart_get( m_cartesian_communicator, 2, proc_max, is_periodic, my_proc_coords );
   MPI_Cart_shift( m_cartesian_communicator, 0, 1, m_neighbor, m_neighbor+1 );
   MPI_Cart_shift( m_cartesian_communicator, 1, 1, m_neighbor+2, m_neighbor+3 );

   if( proc_zero() && mVerbose >= 3)
   {
     cout << " Grid distributed on " << m_nProcs << " processors " << endl;
     cout << " Finest grid size    " << nx_finest_w_ghost << " x " << ny_finest_w_ghost << endl;
     cout << " Processor array     " << proc_max[0] << " x " << proc_max[1] << endl;
   }
// save the cartesian processor decomposition
   m_proc_array[0] = proc_max[0];
   m_proc_array[1] = proc_max[1];

   int ifirst, ilast, jfirst, jlast;
   decomp1d( nx_finest_w_ghost, my_proc_coords[0], proc_max[0], ifirst, ilast );
   decomp1d( ny_finest_w_ghost, my_proc_coords[1], proc_max[1], jfirst, jlast );

   ifirst -= m_ghost_points;
   ilast  -= m_ghost_points;
   jfirst -= m_ghost_points;
   jlast  -= m_ghost_points;
   int nx = nx_finest_w_ghost-2*m_ghost_points;
   int ny = ny_finest_w_ghost-2*m_ghost_points;
   int kfirst, klast;

   //   cout << "nCartGrids = " << nCartGrids << endl;
   mNumberOfCartesianGrids = nCartGrids;
   mNumberOfGrids = mNumberOfCartesianGrids;
   if( m_topography_exists )
      mNumberOfGrids++;

   m_iscurvilinear.resize(mNumberOfGrids);
   for( int g=0 ; g < mNumberOfCartesianGrids ; g++ )
      m_iscurvilinear[g] = false;
   if( m_topography_exists )
      m_iscurvilinear[mNumberOfGrids-1] = true;

   m_supergrid_taper_x.resize(mNumberOfGrids);
   m_supergrid_taper_y.resize(mNumberOfGrids);
   m_supergrid_taper_z.resize(mNumberOfGrids);
   mMu.resize(mNumberOfGrids);
   mLambda.resize(mNumberOfGrids);
   mRho.resize(mNumberOfGrids);
   mC.resize(mNumberOfGrids);
   m_zmin.resize(mNumberOfGrids);
   mGridSize.resize(mNumberOfGrids);
   mMinVsOverH.resize(mNumberOfGrids);

// coefficients for Mesh refinement
   m_Morf.resize(mNumberOfGrids);
   m_Mlrf.resize(mNumberOfGrids);
   m_Mufs.resize(mNumberOfGrids);
   m_Mlfs.resize(mNumberOfGrids);

   m_Morc.resize(mNumberOfGrids);
   m_Mlrc.resize(mNumberOfGrids);
   m_Mucs.resize(mNumberOfGrids);
   m_Mlcs.resize(mNumberOfGrids);

// always allocate the pointer arrays for the viscoelastic properties (allows. e.g., mQs[g].is_defined() to be called)
   mQs.resize(mNumberOfGrids);
   mQp.resize(mNumberOfGrids);

// viscoelastic material coefficients and memory variables are only allocated when attenuation is enabled
// Allocate pointers, even if attenuation not used, for avoid segfault in parameter list with mMuVE[g], etc...
   mMuVE.resize(mNumberOfGrids);
   mLambdaVE.resize(mNumberOfGrids);
   if (m_use_attenuation && m_number_mechanisms > 0) // the simplest model only uses Q, not MuVe, LambdaVE, or OmegaVE
   {
     mOmegaVE.resize(m_number_mechanisms); // global relaxation frequencies (1 per mechanism)
     
// muVE and lambdaVE are vectors of vectors
     for (int g=0; g<mNumberOfGrids; g++)
     {
       mMuVE[g]     = new Sarray[m_number_mechanisms];
       mLambdaVE[g] = new Sarray[m_number_mechanisms];
     }
   }
   
   m_iStart.resize(mNumberOfGrids);
   m_iEnd.resize(mNumberOfGrids);
   m_jStart.resize(mNumberOfGrids);
   m_jEnd.resize(mNumberOfGrids);
   m_kStart.resize(mNumberOfGrids);
   m_kEnd.resize(mNumberOfGrids);

   m_iStartAct.resize(mNumberOfGrids);
   m_iEndAct.resize(mNumberOfGrids);
   m_jStartAct.resize(mNumberOfGrids);
   m_jEndAct.resize(mNumberOfGrids);
   m_kStartAct.resize(mNumberOfGrids);
   m_kEndAct.resize(mNumberOfGrids);

   m_iStartActGlobal.resize(mNumberOfGrids);
   m_iEndActGlobal.resize(mNumberOfGrids);
   m_jStartActGlobal.resize(mNumberOfGrids);
   m_jEndActGlobal.resize(mNumberOfGrids);
   m_kStartActGlobal.resize(mNumberOfGrids);
   m_kEndActGlobal.resize(mNumberOfGrids);

   m_iStartInt.resize(mNumberOfGrids);
   m_iEndInt.resize(mNumberOfGrids);
   m_jStartInt.resize(mNumberOfGrids);
   m_jEndInt.resize(mNumberOfGrids);
   m_kStartInt.resize(mNumberOfGrids);
   m_kEndInt.resize(mNumberOfGrids);

   m_global_nx.resize(mNumberOfGrids);
   m_global_ny.resize(mNumberOfGrids);
   m_global_nz.resize(mNumberOfGrids);

   m_onesided.resize(mNumberOfGrids);
   for( int g= 0 ;g < mNumberOfGrids ; g++ )
      m_onesided[g] = new int[6];

   m_bcType.resize(mNumberOfGrids);
   for( int g= 0 ;g < mNumberOfGrids ; g++ )
      m_bcType[g] = new boundaryConditionType[6];

   m_NumberOfBCPoints.resize(mNumberOfGrids);
   m_BndryWindow.resize(mNumberOfGrids);

   int *wind;
   
   for( int g= 0 ;g < mNumberOfGrids ; g++ )
   {
     m_NumberOfBCPoints[g] = new int[6];
     m_BndryWindow[g] = new int [36]; // 6 by 6 array in Fortran
     for (int side=0; side < 6; side++)
     {
       m_NumberOfBCPoints[g][side]=0;
       for (int qq=0; qq<6; qq+=2) // 0, 2, 4
	 m_BndryWindow[g][qq + side*6]= 999;
       for (int qq=1; qq<6; qq+=2) // 1, 3, 5
	 m_BndryWindow[g][qq + side*6]= -999;
     }
   }
   
   float_sw4 h = m_h_base;

// save the grid spacing for all Cartesian grids
   for (int g=0; g<nCartGrids; g++)
   {
     mGridSize[g] = h;
     h = h/2.;
   }
   
   m_global_nx[nCartGrids-1] = nx_finest_w_ghost-2*m_ghost_points;
   m_global_ny[nCartGrids-1] = ny_finest_w_ghost-2*m_ghost_points;
   
   for (int g=nCartGrids-2; g >=0; g--)
   {
      if( is_periodic[0] )
	 m_global_nx[g] = m_global_nx[g+1]/2;
      else
	 m_global_nx[g] = 1 + (m_global_nx[g+1]-1)/2;
      if( is_periodic[1] )
	 m_global_ny[g] = m_global_ny[g+1]/2;
      else
	 m_global_ny[g] = 1 + (m_global_ny[g+1]-1)/2;
   }

// the curvilinear grid has a variable grid size, but matches the finest Cartesian grid where they meet
   if( m_topography_exists )
   {
     mGridSize[mNumberOfGrids-1]   = mGridSize[mNumberOfGrids-2];
     m_global_nx[mNumberOfGrids-1] = m_global_nx[mNumberOfGrids-2];
     m_global_ny[mNumberOfGrids-1] = m_global_ny[mNumberOfGrids-2];
   }
   
// Define grid in z-direction, by formula z_k = (k-1)*h + zmin
   vector<int> nz;
   nz.resize(nCartGrids);

// don't change the zmin of the finest cartesian grid
   m_zmin[nCartGrids-1] = m_refinementBoundaries[nCartGrids-1];
   for( int g = nCartGrids-1; g >= 0; g-- )
   {
     float_sw4 zmax = (g>0? m_refinementBoundaries[g-1]:a_global_zmax);
     nz[g]     = 1 + static_cast<int> ( (zmax - m_zmin[g])/mGridSize[g] + 0.5 );

     zmax = m_zmin[g] + (nz[g]-1)*mGridSize[g];
      
     m_global_nz[g] = nz[g]; // save the number of grid points in the z-direction

     if( g>0 )
        m_zmin[g-1] = zmax; // save m_zmin[g-1] for next iteration
     else
       a_global_zmax = zmax;
   }

// extent of computational grid (without ghost points)
   if (!m_doubly_periodic)
   {
     m_global_xmax = mGridSize[nCartGrids-1]*(m_global_nx[nCartGrids-1] - 1);
     m_global_ymax = mGridSize[nCartGrids-1]*(m_global_ny[nCartGrids-1] - 1);
   }
   else
   {
     m_global_xmax = mGridSize[nCartGrids-1]*(m_global_nx[nCartGrids-1]);
     m_global_ymax = mGridSize[nCartGrids-1]*(m_global_ny[nCartGrids-1]);
   }
   
   m_global_zmax = m_zmin[0] + (nz[0]-1)*mGridSize[0];
   if (mVerbose >= 1 && proc_zero())
     cout << "Extent of the computational domain xmax=" << m_global_xmax << " ymax=" << m_global_ymax << " zmax=" << 
       m_global_zmax << endl;
   

// detailed grid refinement info
   if( mVerbose >= 2 && proc_zero() )
   {
      cout << "Refinement levels after correction: " << endl;
      for( int g=0; g<nCartGrids; g++ )
      {
         cout << "Grid=" << g << " z-min=" << m_zmin[g] << endl;
      }
      cout << "Corrected global_zmax = " << m_global_zmax << endl << endl;
   }
   
// Define grid arrays, loop from finest to coarsest
   for( int g = nCartGrids-1 ; g >= 0 ; g-- )
   {
// NOTE: same number of ghost points in all directions
      kfirst     = 1-m_ghost_points;
      klast      = nz[g] + m_ghost_points;
      //      cout << "defining " << ifirst << " " << ilast << " " << jfirst << " " << jlast << " " << kfirst << " " << klast << endl;
      //      cout << " zmin " << m_zmin[g] << endl;
      // mU[g].define(3,ifirst,ilast,jfirst,jlast,kfirst,klast);
      // mUm[g].define(3,ifirst,ilast,jfirst,jlast,kfirst,klast);
      // mUp[g].define(3,ifirst,ilast,jfirst,jlast,kfirst,klast);
      // mUacc[g].define(3,ifirst,ilast,jfirst,jlast,kfirst,klast);
      // mLu[g].define(3,ifirst,ilast,jfirst,jlast,kfirst,klast);

      // mF[g].define(3,ifirst,ilast,jfirst,jlast,kfirst,klast);

      mRho[g].define(ifirst,ilast,jfirst,jlast,kfirst,klast);
      mRho[g].set_to_minusOne();
      if( m_anisotropic )
      {
	 mC[g].define(21,ifirst,ilast,jfirst,jlast,kfirst,klast);
	 mC[g].set_to_minusOne();
      }
      else
      {
// elastic material
	 mMu[g].define(ifirst,ilast,jfirst,jlast,kfirst,klast);
	 mLambda[g].define(ifirst,ilast,jfirst,jlast,kfirst,klast);
// initialize the material coefficients to -1
	 mMu[g].set_to_minusOne();
	 mLambda[g].set_to_minusOne();
// allocate space for material coefficient arrays needed by MR
	 m_Morc[g].define(ifirst,ilast,jfirst,jlast,1,1);
	 m_Mlrc[g].define(ifirst,ilast,jfirst,jlast,1,1);
	 m_Mucs[g].define(ifirst,ilast,jfirst,jlast,1,1);
	 m_Mlcs[g].define(ifirst,ilast,jfirst,jlast,1,1);

	 int nkf = m_global_nz[g];
	 m_Morf[g].define(ifirst,ilast,jfirst,jlast,nkf,nkf);
	 m_Mlrf[g].define(ifirst,ilast,jfirst,jlast,nkf,nkf);
	 m_Mufs[g].define(ifirst,ilast,jfirst,jlast,nkf,nkf);
	 m_Mlfs[g].define(ifirst,ilast,jfirst,jlast,nkf,nkf);
      }
// viscoelastic material coefficients & memory variables
      if (m_use_attenuation)
      {
	mQs[g].define(ifirst,ilast,jfirst,jlast,kfirst,klast);
	mQp[g].define(ifirst,ilast,jfirst,jlast,kfirst,klast);
	for (int a=0; a<m_number_mechanisms; a++) // the simplest attenuation model only uses Q, not MuVE or LambdaVE
	{
	  mMuVE[g][a].define(ifirst,ilast,jfirst,jlast,kfirst,klast);
	  mLambdaVE[g][a].define(ifirst,ilast,jfirst,jlast,kfirst,klast);
	  // mAlphaVE[g][a].define( 3,ifirst,ilast,jfirst,jlast,kfirst,klast);
	  // mAlphaVEp[g][a].define(3,ifirst,ilast,jfirst,jlast,kfirst,klast);
	  // mAlphaVEm[g][a].define(3,ifirst,ilast,jfirst,jlast,kfirst,klast);
	  
// initialize the viscoelastic material coefficients to -1
	  mMuVE[g][a].set_to_minusOne();
	  mLambdaVE[g][a].set_to_minusOne();
	}
// initialize Qp and Qs to -1
	mQs[g].set_to_minusOne();
	mQp[g].set_to_minusOne();
      }
	

// save the local index bounds
      m_iStart[g] = ifirst;
      m_iEnd[g]   = ilast;
      m_jStart[g] = jfirst;
      m_jEnd[g]   = jlast;
      m_kStart[g] = kfirst;
      m_kEnd[g]   = klast;

// local index bounds for interior points (= no ghost or parallel padding points)
      if (ifirst == 1-m_ghost_points)
	m_iStartInt[g] = 1;
      else
	m_iStartInt[g] = ifirst+m_ppadding;

      if (ilast == nx + m_ghost_points)
	m_iEndInt[g]   = nx;
      else
	m_iEndInt[g]   = ilast - m_ppadding;

      if (jfirst == 1-m_ghost_points)
	m_jStartInt[g] = 1;
      else
	m_jStartInt[g] = jfirst+m_ppadding;

      if (jlast == ny + m_ghost_points)
	m_jEndInt[g]   = ny;
      else
	m_jEndInt[g]   = jlast - m_ppadding;

      m_kStartInt[g] = 1;
      m_kEndInt[g]   = nz[g];

      // go to next coarser grid 
      coarsen1d( nx, ifirst, ilast, is_periodic[0] );
      coarsen1d( ny, jfirst, jlast, is_periodic[1] );
      //      cout << g << " " << my_proc_coords[0] << " I Split into " << ifirst << " , " << ilast << endl;
      //      cout << g << " " << my_proc_coords[1] << " J Split into " << jfirst << " , " << jlast << endl;
      //      cout << "grid " << g << " zmin = " << m_zmin[g] << " nz = " << nz[g] << " kinterval " << kfirst << " , " << klast << endl;

// check that there are more interior points than padding points
      if (m_iEndInt[g] - m_iStartInt[g] + 1 < m_ppadding)
      {
         printf("WARNING: less interior points than padding in proc=%d, grid=%d, m_iStartInt=%d, "
                "m_iEndInt=%d, padding=%d\n", m_myRank, g, m_iStartInt[g], m_iEndInt[g], m_ppadding);
      }
      if (m_jEndInt[g] - m_jStartInt[g] + 1 < m_ppadding)
      {
         printf("WARNING: less interior points than padding in proc=%d, grid=%d, m_jStartInt=%d, "
                "m_jEndInt=%d, padding=%d\n", m_myRank, g, m_jStartInt[g], m_jEndInt[g], m_ppadding);
      }
      
// output bounds
      if (mVerbose >=3 && proc_zero())
      {
         printf("Grid #%d, iInterior=[%d,%d], jInterior=[%d,%d], kInterior=[%d,%d]\n", g, m_iStartInt[g], m_iEndInt[g],
                m_jStartInt[g], m_jEndInt[g], m_kStartInt[g], m_kEndInt[g]);
      }
      
   }// end for all Cartesian grids

   if( m_topography_exists )
   {
// get the size from the top Cartesian grid
      ifirst = m_iStart[nCartGrids-1];
      ilast  = m_iEnd[nCartGrids-1];
      jfirst = m_jStart[nCartGrids-1];
      jlast  = m_jEnd[nCartGrids-1];

// save the local index bounds
      m_iStart[mNumberOfGrids-1] = ifirst;
      m_iEnd[mNumberOfGrids-1]   = ilast;
      m_jStart[mNumberOfGrids-1] = jfirst;
      m_jEnd[mNumberOfGrids-1]   = jlast;

// interior points (what about k-direction???)
      m_iStartInt[mNumberOfGrids-1] = m_iStartInt[nCartGrids-1];
      m_iEndInt[mNumberOfGrids-1]   = m_iEndInt[nCartGrids-1];
      m_jStartInt[mNumberOfGrids-1] = m_jStartInt[nCartGrids-1];
      m_jEndInt[mNumberOfGrids-1]   = m_jEndInt[nCartGrids-1];

// 2 versions of the topography:
      mTopo.define(ifirst,ilast,jfirst,jlast,1,1); // true topography/bathymetry, read directly from etree
      m_ext_ghost_points = 2;
// smoothed version of true topography, with an extended number (4 instead of 2 ) of ghost points.
      mTopoGridExt.define(ifirst-m_ext_ghost_points,ilast+m_ext_ghost_points,
			  jfirst-m_ext_ghost_points,jlast+m_ext_ghost_points,1,1);

// At this point, we don't know the number of grid points in the k-direction of the curvi-linear grid.
// the arrays mX, mY, mZ must be allocated by the grid generator
   }

// tmp
//   int myRank;
//   MPI_Comm_rank(MPI_COMM_WORLD, &myRank);
//   for (int q=0; q<mNumberOfCartesianGrids; q++)
//   {
//     printf("Proc #%i, m_iEnd[%i]=%i, m_global_nx[%i]=%i, m_jEnd[%i]=%i, m_global_ny[%i]=%i\n", 
// 	   myRank, q, m_iEnd[q], q, m_global_nx[q], q, m_jEnd[q], q, m_global_ny[q]);
   
//   }

}

//-----------------------------------------------------------------------
void EW::allocateCurvilinearArrays()
{
   // This routine should define sizes and allocate arrays on the curvilinear grid
   if (!m_topography_exists ) return;

   if (mVerbose >= 1 && proc_zero())
      cout << "***inside allocateCurvilinearArrays***"<< endl;

// get the size from the top Cartesian grid
   int g = mNumberOfCartesianGrids-1;
   int ifirst = m_iStart[g];
   int ilast  = m_iEnd[g];
   int jfirst = m_jStart[g];
   int jlast  = m_jEnd[g];
   float_sw4 h = mGridSize[g]; // grid size must agree with top cartesian grid
   float_sw4 zMaxCart = m_zmin[g]; // bottom z-level for curvilinear grid
// decide on the number of grid point in the k-direction (evaluate mTopoGrid...)
   float_sw4 zMinLocal, zMinGlobal, zMaxLocal, zMaxGlobal;
   int i=m_iStart[g], j=m_jEnd[g];
// note that the z-coordinate points downwards, so positive topography (above sea level)
// gets negative z-values
   zMaxLocal = zMinLocal = -mTopoGridExt(i,j,1);
// tmp
   int i_min_loc=i, i_max_loc=i;
   int j_min_loc=j, j_max_loc=j;
// end tmp
   int imin = mTopoGridExt.m_ib;
   int imax = mTopoGridExt.m_ie;
   int jmin = mTopoGridExt.m_jb;
   int jmax = mTopoGridExt.m_je;
   for (i= imin ; i<=imax ; i++)
      for (j=jmin; j<=jmax ; j++)
      {
	 if (-mTopoGridExt(i,j,1) > zMaxLocal)
	 {
	    zMaxLocal = -mTopoGridExt(i,j,1);
 	i_max_loc = i;
 	j_max_loc = j;
	 }
      
	 if (-mTopoGridExt(i,j,1) < zMinLocal)
	 {
	    zMinLocal = -mTopoGridExt(i,j,1);
 	i_min_loc = i;
 	j_min_loc = j;
	 }
      }
// tmp
//   printf("Proc #%i: zMaxLocal = %e at (%i %i), zMinLocal = %e at (%i %i)\n", m_myRank, zMaxLocal, i_max_loc, j_max_loc,
// 	 zMinLocal, i_min_loc, j_min_loc);
// end tmp

  MPI_Allreduce( &zMinLocal, &zMinGlobal, 1, MPI_DOUBLE, MPI_MIN, m_cartesian_communicator);
  MPI_Allreduce( &zMaxLocal, &zMaxGlobal, 1, MPI_DOUBLE, MPI_MAX, m_cartesian_communicator);

  float_sw4 maxd2zh=0, maxd2z2h=0, maxd3zh=1.e-20, maxd3z2h=1.e-20, d2h, d3h, h3=h*h*h;
// grid size h
  for (i=imin+1; i<=imax-1; i++)
     for (j=jmin+1; j<=jmax-1; j++)
     {
	d2h = sqrt( SQR((mTopoGridExt(i-1,j,1) - 2*mTopoGridExt(i,j,1) + mTopoGridExt(i+1,j,1))/1.) + 
		    SQR((mTopoGridExt(i,j-1,1) - 2*mTopoGridExt(i,j,1) + mTopoGridExt(i,j+1,1))/1.) + 
		    SQR((mTopoGridExt(i+1,j+1,1) - mTopoGridExt(i+1,j,1) - mTopoGridExt(i,j+1,1) + mTopoGridExt(i,j,1))/1.) );
	if (d2h > maxd2zh) maxd2zh = d2h;
     }
// 3rd differences
  for (i=imin+1; i<=imax-2; i++)
     for (j=jmin+1; j<=jmax-2; j++)
     {
	d3h = sqrt( SQR((mTopoGridExt(i-1,j,1) - 3*mTopoGridExt(i,j,1) + 3*mTopoGridExt(i+1,j,1) - mTopoGridExt(i+2,j,1))/1.) + 
		    SQR((mTopoGridExt(i,j-1,1) - 3*mTopoGridExt(i,j,1) + 3*mTopoGridExt(i,j+1,1) - mTopoGridExt(i,j+2,1))/1.) + 
		    SQR((mTopoGridExt(i+2,j+1,1) - mTopoGridExt(i+2,j,1) - 2*mTopoGridExt(i+1,j+1,1) + 2*mTopoGridExt(i+1,j,1) + 
			 mTopoGridExt(i,j+1,1) - mTopoGridExt(i,j,1))/1.) +
		    SQR((mTopoGridExt(i+1,j+2,1) - 2*mTopoGridExt(i+1,j+1,1) - mTopoGridExt(i,j+2,1) + 2*mTopoGridExt(i,j+1,1) + 
			 mTopoGridExt(i+1,j,1) - mTopoGridExt(i,j,1))/1.) );

	if (d3h > maxd3zh) maxd3zh = d3h;
     }
// grid size 2h
  for (i=imin+2; i<=imax-2; i+=2)
     for (j=jmin+2; j<=jmax-2; j+=2)
     {
	d2h = sqrt( SQR((mTopoGridExt(i-2,j,1) - 2*mTopoGridExt(i,j,1) + mTopoGridExt(i+2,j,1))/1.) + 
		    SQR((mTopoGridExt(i,j-2,1) - 2*mTopoGridExt(i,j,1) + mTopoGridExt(i,j+2,1))/1.) + 
		    SQR((mTopoGridExt(i+2,j+2,1) - mTopoGridExt(i+2,j,1) - mTopoGridExt(i,j+2,1) + mTopoGridExt(i,j,1))/1.) );
	if (d2h > maxd2z2h) maxd2z2h = d2h;
     }
// 3rd differences
  for (i=imin+2; i<=imax-4; i+=2)
     for (j=jmin+2; j<=jmax-4; j+=2)
     {
	d3h = sqrt( SQR((mTopoGridExt(i-2,j,1) - 3*mTopoGridExt(i,j,1) + 3*mTopoGridExt(i+2,j,1) - mTopoGridExt(i+4,j,1))/1.) + 
		    SQR((mTopoGridExt(i,j-2,1) - 3*mTopoGridExt(i,j,1) + 3*mTopoGridExt(i,j+2,1) - mTopoGridExt(i,j+4,1))/1.) + 
		    SQR((mTopoGridExt(i+4,j+2,1) - mTopoGridExt(i+4,j,1) - 2*mTopoGridExt(i+2,j+2,1) + 2*mTopoGridExt(i+2,j,1) + 
			 mTopoGridExt(i,j+2,1) - mTopoGridExt(i,j,1))/1.) +
		    SQR((mTopoGridExt(i+2,j+4,1) - 2*mTopoGridExt(i+2,j+2,1) - mTopoGridExt(i,j+4,1) + 2*mTopoGridExt(i,j+2,1) + 
			 mTopoGridExt(i+2,j,1) - mTopoGridExt(i,j,1))/1.) );
	if (d3h > maxd3z2h) maxd3z2h = d3h;
     }
  float_sw4 d2zh_global=0, d2z2h_global=0, d3zh_global=0, d3z2h_global=0;
  MPI_Allreduce( &maxd2zh,  &d2zh_global,  1, MPI_DOUBLE, MPI_MIN, m_cartesian_communicator);
  MPI_Allreduce( &maxd2z2h, &d2z2h_global, 1, MPI_DOUBLE, MPI_MIN, m_cartesian_communicator);
  MPI_Allreduce( &maxd3zh,  &d3zh_global,  1, MPI_DOUBLE, MPI_MIN, m_cartesian_communicator);
  MPI_Allreduce( &maxd3z2h, &d3z2h_global, 1, MPI_DOUBLE, MPI_MIN, m_cartesian_communicator);
  if(proc_zero() )
  {
     printf("\n");
     printf("***Topography grid: min z = %e, max z = %e, top Cartesian z = %e\n", zMinGlobal, zMaxGlobal, zMaxCart);
     if (mVerbose >= 3)
     {
	printf("***Un-divided differences of grid surface (ratio h*D2/D3 should be close to the same for h and 2h):\n"
	     "h*max D2z(h)   = %e, max D3z(h)  = %e, Ratio: h*max D2z(h) / max D3z(h)    = %e\n"
	     "2h*max D2z(2h) = %e, max D3z(2h) = %e, Ratio: 2h*max D2z(2h) / max D3z(2h) = %e\n", 
	       h*d2zh_global, d3zh_global, h*d2zh_global/d3zh_global, 2*h*d2z2h_global, d3z2h_global,
	       2*h*d2z2h_global/d3z2h_global);
	printf("\n");
     }
  }
// remember the global zmin
  m_global_zmin = zMinGlobal;
  CHECK_INPUT(zMaxCart>zMaxGlobal,"allocateCurvilinearArrays: Negative thickness of curvilinear grid.\n"
	      "Increase topography zmax to exceed zMaxGlobal = "<< zMaxGlobal <<", preferrably by at least "
	      << zMaxGlobal-zMinGlobal);
  int gTop = mNumberOfGrids-1;
  int Nz = 1+ (int) ((zMaxCart - 0.5*(zMaxGlobal+zMinGlobal))/mGridSize[gTop]); // on average the same gridsize in z
  m_kStart[gTop] = 1 - m_ghost_points;
  m_kEnd[gTop]   = Nz + m_ghost_points;
  m_global_nz[gTop] = Nz;
  m_kStartInt[gTop] = 1;
  m_kEndInt[gTop]   = Nz;
  if(mVerbose && proc_zero() )
     printf("allocateCurvilinearArrays: Number of grid points in curvilinear grid = %i, kStart = %i, kEnd = %i\n", 
	    Nz, m_kStart[gTop], m_kEnd[gTop]);
// allocate mX, mY, and mZ arrays
  mX.define(m_iStart[gTop], m_iEnd[gTop], m_jStart[gTop], m_jEnd[gTop], m_kStart[gTop], m_kEnd[gTop]);
  mY.define(m_iStart[gTop], m_iEnd[gTop], m_jStart[gTop], m_jEnd[gTop], m_kStart[gTop], m_kEnd[gTop]);
  mZ.define(m_iStart[gTop], m_iEnd[gTop], m_jStart[gTop], m_jEnd[gTop], m_kStart[gTop], m_kEnd[gTop]);
  mX.set_to_zero();
  mY.set_to_zero();
  mZ.set_to_zero();  
// Allocate array for the metric
  mMetric.define(4,m_iStart[gTop],m_iEnd[gTop],m_jStart[gTop],m_jEnd[gTop],m_kStart[gTop],m_kEnd[gTop]);
  mMetric.set_to_zero();
// and the Jacobian of the transformation
  mJ.define(m_iStart[gTop],m_iEnd[gTop],m_jStart[gTop],m_jEnd[gTop],m_kStart[gTop],m_kEnd[gTop]);
  mJ.set_to_zero();
// and material properties, initialize to -1
  mRho[gTop].define(m_iStart[gTop],m_iEnd[gTop],m_jStart[gTop],m_jEnd[gTop],m_kStart[gTop],m_kEnd[gTop]);
  mRho[gTop].set_to_minusOne();

  if( m_anisotropic )
  {
     mC[gTop].define(21,m_iStart[gTop],m_iEnd[gTop],m_jStart[gTop],m_jEnd[gTop],m_kStart[gTop],m_kEnd[gTop]);
     mCcurv.define(45,m_iStart[gTop],m_iEnd[gTop],m_jStart[gTop],m_jEnd[gTop],m_kStart[gTop],m_kEnd[gTop]);
     mC[gTop].set_to_minusOne();
     mCcurv.set_to_minusOne();
  }
  else
  {
     mMu[gTop].define(m_iStart[gTop],m_iEnd[gTop],m_jStart[gTop],m_jEnd[gTop],m_kStart[gTop],m_kEnd[gTop]);
     mMu[gTop].set_to_minusOne();
     mLambda[gTop].define(m_iStart[gTop],m_iEnd[gTop],m_jStart[gTop],m_jEnd[gTop],m_kStart[gTop],m_kEnd[gTop]);
     mLambda[gTop].set_to_minusOne();
  }
// viscoelastic material coefficients
  if (m_use_attenuation)
  {
// initialize the viscoelastic material coefficients to -1
     mQs[gTop].define(m_iStart[gTop],m_iEnd[gTop],m_jStart[gTop],m_jEnd[gTop],m_kStart[gTop],m_kEnd[gTop]);
     mQs[gTop].set_to_minusOne();
     mQp[gTop].define(m_iStart[gTop],m_iEnd[gTop],m_jStart[gTop],m_jEnd[gTop],m_kStart[gTop],m_kEnd[gTop]);
     mQp[gTop].set_to_minusOne();
     for (int a=0; a<m_number_mechanisms; a++) // the simplest attenuation model has m_number_mechanisms = 0
     {
	mMuVE[gTop][a].define(m_iStart[gTop],m_iEnd[gTop],m_jStart[gTop],m_jEnd[gTop],m_kStart[gTop],m_kEnd[gTop]);
	mMuVE[gTop][a].set_to_minusOne();
	mLambdaVE[gTop][a].define(m_iStart[gTop],m_iEnd[gTop],m_jStart[gTop],m_jEnd[gTop],m_kStart[gTop],m_kEnd[gTop]);
	mLambdaVE[gTop][a].set_to_minusOne();
     }
  }
}

//-----------------------------------------------------------------------
void EW::deprecatedImageMode(int value, const char* name) const
{
  if (m_myRank == 0)
    cout << "***Warning specifying the mode using integers is deprecated, mode="
	 << value << " should be mode=" << name << " instead." << endl;
}

//-----------------------------------------------------------------------
void EW::processImage(char* buffer)
{
   int cycle=-1, cycleInterval=0;
//   int pfs = 0, nwriters=1;
   Image::ImageMode mode=Image::RHO;
   float_sw4 time=0.0, timeInterval=0.0;
   bool timingSet = false;
   string filePrefix="image";

   // -----------------------------------------------------
   // It is only valid to set one of the following:
   //   x, or y, or z
   // 
   // The selection of one coordinate specifies plane which will be output to disk.
   // It is an error to select more than one.
   // -----------------------------------------------------
  Image::ImageOrientation locationType=Image::UNDEFINED;
  float_sw4 coordValue;
  int gridPointValue;
  bool coordWasSet = false;
  bool use_double = false;
  bool mode_is_grid = false;
  
  char* token = strtok(buffer, " \t");
  if ( strcmp("image", token) != 0 )
  {
    cerr << "Processing image command: " << "ERROR: not an image line...: " << token;
    MPI_Abort( MPI_COMM_WORLD, 1 );
  }
  
  token = strtok(NULL, " \t");

  string err = "Image Error: ";

  if (mVerbose >=4 && proc_zero())
    cout << "********Parsing image command*********" << endl;
  while (token != NULL)
  {
    // while there are tokens in the string still
    if (startswith("#", token) || startswith(" ", buffer))
      // Ignore commented lines and lines with just a space.
      break;
    if (startswith("time=", token) )
    {
      token += 5; // skip time=
      if (atof(token) < 0.)	      
      {
	cerr << "Processing image command: " << "time must be a non-negative number, not: " << token;
	MPI_Abort( MPI_COMM_WORLD, 1 );
      }
      time = atof(token);
      timingSet = true;
    }
    else if (startswith("timeInterval=", token) )
    {
      token += 13; // skip timeInterval=
      if (atof(token) <= 0.)	      
      {
	cerr << "Processing image command: " << "timeInterval must be a positive number, not: " << token;
	MPI_Abort( MPI_COMM_WORLD, 1 );
      }
      timeInterval = atof(token);
      timingSet = true;
    }
    else if (startswith("cycle=", token) )
    {
      token += 6; // skip cycle=
      if (atoi(token) < 0)	      
      {
	cerr << "Processing image command: " << "cycle must be a non-negative integer, not: " << token;
	MPI_Abort( MPI_COMM_WORLD, 1 );
      }
      cycle = atoi(token);
      timingSet = true;
    }
    else if (startswith("cycleInterval=", token) )
    {
      token += 14; // skip cycleInterval=
      if (atoi(token) <= 0)	      
      {
	cerr << "Processing image command: " << "cycleInterval must be a positive integer, not: " << token;
	MPI_Abort( MPI_COMM_WORLD, 1 );
      }
      cycleInterval = atoi(token);
      timingSet = true;
    }
    else if (startswith("file=", token))
    {
      token += 5; // skip file=
      filePrefix = token;
    }
    else if (startswith("mode=", token))
    {
      token += 5; // skip mode=
      if (strcmp(token, "ux") == 0)        mode = Image::UX;
      else if (strcmp(token, "uy") == 0)   mode = Image::UY;
      else if (strcmp(token, "uz") == 0)   mode = Image::UZ;
      else if (strcmp(token, "rho") == 0)   mode = Image::RHO;
      else if (strcmp(token, "lambda") == 0)   mode = Image::LAMBDA;
      else if (strcmp(token, "mu") == 0)   mode = Image::MU;
      else if (strcmp(token, "uxexact") == 0)   mode = Image::UXEXACT;
      else if (strcmp(token, "uyexact") == 0)   mode = Image::UYEXACT;
      else if (strcmp(token, "uzexact") == 0)   mode = Image::UZEXACT;
      else if (strcmp(token, "p") == 0)   mode = Image::P;
      else if (strcmp(token, "s") == 0)   mode = Image::S;
      else if (strcmp(token, "div") == 0)   mode = Image::DIV;
      else if (strcmp(token, "curl") == 0)   mode = Image::CURLMAG;
//      else if (strcmp(token, "curlmag") == 0)   mode = Image::CURLMAG; // strange name, remove ??
      else if (strcmp(token, "veldiv") == 0)   mode = Image::DIVDT;
      else if (strcmp(token, "divdudt") == 0)   mode = Image::DIVDT;
      else if (strcmp(token, "velcurl") == 0)   mode = Image::CURLMAGDT;
      else if (strcmp(token, "curldudt") == 0)   mode = Image::CURLMAGDT;
      else if (strcmp(token, "lat") == 0)   mode = Image::LAT;
      else if (strcmp(token, "lon") == 0)   mode = Image::LON;
      else if (strcmp(token, "hvelmax") == 0) mode = Image::HMAXDUDT;
      else if (strcmp(token, "hmaxdudt") == 0) mode = Image::HMAXDUDT;
      else if (strcmp(token, "hmax") == 0) mode = Image::HMAX;
      else if (strcmp(token, "vvelmax") == 0) mode = Image::VMAXDUDT;
      else if (strcmp(token, "vmaxdudt") == 0) mode = Image::VMAXDUDT;
      else if (strcmp(token, "vmax") == 0) mode = Image::VMAX;
      else if (strcmp(token, "topo") == 0) mode = Image::TOPO;
      else if (strcmp(token, "grid") == 0) mode_is_grid=true;
      else if (strcmp(token, "gridx") == 0) mode = Image::GRIDX;
      else if (strcmp(token, "gridy") == 0) mode = Image::GRIDY;
      else if (strcmp(token, "gridz") == 0) mode = Image::GRIDZ;
      else if (strcmp(token, "uxerr") == 0)   mode = Image::UXERR;
      else if (strcmp(token, "uyerr") == 0)   mode = Image::UYERR;
      else if (strcmp(token, "uzerr") == 0)   mode = Image::UZERR;
      // else if (strcmp(token, "fx") == 0)   mode = Image::FX;
      // else if (strcmp(token, "fy") == 0)   mode = Image::FY;
      // else if (strcmp(token, "fz") == 0)   mode = Image::FZ;
      else if (strcmp(token, "velmag") == 0)   mode = Image::MAGDUDT;
      else if (strcmp(token, "magdudt") == 0)   mode = Image::MAGDUDT;
      else if (strcmp(token, "mag") == 0)   mode = Image::MAG;
      else if (strcmp(token, "hvelmag") == 0)   mode = Image::HMAGDUDT;
      else if (strcmp(token, "hmagdudt") == 0)   mode = Image::HMAGDUDT;
      else if (strcmp(token, "hmag") == 0)   mode = Image::HMAG;
      else if (strcmp(token, "gradrho") == 0)   mode = Image::GRADRHO;
      else if (strcmp(token, "gradmu") == 0)   mode = Image::GRADMU;
      else if (strcmp(token, "gradlambda") == 0)   mode = Image::GRADLAMBDA;
      else if (strcmp(token, "gradp") == 0)   mode = Image::GRADP;
      else if (strcmp(token, "grads") == 0)   mode = Image::GRADS;
      else if (strcmp(token, "qp") == 0) mode = Image::QP;
      else if (strcmp(token, "qs") == 0) mode = Image::QS;
      //      else if (strcmp(token, "hvel") == 0) mode = Image::HVEL;
      else
      {
	  cerr << "Processing image command: " << "mode must be one of the following: " << endl
	       << "ux|uy|uz|rho|lambda|mu" << endl 
               << "|p|s|div|curl|veldiv|divdudt|velcurl|curldudt " << endl
	       << "|lat|lon|hmaxdudt|hvelmax|hmax|vmaxdudt|vvelmax|vmax|topo|grid|gridx|gridy|gridz " << endl
	       << "|magdudt|velmag|mag|hvelmag|hmagdudt|hmag" << endl
	       << "|uxexact|uyexact|uzexact|uxerr|uyerr|uzerr|gradrho|gradmu|gradlambda|gradp|grads|qp|qs|" << endl
	       << "*not: " << token << endl;
	  MPI_Abort( MPI_COMM_WORLD, 1 );
      }
    }
    else if( startswith("precision=",token) )
    {
      token += 10;
      if ( !(strcmp(token,"double")==0 || strcmp(token,"float")==0) )
      {
	cerr << "Processing image command: " << " precision must be float or double, not " << token << endl;
	MPI_Abort( MPI_COMM_WORLD, 1 );
      }
      use_double =  strcmp(token,"double")==0;
    }
    else if (startswith("x=", token))
    {
      token += 2; // skip x=
      if ( coordWasSet )
      {
	cerr << "Processing image command: " << "cannot set a coordinate location twice, x and " << 
	  locationType << " were both set." << endl;
	MPI_Abort( MPI_COMM_WORLD, 1 );
      }
      coordWasSet=true;
      locationType=Image::X;
      coordValue = atof(token);
      if ( coordValue < 0.0 || coordValue > m_global_xmax )
      {
	cerr << "Processing image command: " << "x value must be within the computational domain 0<=x<=" 
	     << m_global_xmax << ", not x=: " << coordValue << endl;
	MPI_Abort( MPI_COMM_WORLD, 1 );
      }
    }
     
    else if (startswith("y=", token))
    {
      token += 2; // skip y=
      if ( coordWasSet )
      {
	cerr << "Processing image command: " << "cannot set a coordinate location twice, y and " 
	     << locationType << " were both set." << endl;
	MPI_Abort( MPI_COMM_WORLD, 1 );
      }
      coordWasSet=true;
      locationType=Image::Y;
      coordValue = atof(token);
      if ( coordValue < 0.0 || coordValue > m_global_ymax )
      {
	cerr << "Processing image command: " << "y value must be within the computational domain 0<=y<=" 
	     << m_global_ymax << ", not y= " << coordValue << endl;
	MPI_Abort( MPI_COMM_WORLD, 1 );
      }
    }
    else if (startswith("z=", token))
    {
      token += 2; // skip z=
      if ( coordWasSet )
      {
	cerr << "Processing image command: " << "cannot set a coordinate location twice, z and " 
	     << locationType << " were both set." << endl;
	MPI_Abort( MPI_COMM_WORLD, 1 );
      }
      coordWasSet=true;
      locationType=Image::Z;
      coordValue = atof(token);
      if ( coordValue < 0.0 || coordValue > m_global_zmax )
      {
	cerr << "Processing image command: " << "z value must be within the computational domain 0<=z<=" 
	     << m_global_zmax << ", not z= " << coordValue << endl;
	MPI_Abort( MPI_COMM_WORLD, 1 );
      }
    }
    else
    {
      badOption("image", token);
    }
    token = strtok(NULL, " \t");
  }
  
  if ( !timingSet )
  {
    cerr << "Processing image command: " << "at least one timing mechanism must be set: cycle, time, cycleInterval or timeInterval" << endl;
    MPI_Abort( MPI_COMM_WORLD, 1 );
  }
  
  // if topographic image, set flag
  // if (mode == Image::TOPO)
  // {
  //   mTopoImageFound = true;
  // }



   bool forwardgrad = !m_inverse_problem && (mode == Image::GRADRHO ||mode == Image::GRADMU ||mode == Image::GRADLAMBDA ||
					     mode == Image::GRADP   ||mode == Image::GRADS);
   if( forwardgrad && proc_zero() )
   {
      cout << "WARNING: images of material gradients can not be computed by the forward solver" << endl;
      cout << "   image will not be created " << endl;
   }
   if( !forwardgrad )
   {
  // Set up the image object
      Image* i;
      if (coordWasSet)
      {
	 if( mode_is_grid )
	 {
	    if( locationType == Image::X )
	    {
	       i = new Image(this, time, timeInterval, cycle, cycleInterval, 
			 filePrefix, Image::GRIDY, locationType, coordValue, use_double);
	       addImage(i);
	       i = new Image(this, time, timeInterval, cycle, cycleInterval, 
			 filePrefix, Image::GRIDZ, locationType, coordValue, use_double);
	       addImage(i);
	    }
	    else if( locationType == Image::Y )
	    {
	       i = new Image(this, time, timeInterval, cycle, cycleInterval, 
			 filePrefix, Image::GRIDX, locationType, coordValue, use_double);
	       addImage(i);
	       i = new Image(this, time, timeInterval, cycle, cycleInterval, 
			 filePrefix, Image::GRIDZ, locationType, coordValue, use_double);
	       addImage(i);
	    }
	    else if( locationType == Image::Z )
	    {
	       i = new Image(this, time, timeInterval, cycle, cycleInterval, 
			 filePrefix, Image::GRIDX, locationType, coordValue, use_double);
	       addImage(i);
	       i = new Image(this, time, timeInterval, cycle, cycleInterval, 
			     filePrefix, Image::GRIDY, locationType, coordValue, use_double);
	       addImage(i);
	    }
	 }
	 else
	 {
	    i = new Image(this, time, timeInterval, cycle, cycleInterval, 
			  filePrefix, mode, locationType, coordValue, use_double);
	    addImage(i);
	 }
      }
      else 
      {
	 cerr << "Processing image command: " << "one of the coordinate (x,y,z) option must be set to determine the image's 2D plane" << endl;
	 MPI_Abort( MPI_COMM_WORLD, 1 );
      }
   }

  if (mVerbose >=4 && proc_zero())
    cout << "********Done parsing image command*********" << endl;
}

// int sgn(double arg)
// {
//   if (arg < 0)
//     return -1;
//   else 
//     return 1;
// }

//----------------------------------------------------------------------------
void EW::processSource(char* buffer, vector<vector<Source*> > & a_GlobalUniqueSources )
{

  Source* sourcePtr;
  
  float_sw4 m0 = 1.0;
  float_sw4 t0=0.0, f0=1.0, freq=1.0;
  // Should be center of the grid
  double x = 0.0, y = 0.0, z = 0.0;
  int i = 0, j = 0, k = 0;
  float_sw4 mxx=0.0, mxy=0.0, mxz=0.0, myy=0.0, myz=0.0, mzz=0.0;
  float_sw4 strike=0.0, dip=0.0, rake=0.0;
  float_sw4 fx=0.0, fy=0.0, fz=0.0;
  int isMomentType = -1;
  
  double lat = 0.0, lon = 0.0, depth = 0.0;
  bool topodepth = false, depthSet=false, zSet=false;
  
  bool cartCoordSet = false;
  bool geoCoordSet = false;
  bool strikeDipRake = false;
  bool dfileset=false;
  bool sacbaseset = false;

  int ncyc = 0;
  int event=0;
  bool ncyc_set = false;

  timeDep tDep = iRickerInt;
  char formstring[100];
  char dfile[1000];

  strcpy(formstring, "Ricker");

  char* token = strtok(buffer, " \t");
  REQUIRE2(strcmp("source", token) == 0, "ERROR: not a source line...: " << token);
  token = strtok(NULL, " \t");

  string err = "Source Error: ";

  string cartAndGeoErr = "source command: Cannot set both a geographical (lat,lon) and cartesian coordinate (x,y)";
  string pointAndMomentErr = "source command: Cannot set both a point source and moment tensor formulation";

  if (mVerbose >=4 && proc_zero())
    cout << "********Parsing source command*********" << endl;
  while (token != NULL)
    {
      // while there are tokens in the string still
       if (startswith("#", token) || startswith(" ", buffer))
          // Ignore commented lines and lines with just a space.
          break;
       if (startswith("m0=", token) )
       {
          token += 3; // skip m0=
          CHECK_INPUT(atof(token) >= 0.0, 
                  err << "source command: scalar moment term must be positive, not: " << token);
          m0 = atof(token);
       }
       else if (startswith("x=", token))
       {
         CHECK_INPUT(!geoCoordSet, err << cartAndGeoErr);
         token += 2; // skip x=
         x = atof(token);
         cartCoordSet = true; 
      }
      else if (startswith("y=", token))
      {
         CHECK_INPUT(!geoCoordSet, err << cartAndGeoErr);
         token += 2; // skip y=
         y = atof(token);
         cartCoordSet = true;
      }
      else if (startswith("z=", token))
      {
         token += 2; // skip z=
// with topography, the z-coordinate can have both signs!
         z = atof(token);
	 topodepth=false; // this is absolute depth
	 
         zSet = true;
      }
      else if (startswith("lat=", token))
      {
         CHECK_INPUT(!cartCoordSet, err << cartAndGeoErr);
         token += 4; // skip lat=
         lat = atof(token);
         CHECK_INPUT(lat >= -90.0,
                 "source command: lat must be greater than or equal to -90 degrees, not " 
                 << lat);
         CHECK_INPUT(lat <= 90.0,
                 "source command: lat must be less than or equal to 90 degrees, not "
                 << lat);
         geoCoordSet = true;
      }
      else if (startswith("lon=", token))
      {
         CHECK_INPUT(!cartCoordSet, err << cartAndGeoErr);
         token += 4; // skip lon=
         lon = atof(token);
         CHECK_INPUT(lon >= -180.0,
                 "source command: lon must be greater or equal to -180 degrees, not " 
                 << lon);
         CHECK_INPUT(lon <= 180.0,
                 "source command: lon must be less than or equal to 180 degrees, not "
                 << lon);
         geoCoordSet = true;
      }
      else if (startswith("depth=", token)) // this is the same as topodepth: different from WPP
      {
         token += 6; // skip depth=
         depth = atof(token);
	 topodepth = true;
         CHECK_INPUT(depth >= 0.0,
		     err << "source command: Depth below topography must be greater than or equal to zero");
	 depthSet=true;
      }
//                         1234567890
      else if (startswith("topodepth=", token))
      {
         token += 10; // skip depth=
         depth = atof(token);
	 topodepth = true;
         CHECK_INPUT(depth >= 0.0,
                 err << "source command: Depth below topography must be greater than or equal to zero");
// by depth we here mean depth below topography
	 depthSet=true;
      }
      else if (startswith("Mxx=", token) || startswith("mxx=", token))
      {
         CHECK_INPUT(isMomentType != 0, err << pointAndMomentErr);
         token += 4; // skip Mxx=
         mxx = atof(token);
         isMomentType = 1;
      }
      else if (startswith("Mxy=", token) || startswith("mxy=", token))
      {
         CHECK_INPUT(isMomentType != 0, err << pointAndMomentErr);
         token += 4; // skip Mxy=
         mxy = atof(token);
	  isMomentType = 1;
      }
      else if (startswith("Mxz=", token) || startswith("mxz=", token))
      {
         CHECK_INPUT(isMomentType != 0, err << pointAndMomentErr);
         token += 4; // skip Mxz=
         mxz = atof(token);
         isMomentType = 1;
      }
      else if (startswith("Myy=", token) || startswith("myy=", token))
      {
         CHECK_INPUT(isMomentType != 0, err << pointAndMomentErr);
         token += 4; // skip Myy=
         myy = atof(token);
         isMomentType = 1;
      }
      else if (startswith("Myz=", token) || startswith("myz=", token))
      {
         CHECK_INPUT(isMomentType != 0, err << pointAndMomentErr);
         token += 4; // skip Myz=
         myz = atof(token);
         isMomentType = 1;
      }
      else if (startswith("Mzz=", token) || startswith("mzz=", token))
      {
         CHECK_INPUT(isMomentType != 0, err << pointAndMomentErr);
         token += 4; // skip Mzz=
         mzz = atof(token);
         isMomentType = 1;
      }
      else if (startswith("Fz=", token) || startswith("fz=", token))
      {
         CHECK_INPUT(isMomentType != 1, err << pointAndMomentErr);
         token += 3; // skip Fz=
         fz = atof(token);
         isMomentType = 0;
      }
      else if (startswith("Fx=", token) || startswith("fx=", token))
      {
         CHECK_INPUT(isMomentType != 1, err << pointAndMomentErr);
         token += 3; // skip Fx=
         fx = atof(token);
         isMomentType = 0;
      }
      else if (startswith("Fy=", token) || startswith("fy=", token))
      {
         CHECK_INPUT(isMomentType != 1, err << pointAndMomentErr);
         token += 3; // skip Fy=
         fy = atof(token);
         isMomentType = 0;
      }
      else if (startswith("Rake=", token) || startswith("rake=", token))
      {
         CHECK_INPUT(isMomentType != 0, err << pointAndMomentErr);
         token += 5; // skip Rake=
         rake = atof(token);
	 strikeDipRake = true;
         isMomentType = 1;
      }
      else if (startswith("Strike=", token) || startswith("strike=", token))
      {
         CHECK_INPUT(isMomentType != 0, err << pointAndMomentErr);
         token += 7; // skip Strike=
         strike = atof(token);
	 strikeDipRake = true;
         isMomentType = 1;
      }
      else if (startswith("Dip=", token) || startswith("dip=", token))
      {
         CHECK_INPUT(isMomentType != 0, err << pointAndMomentErr);
         token += 4; // skip Dip=
         dip = atof(token);
	 strikeDipRake = true;
         isMomentType = 1;
      }
      else if (startswith("t0=", token))
      {
         token += 3; // skip t0=
         t0 = atof(token);
      }
      else if (startswith("freq=", token))
      {
         token += 5; // skip freq=
         freq = atof(token);
         CHECK_INPUT(freq > 0,
                 err << "source command: Frequency must be > 0");
      }
      else if(startswith("event=",token))
      {
	 token += 6;
	 //	 event = atoi(token);
	 //	 CHECK_INPUT( 0 <= event && event < m_nevent, err << "event no. "<< event << " out of range" );
	// Ignore if no events given
	 if( m_nevents_specified > 0 )
	 {
	    map<string,int>::iterator it = m_event_names.find(token);
	    CHECK_INPUT( it != m_event_names.end(), 
		     err << "event with name "<< token << " not found" );
	    event = it->second;
	 }
      }
      else if (startswith("amp=", token) || startswith("f0=", token))
      {
         CHECK_INPUT(isMomentType != 1,
                 err << "source command: Cannot set force amplitude for moment tensor terms");
	 if (startswith("amp=", token))
	   {
	     deprecatedOption("source","amp","f0");
	     token += strlen("amp=");
	   }
	 else
	   token += strlen("f0=");
         f0 = atof(token);
      }
      else if (startswith("type=",token))
      {
         token += 5;
         strncpy(formstring, token,100);
         if (!strcmp("Ricker",formstring))
            tDep = iRicker;
         else if (!strcmp("Gaussian",formstring))
            tDep = iGaussian;
         else if (!strcmp("Ramp",formstring))
            tDep = iRamp;
         else if (!strcmp("Triangle",formstring))
            tDep = iTriangle;
         else if (!strcmp("Sawtooth",formstring))
            tDep = iSawtooth;
         else if (!strcmp("SmoothWave",formstring))
            tDep = iSmoothWave;
         else if (!strcmp("Erf",formstring) || !strcmp("GaussianInt",formstring) )
            tDep = iErf;
         else if (!strcmp("VerySmoothBump",formstring))
            tDep = iVerySmoothBump;
         else if (!strcmp("RickerInt",formstring) )
            tDep = iRickerInt;
         else if (!strcmp("Brune",formstring) )
	    tDep = iBrune;
         else if (!strcmp("BruneSmoothed",formstring) )
	    tDep = iBruneSmoothed;
         else if (!strcmp("DBrune",formstring) )
	    tDep = iDBrune;
         else if (!strcmp("GaussianWindow",formstring) )
	    tDep = iGaussianWindow;
         else if (!strcmp("Liu",formstring) )
	    tDep = iLiu;
         else if (!strcmp("Dirac",formstring) )
	    tDep = iDirac;
         else if (!strcmp("C6SmoothBump",formstring) )
	    tDep = iC6SmoothBump;
	 else
            if (m_myRank == 0)
	      cout << "unknown time function: " << formstring << endl << " using default RickerInt function." << endl;
      }
      else if (startswith("ncyc=", token))
      {
         token += 5; // skip ncyc=
         ncyc = atoi(token);
         CHECK_INPUT(ncyc > 0,
                 err << "source command: Number of cycles must be > 0");
         ncyc_set = true;
      }
      else if (startswith("dfile=",token))
      {
         token += 6;
         strncpy(dfile, token,1000);
	 dfileset = true;
      }
      else if (startswith("sacbase=",token))
      {
         token += 8;
         strncpy(dfile, token,1000);
	 sacbaseset = true;
	 isMomentType = 1;
      }
      else if (startswith("sacbasedisp=",token))
      {
         token += 12;
         strncpy(dfile, token,1000);
	 sacbaseset = true;
	 isMomentType = 0;
      }
      else
      {
         badOption("source", token);
      }
      token = strtok(NULL, " \t");
    }

  // Set up source on wpp object.
  CHECK_INPUT(cartCoordSet || geoCoordSet,
	  err << "source command: cartesian or geographic coordinate must be specified");

  CHECK_INPUT(depthSet || zSet,
	  err << "source command: depth, topodepth or z-coordinate must be specified");

  if( tDep == iGaussianWindow )
      CHECK_INPUT( ncyc_set, err << "source command: ncyc must be set for Gaussian Window function");

  // Discrete source time function
  float_sw4* par=NULL;
  int* ipar=NULL;
  int npar=0, nipar=0;
  if( dfileset )
  {
     tDep = iDiscrete;
     //  g(t) defined by spline points on a uniform grid, read from file.
     //  Format: t0, dt, npts
     //          g_1
     //          g_2
     //         ....
     FILE* fd=fopen(dfile, "r" );
     CHECK_INPUT( fd !=NULL , err << "Source time function file " << dfile << " not found" );
     float_sw4 t0, dt;
     int npts;
     fscanf(fd," %lg %lg %i", &t0, &dt, &npts );
     par = new float_sw4[npts+1];
     par[0]  = t0;
     freq    = 1/dt;
     ipar    = new int[1];
     ipar[0] = npts;
     for( int i=0 ; i < npts ; i++ )
	fscanf(fd,"%lg", &par[i+1] );
     npar = npts+1;
     nipar = 1;
     //     cout << "Read disc source: t0=" << t0 << " dt="  << dt << " npts= " << npts << endl;
     fclose(fd);
  }
  if( sacbaseset )
  {
     // Read moment tensor components or forcing components from sac files.

     // Set constant tensor to identity. m0 can give some scaling.
     mxx = myy = mzz = 1;
     mxy = mxz = myz = 0;

     // Set first force components to identity. f0 can give some scaling.
     fx = 1;
     fy = fz = 0;
     
     bool timereverse = false; // Reverse the SAC data. Set true for testing purpose only, the users want to do this themselves outside SW4.
     bool useB = false; // Use sac header begin time parameter B.


     float_sw4 dt, t0, latsac, lonsac,cmpazsac, cmpincsac;
     int utcsac[7], npts;
     string basename = dfile;
     string fname;
     if( isMomentType )
     {
	tDep = iDiscrete6moments;
	fname = basename + ".xx";
	npar  = 6*(npts+1);
     }
     else
     {
	tDep = iDiscrete3forces;
	fname = basename + ".x";
	npar  = 3*(npts+1);
     }
     bool byteswap;
     readSACheader( fname.c_str(), dt, t0, latsac, lonsac, cmpazsac, cmpincsac, utcsac, npts, byteswap );
     if( !useB )
	t0 = 0;
     
     if( geoCoordSet )
     {
	double laterr = fabs((latsac-lat)/lat);
	double lonerr = fabs((lonsac-lon)/lon);
	if( laterr > 1e-6 || lonerr > 1e-6 )
	{
	   if( proc_zero() )
	      cout << "WARNING in processSource: reading sac files: (lat,lon) location on sac file different from (lat,lon) on command line" << endl;
	}
     }
     freq = 1/dt;
     nipar = 1;
     par = new float_sw4 [npar];
     ipar = new int[1];
     ipar[0] = npts;
     size_t offset = 0;
     par[offset] = t0;
     if( tDep == iDiscrete6moments )
     {
	fname = basename + ".xx";
	readSACdata( fname.c_str(), npts, &par[offset+1], byteswap );
	if( timereverse )
	   revvector( npts, &par[offset+1]);
	offset += npts+1;
	par[offset] = t0;
	fname = basename + ".xy";
	readSACdata( fname.c_str(), npts, &par[offset+1], byteswap );     
	if( timereverse )
	   revvector( npts, &par[offset+1]);
	offset += npts+1;
	par[offset] = t0;
	fname = basename + ".xz";
	readSACdata( fname.c_str(), npts, &par[offset+1], byteswap );     
	if( timereverse )
	   revvector( npts, &par[offset+1]);
	offset += npts+1;
	par[offset] = t0;
	fname = basename + ".yy";
	readSACdata( fname.c_str(), npts, &par[offset+1], byteswap );     
	if( timereverse )
	   revvector( npts, &par[offset+1]);
	offset += npts+1;
	par[offset] = t0;
	fname = basename + ".yz";
	readSACdata( fname.c_str(), npts, &par[offset+1], byteswap );     
	if( timereverse )
	   revvector( npts, &par[offset+1]);
	offset += npts+1;
	par[offset] = t0;
	fname = basename + ".zz";
	readSACdata( fname.c_str(), npts, &par[offset+1], byteswap );     
	if( timereverse )
	   revvector( npts, &par[offset+1]);
     }
     else
     {
	fname = basename + ".x";
	readSACdata( fname.c_str(), npts, &par[offset+1], byteswap );
	if( timereverse )
	   revvector( npts, &par[offset+1]);
	offset += npts+1;
	par[offset] = t0;
	fname = basename + ".y";
	readSACdata( fname.c_str(), npts, &par[offset+1], byteswap );     
	if( timereverse )
	   revvector( npts, &par[offset+1]);
	offset += npts+1;
	par[offset] = t0;
	fname = basename + ".z";
	readSACdata( fname.c_str(), npts, &par[offset+1], byteswap );     
	if( timereverse )
	   revvector( npts, &par[offset+1]);
     }
  }

  // --------------------------------------------------------------------------- 
  // Regardless of how the location for the source was specified, we are going to
  // find the grid points associated with the location. (i.e., assign
  // i, j, k to valid values)
  // --------------------------------------------------------------------------- 
  if (geoCoordSet)
  {
    computeCartesianCoord(x, y, lon, lat);
    cartCoordSet = true;
    if( mVerbose >= 1 && proc_zero() )
    {
      printf("Cartesian coordinates of source at (lon, lat)=(%e, %e) is (x,y)=(%g, %g)\n", 
	     lon, lat, x, y);
    }
  }

  if (depthSet)
  {
    z = depth;
  }
  
  if (cartCoordSet)
  {
    float_sw4 xmin = 0.;
    float_sw4 ymin = 0.;
    float_sw4 zmin;

// only check the z>zmin when we have topography. For a flat free surface, we will remove sources too 
// close or above the surface in the call to mGlobalUniqueSources[i]->correct_Z_level()
    if (topographyExists()) // topography command must be read before the source command
      zmin = m_global_zmin;
    else
      zmin = 0;

    if ( (topographyExists() && (x < xmin || x > m_global_xmax || y < ymin || y > m_global_ymax )) ||
	 (!topographyExists() && (x < xmin || x > m_global_xmax || y < ymin || y > m_global_ymax || 
				  z < zmin || z > m_global_zmax)) )
    {
      stringstream sourceposerr;
      sourceposerr << endl
		   << "***************************************************" << endl
		   << " FATAL ERROR:  Source positioned outside grid!  " << endl
		   << endl
		   << " Source Type: " << formstring << endl
		   << "              @ x=" << x 
		   << " y=" << y << " z=" << z << endl 
		   << endl;
	    
      if ( x < xmin )
	sourceposerr << " x is " << xmin - x << 
	  " meters away from min x (" << xmin << ")" << endl;
      else if ( x > m_global_xmax)
	sourceposerr << " x is " << x - m_global_xmax << 
	  " meters away from max x (" << m_global_xmax << ")" << endl;
      if ( y < ymin )
	sourceposerr << " y is " << ymin - y << 
	  " meters away from min y (" << ymin << ")" << endl;
      else if ( y > m_global_ymax)
	sourceposerr << " y is " << y - m_global_ymax << 
	  " meters away from max y (" << m_global_ymax << ")" << endl;
      if ( z < zmin )
	sourceposerr << " z is " << zmin - z << 
	  " meters away from min z (" << zmin << ")" << endl;
      else if ( z > m_global_zmax)
	sourceposerr << " z is " << z - m_global_zmax << 
	  " meters away from max z (" << m_global_zmax << ")" << endl;
      sourceposerr << "***************************************************" << endl;
      if (m_myRank == 0)
	cout << sourceposerr.str();
      MPI_Abort(MPI_COMM_WORLD, 1);
    }
  }

  // if strike, dip and rake have been given we need to convert into M_{ij} form
  if ( strikeDipRake )
    {
      float_sw4 radconv = M_PI / 180.;
      float_sw4 S, D, R;
      strike -= mGeoAz; // subtract off the grid azimuth
      S = strike*radconv; D = dip*radconv; R = rake*radconv;
      
      mxx = -1.0 * ( sin(D) * cos(R) * sin (2*S) + sin(2*D) * sin(R) * sin(S)*sin(S) );
      myy =        ( sin(D) * cos(R) * sin (2*S) - sin(2*D) * sin(R) * cos(S)*cos(S) );
      mzz = -1.0 * ( mxx + myy );	
      mxy =        ( sin(D) * cos(R) * cos (2*S) + 0.5 * sin(2*D) * sin(R) * sin(2*S) );
      mxz = -1.0 * ( cos(D) * cos(R) * cos (S)   + cos(2*D) * sin(R) * sin(S) );
      myz = -1.0 * ( cos(D) * cos(R) * sin (S)   - cos(2*D) * sin(R) * cos(S) );
      //      if( m_myRank == 0 )
      //      {
      //	 cout << "Mxx = " << mxx << endl;
      //	 cout << "Myy = " << myy << endl;
      //	 cout << "Mzz = " << mzz << endl;
      //	 cout << "Mxy = " << mxy << endl;
      //	 cout << "Mxz = " << mxz << endl;
      //	 cout << "Myz = " << myz << endl;
      //      }
    }
  
  if (isMomentType)
  {
    // Remove amplitude variable
    mxx *= m0;
    mxy *= m0;
    mxz *= m0;
    myy *= m0;
    myz *= m0;
    mzz *= m0;
    //       m0 = 1;
    //       if( m_myRank == 0 )
    //       {
    //	  cout << "m0 = " << m0 << endl;
    //	  cout << "x  = " << x << endl;
    //	  cout << "y  = " << y << endl;
    //	  cout << "z  = " << z << endl;
    //	  cout << "t0 = " << t0 << endl;
    //	  cout << "freq=" << freq << endl;
    //       	  cout << "Mxx = " << mxx << endl;
    //      	  cout << "Myy = " << myy << endl;
    //      	  cout << "Mzz = " << mzz << endl;
    //      	  cout << "Mxy = " << mxy << endl;
    //      	  cout << "Mxz = " << mxz << endl;
    //      	  cout << "Myz = " << myz << endl;
    //       }
    // these have global location since they will be used by all processors
    sourcePtr = new Source(this, freq, t0, x, y, z, mxx, mxy, mxz, myy, myz, mzz,
			   tDep, formstring, topodepth, ncyc, par, npar, ipar, nipar, false ); // false is correctStrengthForMu

    if (sourcePtr->ignore())
    {
      delete sourcePtr;
    }
    else
    {
      a_GlobalUniqueSources[event].push_back(sourcePtr);
    }
      
  }
  else // point forcing
  {
    // Remove amplitude variable
    fx *= f0;
    fy *= f0;
    fz *= f0;
    //       f0 = 1;
    // global version (gets real coordinates)
    sourcePtr = new Source(this, freq, t0, x, y, z, fx, fy, fz, tDep, formstring, topodepth, ncyc,
			   par, npar, ipar, nipar, false ); // false is correctStrengthForMu

    //...and add it to the list of forcing terms
    if (sourcePtr->ignore())
    {
      delete sourcePtr;
    }
    else
    {
      a_GlobalUniqueSources[event].push_back(sourcePtr);
    }
  }	  
  if( npar > 0 )
     delete[] par;
  if( nipar > 0 )
     delete[] ipar;
  if (mVerbose >=4 && proc_zero())
    cout << "********Done parsing source command*********" << endl;
}

//----------------------------------------------------------------------------
void EW::processRupture(char* buffer, vector<vector<Source*> > & a_GlobalUniqueSources )
{
// the rupture command reads a file with
// point moment tensor sources in the strike, dip, rake format
// for each source, the slip velocity time function is defined by a discrete time function
  Source* sourcePtr;
  
  float_sw4 m0 = 1.0;
  float_sw4 t0=0.0, f0=1.0, freq=1.0;
  // Should be center of the grid
  double x = 0.0, y = 0.0, z = 0.0;
  int i = 0, j = 0, k = 0;
  float_sw4 mxx=0.0, mxy=0.0, mxz=0.0, myy=0.0, myz=0.0, mzz=0.0;
  float_sw4 strike=0.0, dip=0.0, rake=0.0;
  float_sw4 fx=0.0, fy=0.0, fz=0.0;
  int isMomentType = -1;
  int event = 0;
  
  double lat = 0.0, lon = 0.0;
  bool topodepth = true;
  
  bool rfileset=false;

  timeDep tDep = iDiscrete;
  char formstring[100];
  strcpy(formstring, "Discrete");
  char rfile[100];

// bounding box
// only check the z>zmin when we have topography. For a flat free surface, we will remove sources too 
// close or above the surface in the call to mGlobalUniqueSources[i]->correct_Z_level()
  float_sw4 xmin = 0.;
  float_sw4 ymin = 0.;
  float_sw4 zmin;
  if (topographyExists()) // topography command must be read before the source command
    zmin = m_global_zmin;
  else
    zmin = -m_global_zmax;

  string err = "Rupture Error: ";

  char* token = strtok(buffer, " \t");
  REQUIRE2(strcmp("rupture", token) == 0, "ERROR: not a rupture line...: " << token);
  token = strtok(NULL, " \t");

  while (token != NULL)
    {
      // while there are tokens in the string still
      if (startswith("#", token) || startswith(" ", buffer))
          // Ignore commented lines and lines with just a space.
          break;
      if (startswith("file=",token))
      {
	token += 5; // read past 'file='
         strncpy(rfile, token,100);
	 rfileset = true;
      }
      else if(startswith("event=",token))
      {
	 token += 6;
	 //	 event = atoi(token);
	 //	 CHECK_INPUT( 0 <= event && event < m_nevent, err << "event no. "<< event << " out of range" );
	// Ignore if no events given
	 if( m_nevents_specified > 0 )
	 {
	    map<string,int>::iterator it = m_event_names.find(token);
	    CHECK_INPUT( it != m_event_names.end(), 
		     err << "event with name "<< token << " not found" );
	    event = it->second;
	 }
      }
      else
      {
         badOption("rupture", token);
      }
      token = strtok(NULL, " \t");
    }

  float_sw4 rVersion;

  const int bufsize=1024;
  char buf[bufsize];
  
// Discrete source time function
  float_sw4* par=NULL;
  int* ipar=NULL;
  int npar=0, nipar=0, ncyc=0;
  if( rfileset )
  {
     //  g(t) defined by spline points on a uniform grid, read from file.
     //  Format: t0, dt, npts
     //          g_1
     //          g_2
     //         ....

    FILE* fd=fopen(rfile, "r" );
    CHECK_INPUT( fd !=NULL , err << "Rupture file " << rfile << " not found" );
    if (proc_zero())
      printf("Opened rupture file '%s'\n", rfile);
// read 1st line
    fgets(buf,bufsize,fd);
    sscanf(buf," %lg", &rVersion );
    if (proc_zero())
      printf("Version = %.1f\n", rVersion);
// read 2nd line, starting header block
    fgets(buf,bufsize,fd);
    char* token = strtok(buf, " \t");
//    printf("token: '%s'\n", token);
    REQUIRE2(strcmp("PLANE", token) == 0, "ERROR: not a HEADER BLOCK line...: " << token);
// read the number of planes
    int nseg;
    token = strtok(NULL, " \t");
    nseg = atoi(token);
    if (proc_zero())
      printf("Number of segments in header block: %i\n", nseg);
// read each header block
    for (int seg=0; seg<nseg; seg++)
    {
      double elon, elat, len, wid, stk, dip, dtop, shyp, dhyp;
      int nstk, ndip;
      fgets(buf,bufsize,fd);
      sscanf(buf,"%lg %lg %i %i %lg %lg", &elon, &elat, &nstk, &ndip, &len, &wid);
      fgets(buf,bufsize,fd);
      sscanf(buf,"%lg %lg %lg %lg %lg", &stk, &dip, &dtop, &shyp, &dhyp);
      if (proc_zero())
      {
	printf("Seg #%i: elon=%g, elat=%g, nstk=%i, ndip=%i, len=%g, wid=%g\n", 
	       seg+1, elon, elat, nstk, ndip, len, wid);
	printf("        stk=%g, dip=%g, dtop=%g, shyp=%g, dhyp=%g\n", stk, dip, dtop, shyp, dhyp);
      }
      
    }
// read header for data block
    fgets(buf,bufsize,fd);
    token = strtok(buf, " \t");
//    printf("token: '%s'\n", token);
    REQUIRE2(strcmp("POINTS", token) == 0, "ERROR: not a DATA BLOCK line...: " << token);
// read the number of points
    int npts;
    token = strtok(NULL, " \t");
    npts = atoi(token);
    if (proc_zero())
      printf("Number of point sources in data block: %i\n", npts);

// read all point sources
    int nSources=0, nu1=0, nu2=0, nu3=0;
    for (int pts=0; pts<npts; pts++) 
    {
      double lon, lat, dep, stk, dip, area, tinit, dt, rake, slip1, slip2, slip3;
      int nt1, nt2, nt3;
      fgets(buf,bufsize,fd);
      sscanf(buf,"%lg %lg %lg %lg %lg %lg %lg %lg", &lon, &lat, &dep, &stk, &dip, &area, 
	     &tinit, &dt);
      fgets(buf,bufsize,fd);
      sscanf(buf,"%lg %lg %i %lg %i %lg %i", &rake, &slip1, &nt1, &slip2, &nt2, &slip3, &nt3);
// nothing to do if nt1=nt2=nt3=0
      if (nt1<=0 && nt2<=0 && nt3<=0) continue;
      if (proc_zero() && mVerbose >= 2)
      {
	printf("point #%i: lon=%g, lat=%g, dep=%g, stk=%g, dip=%g, area=%g, tinit=%g, dt=%g\n", 
	       pts+1, lon, lat, dep, stk, dip, area, tinit, dt);
	printf("          rake=%g, slip1=%g, nt1=%i, slip2=%g, nt2=%i, slip3=%g, nt3=%i\n", 
	       rake, slip1, nt1, slip2, nt2, slip3, nt3);
      }
      
// read discrete time series for u1
      if (nt1>0)
      {
	nu1++;
// note that the first data point is always zero, but the last is not
// for this reason we always pad the time zeries with a '0' 
// also note that we need at least 7 data points, i.e. nt1>=6
	int nt1dim = max(6,nt1);
	par = new float_sw4[nt1dim+2];
	par[0]  = tinit;
	t0      = tinit;
	freq    = 1/dt;
	ipar    = new int[1];
	ipar[0] = nt1dim+1; // add an extra point 
	fgets(buf,bufsize,fd);
	token = strtok(buf, " \t");
//	printf("buf='%s'\n", buf);
	for( int i=0 ; i < nt1 ; i++ )
	{
// read another line if there are no more tokens
	  if (token == NULL)
	  {
	    fgets(buf,bufsize,fd);
	    token = strtok(buf, " \t");
	  }
//	  printf("token='%s'\n", token);
	  sscanf(token,"%lg", &par[i+1] );
// read next token
	  token = strtok(NULL, " \t");
	}
// pad with 0
	if (nt1 < 6)
	{
	  for (int j=nt1; j<6; j++)
	    par[j+1]=0.;
	}
	
// last 0
	par[nt1dim+1]= 0.0;

// scale cm/s to m/s
	for (int i=1; i<=nt1dim+1; i++)
	{
	  par[i] *= 1e-2;
	}

// AP: Mar. 1, 2016: Additional scaling is needed to make the integral of the time function = 1
        float_sw4 slip_m=slip1*1e-2;
        float_sw4 slip_sum=0;
	for (int i=1; i<=nt1dim+1; i++)
	{
	  slip_sum += par[i];
	}
        slip_sum *=dt;

        if (proc_zero() && mVerbose >= 2)
        {
           printf("INFO: SRF file: dt*sum(slip_vel)=%e [m], total slip (from header)=%e [m]\n", slip_sum, slip_m);
        }
// scale time series to sum to integrate to one        
	for (int i=1; i<=nt1dim+1; i++)
	{
           par[i] /= slip_sum;
	}
        if (proc_zero() && mVerbose >= 2)
        {
           slip_sum=0;
           for (int i=1; i<=nt1dim+1; i++)
           {
              slip_sum += par[i];
           }
           slip_sum *=dt;
           printf("INFO: SRF file: After scaling time series: dt*sum(par)=%e [m]\n", slip_sum);
        }
//done scaling        
        
	npar = nt1dim+2;
	nipar = 1;

        // printf("Read discrete time series: tinit=%g, dt=%g, nt1=%i\n", tinit, dt, nt1);
	// for (int i=0; i<nt1+1; i++)
	//   printf("Sv1[%i]=%g\n", i+1, par[i+1]);

// convert lat, lon, depth to (x,y,z)
	computeCartesianCoord(x, y, lon, lat);
// convert depth in [km] to [m]
	z = dep * 1e3;

// convert strike, dip, rake to Mij
	float_sw4 radconv = M_PI / 180.;
	float_sw4 S, D, R;
	stk -= mGeoAz; // subtract off the grid azimuth
	S = stk*radconv; D = dip*radconv; R = rake*radconv;
      
	mxx = -1.0 * ( sin(D) * cos(R) * sin (2*S) + sin(2*D) * sin(R) * sin(S)*sin(S) );
	myy =        ( sin(D) * cos(R) * sin (2*S) - sin(2*D) * sin(R) * cos(S)*cos(S) );
	mzz = -1.0 * ( mxx + myy );	
	mxy =        ( sin(D) * cos(R) * cos (2*S) + 0.5 * sin(2*D) * sin(R) * sin(2*S) );
	mxz = -1.0 * ( cos(D) * cos(R) * cos (S)   + cos(2*D) * sin(R) * sin(S) );
	myz = -1.0 * ( cos(D) * cos(R) * sin (S)   - cos(2*D) * sin(R) * cos(S) );

// scale (note that the shear modulus is not yet available. Also note that we convert [cm] to [m])
	m0 = area*1e-4 * slip1*1e-2;
      
	mxx *= m0;
	mxy *= m0;
	mxz *= m0;
	myy *= m0;
	myz *= m0;
	mzz *= m0;

// before creating the source, make sure (x,y,z) is inside the computational domain

// only check the z>zmin when we have topography. For a flat free surface, we will remove sources too 
// close or above the surface in the call to mGlobalUniqueSources[i]->correct_Z_level()

	if (x < xmin || x > m_global_xmax || y < ymin || y > m_global_ymax || z < zmin || z > m_global_zmax)
	{
	  stringstream sourceposerr;
	  sourceposerr << endl
		       << "***************************************************" << endl
		       << " ERROR:  Source positioned outside grid!  " << endl
		       << endl
		       << " Source from rupture file @" << endl
		       << "  x=" << x << " y=" << y << " z=" << z << endl 
		       << "  lat=" << lat << " lon=" << lon << " dep=" << dep << endl 
		       << endl;
	    
	  if ( x < xmin )
	    sourceposerr << " x is " << xmin - x << 
	      " meters away from min x (" << xmin << ")" << endl;
	  else if ( x > m_global_xmax)
	    sourceposerr << " x is " << x - m_global_xmax << 
	      " meters away from max x (" << m_global_xmax << ")" << endl;
	  if ( y < ymin )
	    sourceposerr << " y is " << ymin - y << 
	      " meters away from min y (" << ymin << ")" << endl;
	  else if ( y > m_global_ymax)
	    sourceposerr << " y is " << y - m_global_ymax << 
	      " meters away from max y (" << m_global_ymax << ")" << endl;
	  if ( z < zmin )
	    sourceposerr << " z is " << zmin - z << 
	      " meters away from min z (" << zmin << ")" << endl;
	  else if ( z > m_global_zmax)
	    sourceposerr << " z is " << z - m_global_zmax << 
	      " meters away from max z (" << m_global_zmax << ")" << endl;
	  sourceposerr << "***************************************************" << endl;
	  if (m_myRank == 0)
	    cout << sourceposerr.str();
	}
	else
	{
	  sourcePtr = new Source(this, freq, t0, x, y, z, mxx, mxy, mxz, myy, myz, mzz,
				 tDep, formstring, topodepth, ncyc, par, npar, ipar, nipar, true ); // true is correctStrengthForMu

	  if (sourcePtr->ignore())
	  {
	    delete sourcePtr;
	  }
	  else
	  {
	    a_GlobalUniqueSources[event].push_back(sourcePtr);
	    nSources++;
	  }
	}
	

// deallocate temporary arrays...
	delete[] par;
	delete[] ipar;

      } // end if nt1 >0

// read past discrete time series for u2
      if (nt2>0)
      {
	nu2++;
	double dum;
	if (proc_zero())
	  printf("WARNING nt2=%i > 0 will be ignored\n", nt2);
	fgets(buf,bufsize,fd);
	token = strtok(buf, " \t");
//	printf("buf='%s'\n", buf);
	for( int i=0 ; i < nt2 ; i++ )
	{
// read another line if there are no more tokens
	  if (token == NULL)
	  {
	    fgets(buf,bufsize,fd);
	    token = strtok(buf, " \t");
	  }
//	  printf("token='%s'\n", token);
	  sscanf(token,"%lg", &dum );
// read next token
	  token = strtok(NULL, " \t");
	}
      } // end if nt2 > 0

// read past discrete time series for u3
      if (nt3>0)
      {
	nu3++;
	double dum;
	if (proc_zero())
	  printf("WARNING nt3=%i > 0 will be ignored\n", nt3);
	fgets(buf,bufsize,fd);
	token = strtok(buf, " \t");
//	printf("buf='%s'\n", buf);
	for( int i=0 ; i < nt3 ; i++ )
	{
// read another line if there are no more tokens
	  if (token == NULL)
	  {
	    fgets(buf,bufsize,fd);
	    token = strtok(buf, " \t");
	  }
//	  printf("token='%s'\n", token);
	  sscanf(token,"%lg", &dum );
// read next token
	  token = strtok(NULL, " \t");
	}
      } // end if nt3 > 0
      
    } // end for all sources
    if (proc_zero())
      printf("Read npts=%i, made %i point moment tensor sources, nu1=%i, nu2=%i, nu3=%i\n", 
	     npts, nSources, nu1, nu2, nu3);
    
    fclose(fd);
  }
} // end processRupture()


//------------------------------------------------------------------------
void EW::processMaterialBlock( char* buffer, int & blockCount )
{
  float_sw4 vpgrad=0.0, vsgrad=0.0, rhograd=0.0;
  bool x1set=false, x2set=false, y1set=false, y2set=false, 
    z1set=false, z2set=false;

  float_sw4 x1=0.0, x2=0.0, y1=0.0, y2=0.0, z1=0.0, z2=0.0;
  int i1=-1, i2=-1, j1=-1, j2=-1, k1=-1, k2=-1;

  string name = "Block";

  char* token = strtok(buffer, " \t");
  CHECK_INPUT(strcmp("block", token) == 0,
	      "ERROR: material block can be set by a block line, not: " << token);

  string err = token;
  err += " Error: ";

  token = strtok(NULL, " \t");

  float_sw4 vp=-1, vs=-1, rho=-1, qp=-1, qs=-1, freq=1;
  bool absDepth=false;

  while (token != NULL)
    {
      // while there are tokens in the string still
      if (startswith("#", token) || startswith(" ", buffer))
          // Ignore commented lines and lines with just a space.
	break;
// the xygrad keywords must occur before the corresponding xy keywords
      if (startswith("rhograd=", token))
      {
         token += 8; // skip rhograd=
         rhograd = atof(token);
      }
      else if (startswith("vpgrad=", token))
      {
         token += 7; // skip vpgrad=
         vpgrad = atof(token);
      }
      else if (startswith("vsgrad=", token))
      {
         token += 7; // skip vsgrad=
         vsgrad = atof(token);
      }
      else if (startswith("vp=", token) )
      {
         token += 3; // skip vp=
         vp = atof(token);
      }
      else if (startswith("vs=", token) )
      {
         token += 3; // skip vs=
         vs = atof(token);
      }
      else if (startswith("rho=", token))
      {
         token += 4; // skip rho=
         rho = atof(token);
      }
      else if (startswith("r=", token)) // superseded by rho=, but keep for backward compatibility
      {
         token += 2; // skip r=
         rho = atof(token);
      }
      else if (startswith("Qs=", token) || startswith("qs=",token) )
      {
         token += 3; // skip qs=
         qs = atof(token);
      }
      else if (startswith("Qp=", token) || startswith("qp=",token) )
      {
         token += 3; // skip qp=
         qp = atof(token);
      }
//                         1234567890
      else if (startswith("absdepth=", token) )
      {
	token += 9; // skip absdepth=
	absDepth = (bool) atoi(token);
      }
      else if (startswith("x1=", token))
      {
         token += 3; // skip x1=
         x1 = atof(token);
         x1set = true;
      }
      else if (startswith("x2=", token))
      {
         token += 3; // skip x2=
         x2 = atof(token);
         x2set = true;
      }
      else if (startswith("y1=", token))
      {
         token += 3; // skip y1=
         y1 = atof(token);
         y1set = true;
      }
      else if (startswith("y2=", token))
      {
         token += 3; // skip y2=
         y2 = atof(token);
         y2set = true;
      }
      else if (startswith("z1=", token))
      {
         token += 3; // skip z1=
         z1 = atof(token);
         z1set = true;
      }
      else if (startswith("z2=", token))
      {
         token += 3; // skip z2=
         z2 = atof(token);
         z2set = true;
      }
      else
      {
         badOption("block", token);
      }
      token = strtok(NULL, " \t");
    }
  // End parsing...
  
  blockCount++;
  stringstream blockname;
  blockname << name << " " << blockCount;
  name = blockname.str();

  // Set up a block on the EW object.

  if (x1set)
  {
     // CHECK_INPUT(x1 >= 0.,
     // 	     err << "x1 is less than the minimum x, " 
     // 	     << x1 << " < " << 0.);
     CHECK_INPUT(x1 <= m_global_xmax,
	     err << "x1 is greater than the maximum x, " 
	     << x1 << " > " << m_global_xmax);
  }
  else
    x1 = -m_global_xmax; //x1 = 0.;

  if (x2set)
  {
     CHECK_INPUT(x2 >= 0.,
             err << "x2 is less than the minimum x, " 
             << x2 << " < " << 0.);
     // CHECK_INPUT(x2 <= m_global_xmax,
     //         err << "x2 is greater than the maximum x, " 
     //         << x2 << " > " << m_global_xmax);
  }
  else
    x2 = 2.*m_global_xmax;//x2 = m_global_xmax;

  CHECK_INPUT( x2 >= x1, " (x1..x2), upper bound is smaller than lower bound");
  
  //--------------------------------------------------------
  // Set j bounds, goes with Y in WPP
  //--------------------------------------------------------
  if (y1set)
  {
     // CHECK_INPUT(y1 >= 0.,
     // 	     err << "y1 is less than the minimum y, " << y1 << " < " << 0.);

     CHECK_INPUT(y1 <= m_global_ymax,
		  err << "y1 is greater than the maximum y, " << y1 << " > " << m_global_ymax);
  }
  else
    y1 = -m_global_ymax;//y1 = 0.;
      
  if (y2set)
  {
     CHECK_INPUT(y2 >= 0.,
	     err << "y2 is less than the minimum y, " << y2 << " < " << 0.);
  }
  else
    y2 = 2.*m_global_ymax;//y2 = m_global_ymax;

  CHECK_INPUT( y2 >= y1, " (y1..y2), upper bound is smaller than lower bound");

  if (z1set)
  {
    // CHECK_INPUT(topographyExists() || z1 >= 0.,
    //         err << "z1 is less than the minimum z, " << z1 << " < " << 0.);
    CHECK_INPUT(z1 <= m_global_zmax, 
            err << "z1 is greater than the maximum z, " << z1 << " > " << m_global_zmax);
  }
  else
     //    z1 = m_global_zmin - (m_global_zmax-m_global_zmin);
     z1 = m_global_zmin - 1e10;

  if (z2set)
  {
    CHECK_INPUT(topographyExists() || z2 >= 0.,
            err << "z2 is less than the minimum z, " << z2 << " < " << 0.);
    // CHECK_INPUT(z2 <= m_global_zmax,
    // 		err << "z2 is greater than the maximum z, " << z2 << " > " << m_global_zmax);
  }
  else
     //    z2 = m_global_zmax + (m_global_zmax-m_global_zmin);
     z2 = m_global_zmax + 1e10;

  CHECK_INPUT( z2 >= z1, " (z1..z2), upper bound is smaller than lower bound");

  if(getVerbosity() >=2 &&  m_myRank == 0 )
     cout << name << " has bounds " << x1 << " " << x2 << " " << y1 << " "
	  << y2 << " " << z1 << " " << z2 << endl;

  CHECK_INPUT( vs > 0 && vp > 0 && rho > 0 , "Error in block " << name << " vp vs rho are   "
	       << vp << " " << vs << " " << rho );

  MaterialBlock* bl = new MaterialBlock( this ,rho, vs, vp, x1, x2, y1, y2, z1, z2, qs, qp, freq );
  bl->set_gradients( rhograd, vsgrad, vpgrad );
  bl->set_absoluteDepth( absDepth );
  add_mtrl_block( bl );
}

//-----------------------------------------------------------------------
void EW::processAnisotropicMaterialBlock( char* buffer,  int & blockCount )
{
   float_sw4 rho=-1, rhograd=0.0;
   float_sw4 c[21], cgrad[21];
   for( int m=0 ; m < 21 ; m++ )
   {
      c[m] = -1;
      cgrad[m] = 0;
   }

   bool x1set=false, x2set=false, y1set=false, y2set=false, 
      z1set=false, z2set=false;

   float_sw4 x1=0.0, x2=0.0, y1=0.0, y2=0.0, z1=0.0, z2=0.0;
   int i1=-1, i2=-1, j1=-1, j2=-1, k1=-1, k2=-1;


   char* token = strtok(buffer, " \t");
   CHECK_INPUT(strcmp("ablock", token) == 0,
	       "ERROR: material block can be set by a ablock line, not: " << token);

   string err = token;
   err += " Error: ";

   token = strtok(NULL, " \t");
   bool absDepth=false;

   while (token != NULL)
   {
      // while there are tokens in the string still
      if (startswith("#", token) || startswith(" ", buffer))
          // Ignore commented lines and lines with just a space.
	 break;
// the xygrad keywords must occur before the corresponding xy keywords
      if (startswith("rhograd=", token))
      {
         token += 8; // skip rhograd=
         rhograd = atof(token);
      }
      if (startswith("rho=", token))
      {
         token += 4; // skip rho=
         rho = atof(token);
      }
      else if (startswith("c11grad=", token))
      {
         token += 8; // skip c1grad=
         cgrad[0] = atof(token);
      }
      else if (startswith("c11=", token))
      {
         token += 4; // skip c1=
         c[0] = atof(token);
      }
      else if (startswith("c16grad=", token))
      {
         token += 8; // skip c1grad=
         cgrad[1] = atof(token);
      }
      else if (startswith("c16=", token))
      {
         token += 4; // skip c1=
         c[1] = atof(token);
      }
      else if (startswith("c15grad=", token))
      {
         token += 8; // skip c1grad=
         cgrad[2] = atof(token);
      }
      else if (startswith("c15=", token))
      {
         token += 4; // skip c1=
         c[2] = atof(token);
      }
      else if (startswith("c12grad=", token))
      {
         token += 8; // skip c1grad=
         cgrad[3] = atof(token);
      }
      else if (startswith("c12=", token))
      {
         token += 4; // skip c1=
         c[3] = atof(token);
      }
      else if (startswith("c14grad=", token))
      {
         token += 8; // skip c1grad=
         cgrad[4] = atof(token);
      }
      else if (startswith("c14=", token))
      {
         token += 4; // skip c1=
         c[4] = atof(token);
      }
      else if (startswith("c13grad=", token))
      {
         token += 8; // skip c1grad=
         cgrad[5] = atof(token);
      }
      else if (startswith("c13=", token))
      {
         token += 4; // skip c1=
         c[5] = atof(token);
      }
      else if (startswith("c66grad=", token))
      {
         token += 8; // skip c1grad=
         cgrad[6] = atof(token);
      }
      else if (startswith("c66=", token))
      {
         token += 4; // skip c1=
         c[6] = atof(token);
      }
      else if (startswith("c56grad=", token))
      {
         token += 8; // skip c1grad=
         cgrad[7] = atof(token);
      }
      else if (startswith("c56=", token))
      {
         token += 4; // skip c1=
         c[7] = atof(token);
      }
      else if (startswith("c26grad=", token))
      {
         token += 8; // skip c1grad=
         cgrad[8] = atof(token);
      }
      else if (startswith("c26=", token))
      {
         token += 4; // skip c1=
         c[8] = atof(token);
      }
      else if (startswith("c46grad=", token))
      {
         token += 8; // skip cxxgrad=
         cgrad[9] = atof(token);
      }
      else if (startswith("c46=", token))
      {
         token += 4; // skip cxx=
         c[9] = atof(token);
      }
      else if (startswith("c36grad=", token))
      {
         token += 8; // skip cxxgrad=
         cgrad[10] = atof(token);
      }
      else if (startswith("c36=", token))
      {
         token += 4; // skip cxx=
         c[10] = atof(token);
      }
      else if (startswith("c55grad=", token))
      {
         token += 8; // skip cxxgrad=
         cgrad[11] = atof(token);
      }
      else if (startswith("c55=", token))
      {
         token += 4; // skip cxx=
         c[11] = atof(token);
      }
      else if (startswith("c25grad=", token))
      {
         token += 8; // skip c10grad=
         cgrad[12] = atof(token);
      }
      else if (startswith("c25=", token))
      {
         token += 4; // skip c10=
         c[12] = atof(token);
      }
      else if (startswith("c45grad=", token))
      {
         token += 8; // skip c10grad=
         cgrad[13] = atof(token);
      }
      else if (startswith("c45=", token))
      {
         token += 4; // skip c10=
         c[13] = atof(token);
      }
      else if (startswith("c35grad=", token))
      {
         token += 8; // skip cxxgrad=
         cgrad[14] = atof(token);
      }
      else if (startswith("c35=", token))
      {
         token += 4; // skip cxx=
         c[14] = atof(token);
      }
      else if (startswith("c22grad=", token))
      {
         token += 8; // skip cxxgrad=
         cgrad[15] = atof(token);
      }
      else if (startswith("c22=", token))
      {
         token += 4; // skip cxx=
         c[15] = atof(token);
      }
      else if (startswith("c24grad=", token))
      {
         token += 8; // skip cxxgrad=
         cgrad[16] = atof(token);
      }
      else if (startswith("c24=", token))
      {
         token += 4; // skip cxx=
         c[16] = atof(token);
      }
      else if (startswith("c23grad=", token))
      {
         token += 8; // skip cxxgrad=
         cgrad[17] = atof(token);
      }
      else if (startswith("c23=", token))
      {
         token += 4; // skip cxx=
         c[17] = atof(token);
      }
      else if (startswith("c44grad=", token))
      {
         token += 8; // skip cxxgrad=
         cgrad[18] = atof(token);
      }
      else if (startswith("c44=", token))
      {
         token += 4; // skip cxx=
         c[18] = atof(token);
      }
      else if (startswith("c34grad=", token))
      {
         token += 8; // skip cxxgrad=
         cgrad[19] = atof(token);
      }
      else if (startswith("c34=", token))
      {
         token += 4; // skip cxx=
         c[19] = atof(token);
      }
      else if (startswith("c33grad=", token))
      {
         token += 8; // skip cxxgrad=
         cgrad[20] = atof(token);
      }
      else if (startswith("c33=", token))
      {
         token += 4; // skip cxx=
         c[20] = atof(token);
      }
      else if (startswith("x1=", token))
      {
         token += 3; // skip x1=
         x1 = atof(token);
	 x1set = true;
      }
      else if (startswith("x2=", token))
      {
         token += 3; // skip x2=
         x2 = atof(token);
	 x2set = true;
      }
      else if (startswith("y1=", token))
      {
         token += 3; // skip y1=
         y1 = atof(token);
	 y1set = true;
      }
      else if (startswith("y2=", token))
      {
         token += 3; // skip y2=
         y2 = atof(token);
	 y2set = true;
      }
      else if (startswith("z1=", token))
      {
         token += 3; // skip z1=
         z1 = atof(token);
	 z1set = true;
      }
      else if (startswith("z2=", token))
      {
         token += 3; // skip z2=
         z2 = atof(token);
	 z2set = true;
      }
      else if (startswith("absdepth=", token) )
      {
	token += 9; // skip absdepth=
	absDepth = (bool) atoi(token);
      }
      else
      {
         badOption("ablock",token);
      }
      token = strtok(NULL, " \t");
   }
   string name = "ABlock";
   blockCount++;
   stringstream blockname;
   blockname << name << " " << blockCount;
   name = blockname.str();

  // Set up a block on the EW object.

   if (x1set)
   {
     // CHECK_INPUT(x1 >= 0.,
     // 	     err << "x1 is less than the minimum x, " 
     // 	     << x1 << " < " << 0.);
      CHECK_INPUT(x1 <= m_global_xmax,
		  err << "x1 is greater than the maximum x, " 
		  << x1 << " > " << m_global_xmax);
   }
   else
      x1 = -m_global_xmax; //x1 = 0.;

   if (x2set)
   {
      CHECK_INPUT(x2 >= 0.,
             err << "x2 is less than the minimum x, " 
             << x2 << " < " << 0.);
     // CHECK_INPUT(x2 <= m_global_xmax,
     //         err << "x2 is greater than the maximum x, " 
     //         << x2 << " > " << m_global_xmax);
   }
   else
      x2 = 2.*m_global_xmax;//x2 = m_global_xmax;

   CHECK_INPUT( x2 >= x1, " (x1..x2), upper bound is smaller than lower bound");
  
  //--------------------------------------------------------
  // Set j bounds, goes with Y in WPP
  //--------------------------------------------------------
   if (y1set)
   {
     // CHECK_INPUT(y1 >= 0.,
     // 	     err << "y1 is less than the minimum y, " << y1 << " < " << 0.);

      CHECK_INPUT(y1 <= m_global_ymax,
		  err << "y1 is greater than the maximum y, " << y1 << " > " << m_global_ymax);
   }
   else
      y1 = -m_global_ymax;//y1 = 0.;
      
   if (y2set)
   {
      CHECK_INPUT(y2 >= 0.,
	     err << "y2 is less than the minimum y, " << y2 << " < " << 0.);
   }
   else
      y2 = 2.*m_global_ymax;//y2 = m_global_ymax;

   CHECK_INPUT( y2 >= y1, " (y1..y2), upper bound is smaller than lower bound");

   if (z1set)
   {
    // CHECK_INPUT(topographyExists() || z1 >= 0.,
    //         err << "z1 is less than the minimum z, " << z1 << " < " << 0.);
      CHECK_INPUT(z1 <= m_global_zmax, 
            err << "z1 is greater than the maximum z, " << z1 << " > " << m_global_zmax);
   }
   else
      z1 = m_global_zmin - (m_global_zmax-m_global_zmin);

   if (z2set)
   {
      CHECK_INPUT(topographyExists() || z2 >= 0.,
            err << "z2 is less than the minimum z, " << z2 << " < " << 0.);
    // CHECK_INPUT(z2 <= m_global_zmax,
    // 		err << "z2 is greater than the maximum z, " << z2 << " > " << m_global_zmax);
   }
   else
      z2 = m_global_zmax + (m_global_zmax-m_global_zmin);

   CHECK_INPUT( z2 >= z1, " (z1..z2), upper bound is smaller than lower bound");

   if(getVerbosity() >=2 &&  m_myRank == 0 )
      cout << name << " has bounds " << x1 << " " << x2 << " " << y1 << " "
	   << y2 << " " << z1 << " " << z2 << endl;

   CHECK_INPUT( rho > 0 , "Error in ablock " << name << " rho is " << rho );

   AnisotropicMaterialBlock* bl = new AnisotropicMaterialBlock( this, rho, c, x1, x2, y1, y2, z1, z2 );

   bl->set_gradients( rhograd, cgrad );
   bl->set_absoluteDepth( absDepth );
   m_anisotropic_mtrlblocks.push_back(bl);
}   

//-----------------------------------------------------------------------
void EW::processReceiverHDF5(char* buffer, vector<vector<TimeSeries*> > & a_GlobalTimeSeries)
{
  string inFileName = "station";
  string fileName   = "station_out";
  string staName    = "station";
  int writeEvery    = 1000;
  int downSample    = 1;
  int event         = 0;
  TimeSeries::receiverMode mode=TimeSeries::Displacement;

  char* token = strtok(buffer, " \t");

  CHECK_INPUT(strcmp("rechdf5", token) == 0 || strcmp("sachdf5", token) == 0, "ERROR: not a rechdf5 line...: " << token);
  token = strtok(NULL, " \t");

  string err = "RECEIVER Error: ";

  while (token != NULL)
  {
     if (startswith("#", token) || startswith(" ", buffer))
        // Ignore commented lines and lines with just a space.
        break;

     if(startswith("infile=", token))
     {
        token += 7; // skip infile=
        inFileName= token;
     }
     else if(startswith("outfile=", token))
     {
        token += 8; // skip outfile=
        fileName = token;
     }
     else if (startswith("writeEvery=", token))
     {
       token += strlen("writeEvery=");
       writeEvery = atoi(token);
       CHECK_INPUT(writeEvery >= 0,
	       err << "rechdf5 command: writeEvery must be set to a non-negative integer, not: " << token);
     }
     else if (startswith("downSample=", token) || startswith("downsample=", token))
     {
       token += strlen("downsample=");
       downSample = atoi(token);
       CHECK_INPUT(downSample >= 1,
	       err << "rechdf5 command: downsample must be set to an integer greater or equal than 1, not: " << token);
     }
     else if(startswith("event=",token))
     {
	token += 6;
	// Ignore if no events given
	if( m_nevents_specified > 0 )
	{
	   map<string,int>::iterator it = m_event_names.find(token);
	   CHECK_INPUT( it != m_event_names.end(), 
		     err << "event with name "<< token << " not found" );
	   event = it->second;
	}
     }
     else if( startswith("variables=", token) )
     {
       token += strlen("variables=");

       if( strcmp("displacement",token)==0 )
	 mode = TimeSeries::Displacement;
       else if( strcmp("velocity",token)==0 )
	 mode = TimeSeries::Velocity;
       else if( strcmp("div",token)==0 )
	 mode = TimeSeries::Div;
       else if( strcmp("curl",token)==0 )
	 mode = TimeSeries::Curl;
       else if( strcmp("strains",token)==0 )
	 mode = TimeSeries::Strains;
       else if( strcmp("displacementgradient",token)==0 )
	 mode = TimeSeries::DisplacementGradient;
       else
       {
	 if (proc_zero())
	   cout << "receiver command: variables=" << token << " not understood" << endl
		<< "using default mode (displacement)" << endl << endl;
	 mode = TimeSeries::Displacement;
       }
       
     }
     else
     {
        badOption("receiver", token);
     }
     token = strtok(NULL, " \t");
  }

#ifdef USE_HDF5
  bool is_obs = false;
  readStationHDF5(this, inFileName, fileName, writeEvery, downSample, mode, event, &a_GlobalTimeSeries, m_global_xmax, m_global_ymax, is_obs, false, false, 0, 0, false, false, false, 0, false, 0);
#else
  if (proc_zero())
    cout << "Using HDF5 station input but sw4 is not compiled with HDF5!"<< endl;
#endif

}

//-----------------------------------------------------------------------
void EW::processReceiver(char* buffer, vector<vector<TimeSeries*> > & a_GlobalTimeSeries)
{
  double x=0.0, y=0.0, z=0.0;
  double lat = 0.0, lon = 0.0, depth = 0.0;
  bool cartCoordSet = false, geoCoordSet = false;
  string fileName = "station";
  string hdf5FileName = "station.hdf5";
  string staName = "station";
  bool staNameGiven=false;
  
  int writeEvery = 1000;
  int downSample = 1;

  bool topodepth = false;

  bool usgsformat = 0, sacformat = 1, hdf5format = 0; // default is to write sac files
  TimeSeries::receiverMode mode=TimeSeries::Displacement;

  char* token = strtok(buffer, " \t");
  bool nsew=false; 
  int event=0;
  //int vel=0;

// tmp
//  cerr << "******************** INSIDE process receiver *********************" << endl;

  CHECK_INPUT(strcmp("rec", token) == 0 || strcmp("sac", token) == 0, "ERROR: not a rec line...: " << token);
  token = strtok(NULL, " \t");

  string err = "RECEIVER Error: ";

//* testing
  // if (proc_zero())
  //   cout << "start parsing of receiver command, token:" << token << "(end token)" << endl;

  while (token != NULL)
  {
     // while there are tokens in the string still
     //     cout << m_myRank << " token " << token <<"x"<<endl;

     if (startswith("#", token) || startswith(" ", buffer))
        // Ignore commented lines and lines with just a space.
        break;
     if (startswith("x=", token))
     {
        CHECK_INPUT(!geoCoordSet,
                err << "receiver command: Cannot set both a geographical (lat, lon) and a cartesian (x,y) coordinate");
        token += 2; // skip x=
        cartCoordSet = true;
        x = atof(token);
        CHECK_INPUT(x >= 0.0,
		    "receiver command: x must be greater than or equal to 0, not " << x);
        CHECK_INPUT(x <= m_global_xmax,
		    "receiver command: x must be less than or equal to xmax, not " << x);
     }
     else if (startswith("y=", token))
     {
        CHECK_INPUT(!geoCoordSet,
                err << "receiver command: Cannot set both a geographical (lat, lon) and a cartesian (x,y) coordinate");
        token += 2; // skip y=
        cartCoordSet = true;
        y = atof(token);
        CHECK_INPUT(y >= 0.0,
                "receiver command: y must be greater than or equal to 0, not " << y);
        CHECK_INPUT(y <= m_global_ymax,
		    "receiver command: y must be less than or equal to ymax, not " << y);
     }
     else if (startswith("lat=", token))
     {
        CHECK_INPUT(!cartCoordSet,
                err << "receiver command: Cannot set both a geographical (lat, lon) and a cartesian (x,y) coordinate");
        token += 4; // skip lat=
        lat = atof(token);
        CHECK_INPUT(lat >= -90.0,
                "receiver command: lat must be greater than or equal to -90 degrees, not " 
                << lat);
        CHECK_INPUT(lat <= 90.0,
                "receiver command: lat must be less than or equal to 90 degrees, not "
                << lat);
        geoCoordSet = true;
     }
     else if (startswith("lon=", token))
     {
        CHECK_INPUT(!cartCoordSet,
                err << "receiver command: Cannot set both a geographical (lat, lon) and a cartesian (x,y) coordinate");
        token += 4; // skip lon=
        lon = atof(token);
        CHECK_INPUT(lon >= -180.0,
                "receiver command: lon must be greater or equal to -180 degrees, not " 
                << lon);
        CHECK_INPUT(lon <= 180.0,
                "receiver command: lon must be less than or equal to 180 degrees, not "
                << lon);
        geoCoordSet = true;
     }
     else if (startswith("z=", token))
     {
       token += 2; // skip z=
       depth = z = atof(token);
       topodepth = false; // absolute depth (below mean sea level)
       CHECK_INPUT(z <= m_global_zmax,
		   "receiver command: z must be less than or equal to zmax, not " << z);
     }
     else if (startswith("depth=", token))
     {
        token += 6; // skip depth=
       z = depth = atof(token);
       topodepth = true; // by depth we here mean depth below topography
       CHECK_INPUT(depth >= 0.0,
	       err << "receiver command: depth must be greater than or equal to zero");
       CHECK_INPUT(depth <= m_global_zmax,
		   "receiver command: depth must be less than or equal to zmax, not " << depth);
     }
//                        1234567890
     else if (startswith("topodepth=", token))
     {
        token += 10; // skip topodepth=
       z = depth = atof(token);
       topodepth = true; // by depth we here mean depth below topography
       CHECK_INPUT(depth >= 0.0,
	       err << "receiver command: depth must be greater than or equal to zero");
       CHECK_INPUT(depth <= m_global_zmax,
		   "receiver command: depth must be less than or equal to zmax, not " << depth);
     }
     else if(startswith("hdf5file=", token))
     {
        token += 9; // skip file=
        hdf5FileName = token;
     }
     else if(startswith("file=", token))
     {
        token += 5; // skip file=
        fileName = token;
     }
     else if (startswith("sta=", token))
     {
        token += strlen("sta=");
        staName = token;
	staNameGiven=true;
     }
     else if( startswith("nsew=", token) )
     {
        token += strlen("nsew=");
        nsew = atoi(token) == 1;
     }
     // else if( startswith("velocity=", token) )
     // {
     //    token += strlen("velocity=");
     //    vel = atoi(token);
     // }
     else if (startswith("writeEvery=", token))
     {
       token += strlen("writeEvery=");
       writeEvery = atoi(token);
       CHECK_INPUT(writeEvery >= 0,
	       err << "sac command: writeEvery must be set to a non-negative integer, not: " << token);
     }
     else if (startswith("downSample=", token) || startswith("downsample=", token))
     {
       token += strlen("downSample=");
       downSample = atoi(token);
       CHECK_INPUT(downSample >= 1,
	       err << "sac command: downSample must be set to an integer greater or equal than 1, not: " << token);
     }
     else if(startswith("event=",token))
     {
	token += 6;
	//	event = atoi(token);
	//	CHECK_INPUT( 0 <= event && event < m_nevent, err << "event no. "<< event << " out of range" );
	// Ignore if no events given
	if( m_nevents_specified > 0 )
	{
	   map<string,int>::iterator it = m_event_names.find(token);
	   CHECK_INPUT( it != m_event_names.end(), 
		     err << "event with name "<< token << " not found" );
	   event = it->second;
	}
     }
     else if( startswith("usgsformat=", token) )
     {
        token += strlen("usgsformat=");
        usgsformat = atoi(token);
     }
     else if( startswith("sacformat=", token) )
     {
        token += strlen("sacformat=");
        sacformat = atoi(token);
     }
     else if( startswith("hdf5format=", token) )
     {
        token += strlen("hdf5format=");
        hdf5format = atoi(token);
     }
     else if( startswith("variables=", token) )
     {
//* testing
       // if (proc_zero())
       // 	 printf("Inside rec command, before parsing 'variables=', token:'%s'(end token)\n", token);
       
       token += strlen("variables=");

//* testing
       // if (proc_zero())
       // 	 printf("Inside rec command, after parsing 'variables=', token:'%s'(end token)\n", token);

       if( strcmp("displacement",token)==0 )
       {
	 mode = TimeSeries::Displacement;
       }
       else if( strcmp("velocity",token)==0 )
       {
	 mode = TimeSeries::Velocity;
       }
       else if( strcmp("div",token)==0 )
       {
	 mode = TimeSeries::Div;
       }
       else if( strcmp("curl",token)==0 )
       {
	 mode = TimeSeries::Curl;
       }
       else if( strcmp("strains",token)==0 )
       {
	 mode = TimeSeries::Strains;
       }
       else if( strcmp("displacementgradient",token)==0 )
       {
	 mode = TimeSeries::DisplacementGradient;
       }
       else
       {
	 if (proc_zero())
	   cout << "receiver command: variables=" << token << " not understood" << endl
		<< "using default mode (displacement)" << endl << endl;
	 mode = TimeSeries::Displacement;
       }
       
     }
     else
     {
        badOption("receiver", token);
     }
     token = strtok(NULL, " \t");
//* testing
     // if (proc_zero())
     //   cout << "rec command: Bottom of while loop, token:" << token << "(end token)" << endl;
     
  }  
  //  cout << "end receiver " << m_myRank << endl;

  if (geoCoordSet)
  {
    computeCartesianCoord(x, y, lon, lat);
// check if (x,y) is within the computational domain
  }

  if (!staNameGiven)
    staName = fileName;

  bool inCurvilinear=false;
// we are in or above the curvilinear grid 
  if ( topographyExists() && z < m_zmin[mNumberOfCartesianGrids-1])
  {
    inCurvilinear = true;
  }
      
// check if (x,y,z) is not in the global bounding box
  if ( !( (inCurvilinear || z >= 0) && x>=0 && x<=m_global_xmax && y>=0 && y<=m_global_ymax))
  {
// The location of this station was outside the domain, so don't include it in the global list
    if (m_myRank == 0 && getVerbosity() > 0)
    {
      stringstream receivererr;
  
      receivererr << endl 
		  << "***************************************************" << endl
		  << " WARNING:  RECEIVER positioned outside grid!" << endl;
      receivererr << " No RECEIVER file will be generated for file = " << fileName << endl;
      if (geoCoordSet)
      {
	receivererr << " @ lon=" << lon << " lat=" << lat << " depth=" << depth << endl << endl;
      }
      else
      {
	receivererr << " @ x=" << x << " y=" << y << " z=" << z << endl << endl;
      }
      
      receivererr << "***************************************************" << endl;
      cerr << receivererr.str();
      cerr.flush();
    }
  }
  else
  {

    TimeSeries *ts_ptr = new TimeSeries(this, fileName, staName, mode, sacformat, usgsformat, hdf5format, hdf5FileName, x, y, depth, 
					topodepth, writeEvery, downSample, !nsew, event );
#if USE_HDF5
    if (hdf5format) {
      if(a_GlobalTimeSeries[event].size() == 0) {
        ts_ptr->allocFid();
        ts_ptr->setTS0Ptr(ts_ptr);
      }
      else {
        ts_ptr->setFidPtr(a_GlobalTimeSeries[event][0]->getFidPtr());
        ts_ptr->setTS0Ptr(a_GlobalTimeSeries[event][0]);
      }
    }
#endif

// include the receiver in the global list
    a_GlobalTimeSeries[event].push_back(ts_ptr);
  }
}

//-----------------------------------------------------------------------
void EW::processObservationHDF5( char* buffer, vector<vector<TimeSeries*> > & a_GlobalTimeSeries)
{
  double x=0.0, y=0.0, z=0.0;
  double lat = 0.0, lon = 0.0, depth = 0.0;
  float_sw4 t0 = 0;
  float_sw4 scalefactor=1;
  bool cartCoordSet = false, geoCoordSet = false;
  string inhdf5file = "";
  string outhdf5file = "station";
  int writeEvery = 0;
  int downSample = 1;
  TimeSeries::receiverMode mode=TimeSeries::Displacement;
  float_sw4 winl, winr;
  bool winlset=false, winrset=false;
  char exclstr[4]={'\0','\0','\0','\0'};
  bool usex=true, usey=true, usez=true;
  bool scalefactor_set=false;
  int event=0;

  char* token = strtok(buffer, " \t");
  m_filter_observations = true;

  CHECK_INPUT(strcmp("observationhdf5", token) == 0 || strcmp("obshdf5", token) == 0, "ERROR: not an observation line...: " << token);
  token = strtok(NULL, " \t");

  string err = "OBSERVATION Error: ";

  while (token != NULL)
  {
     if (startswith("#", token) || startswith(" ", buffer))
        // Ignore commented lines and lines with just a space.
        break;
     else if(startswith("hdf5file=", token))
     {
        token += 9; // skip hdf5file=
        inhdf5file = token;
     }
     else if(startswith("outhdf5file=", token))
     {
        token += 12; // skip outhdf5file=
        outhdf5file = token;
     }
     else if(startswith("event=",token))
     {
	token += 6;
	//	event = atoi(token);
	//	CHECK_INPUT( 0 <= event && event < m_nevent, err << "event no. "<< event << " out of range" );
	// Ignore if no events given
	if( m_nevents_specified > 0 )
	{
	   map<string,int>::iterator it = m_event_names.find(token);
	   CHECK_INPUT( it != m_event_names.end(), 
		     err << "event with name "<< token << " not found" );
	   event = it->second;
	}
     }
     // (small) shifts of the observation in time can be used to compensate for incorrect velocites
     // in the material model
     else if(startswith("shift=", token))
     {
        token += 6; // skip shift=
        t0 = atof(token);
     }
     //     else if( startswith("utc=",token) )
     //     {
     //	token += 4;
     //        if( strcmp("ignore",token)==0 || strcmp("off",token)==0 )
     //	   ignore_utc = true;
     //	else
     //	{
     //	   int year,month,day,hour,minute,second,msecond, fail;
     //	   // Format: 01/04/2012:17:34:45.2343  (Month/Day/Year:Hour:Min:Sec.fraction)
     //	   parsedate( token, year, month, day, hour, minute, second, msecond, fail );
     //	   if( fail == 0 )
     //	   {
     //              utcset = true;
     //	      utc[0] = year;
     //	      utc[1] = month;
     //	      utc[2] = day;
     //	      utc[3] = hour;
     //	      utc[4] = minute;
     //	      utc[5] = second;
     //	      utc[6] = msecond;
     //	   }
     //	   else
     //	      CHECK_INPUT(fail == 0 , "processObservation: Error in utc format. Give as mm/dd/yyyy:hh:mm:ss.ms "
     //			  << " or use utc=ignore" );
     //	}
     //     }
     else if( startswith("windowL=",token))
     {
        token += 8;
        winl = atof(token);
        winlset = true;
     }
     else if( startswith("windowR=",token))
     {
        token += 8;
        winr = atof(token);
        winrset = true;
     }
     else if( startswith("exclude=",token) )
     {
        token += 8;
	strncpy(exclstr,token,4);

	int c=0;
	while( c < 3 && exclstr[c] != '\0' )
	{
	   if( exclstr[c] == 'x' || exclstr[c] == 'e' )
	      usex=false;
	   if( exclstr[c] == 'y' || exclstr[c] == 'n' )
	      usey=false;
	   if( exclstr[c] == 'z' || exclstr[c] == 'u' )
	      usez=false;
	   c++;
	}
     }
     else if(startswith("filter=", token))
     {
        token += 7; // skip filter=
        if( strcmp(token,"0")==0 || strcmp(token,"no")==0 )
	   m_filter_observations = false;
     }
     else if( startswith("scalefactor=",token) )
     {
	token += 12;
	scalefactor = atof(token);
	scalefactor_set = true;
     }
     else
     {
        badOption("observation", token);
     }
     token = strtok(NULL, " \t");
  }  

  // Read from HDF5 file, and create time series data
#ifdef USE_HDF5
  bool is_obs = true;
  readStationHDF5(this, inhdf5file, outhdf5file, writeEvery, downSample, mode, event, &a_GlobalTimeSeries, m_global_xmax, m_global_ymax, is_obs, winlset, winrset, winl, winr, usex, usey, usez, t0, scalefactor_set,  scalefactor);

#else
  if (proc_zero())
    cout << "Using HDF5 station input but sw4 is not compiled with HDF5!"<< endl;
  return;
#endif

}

//-----------------------------------------------------------------------
void EW::processObservation( char* buffer, vector<vector<TimeSeries*> > & a_GlobalTimeSeries)
{
  double x=0.0, y=0.0, z=0.0;
  double lat = 0.0, lon = 0.0, depth = 0.0;
  float_sw4 t0 = 0;
  float_sw4 scalefactor=1;
  bool cartCoordSet = false, geoCoordSet = false;
  string fileName = "rec";
  string staName = "station";
  bool staNameGiven=false;
  
  int writeEvery = 0;

  bool dateSet = false;
  bool timeSet = false;
  bool topodepth = false;

  //  int utc[7];
  //  bool utcset = false;

  string date = "";
  string time = "";
  string sacfile1, sacfile2, sacfile3;
  string hdf5file = "";

  bool usgsformat = 1, sacformat=0, hdf5format = 0;
  TimeSeries::receiverMode mode=TimeSeries::Displacement;
  float_sw4 winl, winr;
  bool winlset=false, winrset=false;
  char exclstr[4]={'\0','\0','\0','\0'};
  bool usex=true, usey=true, usez=true;
  bool usgsfileset=false, sf1set=false, sf2set=false, sf3set=false;
  bool scalefactor_set=false;
  int event=0;

  char* token = strtok(buffer, " \t");
  m_filter_observations = true;

  CHECK_INPUT(strcmp("observation", token) == 0, "ERROR: not an observation line...: " << token);
  token = strtok(NULL, " \t");

  string err = "OBSERVATION Error: ";

  while (token != NULL)
  {
     if (startswith("#", token) || startswith(" ", buffer))
        // Ignore commented lines and lines with just a space.
        break;
     if (startswith("x=", token))
     {
        CHECK_INPUT(!geoCoordSet,
                err << "observation command: Cannot set both a geographical (lat, lon) and a cartesian (x,y) coordinate");
        token += 2; // skip x=
        cartCoordSet = true;
        x = atof(token);
        CHECK_INPUT(x >= 0.0,
		    "observation command: x must be greater than or equal to 0, not " << x);
        CHECK_INPUT(x <= m_global_xmax,
		    "observation command: x must be less than or equal to xmax, not " << x);
     }
     else if (startswith("y=", token))
     {
        CHECK_INPUT(!geoCoordSet,
                err << "observation command: Cannot set both a geographical (lat, lon) and a cartesian (x,y) coordinate");
        token += 2; // skip y=
        cartCoordSet = true;
        y = atof(token);
        CHECK_INPUT(y >= 0.0,
                "observation command: y must be greater than or equal to 0, not " << y);
        CHECK_INPUT(y <= m_global_ymax,
		    "observation command: y must be less than or equal to ymax, not " << y);
     }
     else if (startswith("lat=", token))
     {
        CHECK_INPUT(!cartCoordSet,
                err << "observation command: Cannot set both a geographical (lat, lon) and a cartesian (x,y) coordinate");
        token += 4; // skip lat=
        lat = atof(token);
        CHECK_INPUT(lat >= -90.0,
                "observation command: lat must be greater than or equal to -90 degrees, not " 
                << lat);
        CHECK_INPUT(lat <= 90.0,
                "observation command: lat must be less than or equal to 90 degrees, not "
                << lat);
        geoCoordSet = true;
     }
     else if (startswith("lon=", token))
     {
        CHECK_INPUT(!cartCoordSet,
                err << "observation command: Cannot set both a geographical (lat, lon) and a cartesian (x,y) coordinate");
        token += 4; // skip lon=
        lon = atof(token);
        CHECK_INPUT(lon >= -180.0,
                "observation command: lon must be greater or equal to -180 degrees, not " 
                << lon);
        CHECK_INPUT(lon <= 180.0,
                "observation command: lon must be less than or equal to 180 degrees, not "
                << lon);
        geoCoordSet = true;
     }
     else if (startswith("z=", token))
     {
       token += 2; // skip z=
// depth is currently the same as z
       depth = z = atof(token);
       topodepth = false;
       CHECK_INPUT(z <= m_global_zmax,
		   "observation command: z must be less than or equal to zmax, not " << z);
     }
     else if (startswith("depth=", token))
     {
        token += 6; // skip depth=
       z = depth = atof(token);
       topodepth = true;
       CHECK_INPUT(depth >= 0.0,
	       err << "observation command: depth must be greater than or equal to zero");
       CHECK_INPUT(depth <= m_global_zmax,
		   "observation command: depth must be less than or equal to zmax, not " << depth);
// by depth we here mean depth below topography
     }
     else if(startswith("file=", token))
     {
        token += 5; // skip file=
        fileName = token;
        usgsfileset = true;
     }
     else if(startswith("event=",token))
     {
	token += 6;
	//	event = atoi(token);
	//	CHECK_INPUT( 0 <= event && event < m_nevent, err << "event no. "<< event << " out of range" );
	// Ignore if no events given
	if( m_nevents_specified > 0 )
	{
	   map<string,int>::iterator it = m_event_names.find(token);
	   CHECK_INPUT( it != m_event_names.end(), 
		     err << "event with name "<< token << " not found" );
	   event = it->second;
	}
     }
     else if (startswith("sta=", token))
     {
        token += strlen("sta=");
        staName = token;
	staNameGiven=true;
     }
// (small) shifts of the observation in time can be used to compensate for incorrect velocites
// in the material model
     else if(startswith("shift=", token))
     {
        token += 6; // skip shift=
        t0 = atof(token);
     }
     //     else if( startswith("utc=",token) )
     //     {
     //	token += 4;
     //        if( strcmp("ignore",token)==0 || strcmp("off",token)==0 )
     //	   ignore_utc = true;
     //	else
     //	{
     //	   int year,month,day,hour,minute,second,msecond, fail;
     //	   // Format: 01/04/2012:17:34:45.2343  (Month/Day/Year:Hour:Min:Sec.fraction)
     //	   parsedate( token, year, month, day, hour, minute, second, msecond, fail );
     //	   if( fail == 0 )
     //	   {
     //              utcset = true;
     //	      utc[0] = year;
     //	      utc[1] = month;
     //	      utc[2] = day;
     //	      utc[3] = hour;
     //	      utc[4] = minute;
     //	      utc[5] = second;
     //	      utc[6] = msecond;
     //	   }
     //	   else
     //	      CHECK_INPUT(fail == 0 , "processObservation: Error in utc format. Give as mm/dd/yyyy:hh:mm:ss.ms "
     //			  << " or use utc=ignore" );
     //	}
     //     }
     else if( startswith("windowL=",token))
     {
        token += 8;
        winl = atof(token);
        winlset = true;
     }
     else if( startswith("windowR=",token))
     {
        token += 8;
        winr = atof(token);
        winrset = true;
     }
     else if( startswith("exclude=",token) )
     {
        token += 8;
	strncpy(exclstr,token,4);

	int c=0;
	while( c < 3 && exclstr[c] != '\0' )
	{
	   if( exclstr[c] == 'x' || exclstr[c] == 'e' )
	      usex=false;
	   if( exclstr[c] == 'y' || exclstr[c] == 'n' )
	      usey=false;
	   if( exclstr[c] == 'z' || exclstr[c] == 'u' )
	      usez=false;
	   c++;
	}
     }
     else if(startswith("filter=", token))
     {
        token += 7; // skip filter=
        if( strcmp(token,"0")==0 || strcmp(token,"no")==0 )
	   m_filter_observations = false;
     }
     else if( startswith("sacfile1=",token) )
     {
        token += 9;
        sacfile1 += token;
	sf1set = true;
     }
     else if( startswith("sacfile2=",token) )
     {
        token += 9;
        sacfile2 += token;
	sf2set = true;
     }
     else if( startswith("sacfile3=",token) )
     {
        token += 9;
        sacfile3 += token;
	sf3set = true;
     }
     else if( startswith("scalefactor=",token) )
     {
	token += 12;
	scalefactor = atof(token);
	scalefactor_set = true;
     }
     else
     {
        badOption("observation", token);
     }
     token = strtok(NULL, " \t");
  }  

  // Make sure either one usgsfile or three sac files are input.
  if( usgsfileset )
  {
     CHECK_INPUT( !sf1set && !sf2set && !sf3set, "processObservation, Error: can not give both usgs file and sacfiles" );
  }
  else
  {
     CHECK_INPUT( sf1set && sf2set && sf3set, "processObservation, Error: must give at least three sac files" );

// Find a name for the SAC station
     int l = sacfile1.length();
     if( sacfile1.substr(l-4,4) == ".sac" )
        fileName = sacfile1.substr(0,l-4);
     else
	fileName = sacfile1;

// Read sac header to figure out the position
// Use only one of the files, more thorough checking later, in TimeSeries.readSACfile.
     float_sw4 latlon[2];
     if( m_myRank == 0 )
     {
        string fname= mObsPath[event];
	fname += sacfile1;
	FILE* fd=fopen(fname.c_str(),"r");
	CHECK_INPUT( fd != NULL, "processObservation: ERROR: sac file " << sacfile1 << " could not be opened" );
        float float70[70];
	size_t nr = fread(float70, sizeof(float), 70, fd );
        CHECK_INPUT( nr == 70, "processObservation: ERROR, could not read float part of header of " << sacfile1 );
        latlon[0] = float70[31];
        latlon[1] = float70[32];
        CHECK_INPUT( latlon[0] != -12345 && latlon[1] != -12345, 
                       "processObservation: ERROR, sac file does not contain station coordinates " << sacfile1);
	fclose(fd);
     }
     MPI_Bcast( latlon, 2, MPI_DOUBLE, 0, MPI_COMM_WORLD );
     if( geoCoordSet && ( fabs(lat-latlon[0])<1e-10 && fabs(lon-latlon[1])<1e-10 ))
     {
        if( m_myRank == 0 )
	   cout << "processObservation: WARNING station (lat,lon) on sac file do not match input (lat,lon)" << endl;
     }
     if( !cartCoordSet && !geoCoordSet )
     {
	geoCoordSet = true;
	lat = latlon[0];
	lon = latlon[1];
     }
  }
  if (geoCoordSet)
  {
    computeCartesianCoord(x, y, lon, lat);
// check if (x,y) is within the computational domain
  }

  if (!staNameGiven)
    staName = fileName;

  bool inCurvilinear=false;
//
// AP: This test is incorrect because we don't know the elevation of the observation
//
// we are in or above the curvilinear grid 
  if ( topographyExists() && z < m_zmin[mNumberOfCartesianGrids-1])
  {
    inCurvilinear = true;
  }
      
// check if (x,y,z) is not in the global bounding box
  if ( !( (inCurvilinear || z >= 0) && x>=0 && x<=m_global_xmax && y>=0 && y<=m_global_ymax))
  {
// The location of this station was outside the domain, so don't include it in the global list
    if (m_myRank == 0 && getVerbosity() > 0)
    {
      stringstream observationerr;
  
      observationerr << endl 
		     << "***************************************************" << endl
		     << " WARNING:  OBSERVATION positioned outside grid!" << endl;
      observationerr << " No OBSERVATION file will be generated for file = " << fileName << endl;
      if (geoCoordSet)
      {
	observationerr << " @ lon=" << lon << " lat=" << lat << " depth=" << depth << endl << endl;
      }
      else
      {
	observationerr << " @ x=" << x << " y=" << y << " z=" << z << endl << endl;
      }
      
      observationerr << "***************************************************" << endl;
      cerr << observationerr.str();
      cerr.flush();
    }
  }
  else
  {
    TimeSeries *ts_ptr = new TimeSeries(this, fileName, staName, mode, sacformat, usgsformat, hdf5format, hdf5file, x, y, depth, 
					topodepth, writeEvery, 1, true, event );
    // Read in file. 
    // ignore_utc=true, ignores UTC read from file, instead uses the default utc = simulation utc as reference.
    //        This is useful for synthetic data.

    if( usgsfileset )
       ts_ptr->readFile( this, false );
    else
       ts_ptr->readSACfiles( this, sacfile1.c_str(), sacfile2.c_str(), sacfile3.c_str(), false );

// Set reference UTC to simulation UTC, for easier plotting.
    ts_ptr->set_utc_to_simulation_utc();

// Set window, in simulation time
    if( winlset || winrset )
    {
       if( winlset && !winrset )
	  winr = 1e38;
       if( !winlset && winrset )
	  winl = -1;
       ts_ptr->set_window( winl, winr );
    }

// Exclude some components
    if( !usex || !usey || !usez )
       ts_ptr->exclude_component( usex, usey, usez );

// Add extra shift from command line, use with care.
    if( t0 != 0 )
       ts_ptr->add_shift( t0 );

// Set scale factor if given
    if( scalefactor_set )
       ts_ptr->set_scalefactor( scalefactor );

// include the observation in the global list
    a_GlobalTimeSeries[event].push_back(ts_ptr);
  }
}

//-----------------------------------------------------------------------
void EW::processScaleFactors( char* buffer )
{
  char* token = strtok(buffer, " \t");

  CHECK_INPUT(strcmp("scalefactors", token) == 0, "ERROR: not a scalefactors line...: " << token);
  token = strtok(NULL, " \t");
  float_sw4 x0=1, y0=1, z0=1, mxx=1, mxy=1, mxz=1, myy=1, myz=1, mzz=1, t0=1, freq=1; 

  string err = "SCALEFACTORS Error: ";

  while (token != NULL)
  {
     if (startswith("#", token) || startswith(" ", buffer))
        // Ignore commented lines and lines with just a space.
        break;
     if (startswith("x0=", token))
     {
        token += 3;
        x0 = atof(token);
        CHECK_INPUT(x0 > 0.0,
		    "scalefactors command: x0 must be greater than 0, not " << x0);
     }
     else if( startswith("y0=",token))
     {
        token += 3;
        y0 = atof(token);
        CHECK_INPUT(y0 > 0.0,
		    "scalefactors command: y0 must be greater than 0, not " << y0);
     }
     else if( startswith("z0=",token))
     {
        token += 3;
        z0 = atof(token);
        CHECK_INPUT(z0 > 0.0,
		    "scalefactors command: y0 must be greater than 0, not " << z0);
     }
     else if( startswith("Mxx=",token))
     {
        token += 4;
        mxx = atof(token);
        CHECK_INPUT(mxx > 0.0,
		    "scalefactors command: Mxx must be greater than 0, not " << mxx);
     }
     else if( startswith("Mxy=",token))
     {
        token += 4;
        mxy = atof(token);
        CHECK_INPUT(mxy > 0.0,
		    "scalefactors command: Mxy must be greater than 0, not " << mxy);
     }
     else if( startswith("Mxz=",token))
     {
        token += 4;
        mxz = atof(token);
        CHECK_INPUT(mxz > 0.0,
		    "scalefactors command: Mxz must be greater than 0, not " << mxz);
     }
     else if( startswith("Myy=",token))
     {
        token += 4;
        myy = atof(token);
        CHECK_INPUT(myy > 0.0,
		    "scalefactors command: Myy must be greater than 0, not " << myy);
     }
     else if( startswith("Myz=",token))
     {
        token += 4;
        myz = atof(token);
        CHECK_INPUT(myz > 0.0,
		    "scalefactors command: Myz must be greater than 0, not " << myz);
     }
     else if( startswith("Mzz=",token))
     {
        token += 4;
        mzz = atof(token);
        CHECK_INPUT(mzz > 0.0,
		    "scalefactors command: Mzz must be greater than 0, not " << mzz);
     }
     else if( startswith("t0=",token))
     {
        token += 3;
        t0 = atof(token);
        CHECK_INPUT(t0 > 0.0,
		    "scalefactors command: t0  must be greater than 0, not " << t0 );
     }
     else if( startswith("freq=",token))
     {
        token += 5;
        freq = atof(token);
        CHECK_INPUT(freq > 0.0,
		    "scalefactors command: freq  must be greater than 0, not " << freq );
     }
     else
     {
        badOption("scalefactors", token);
     }
     token = strtok(NULL, " \t");
  }  
  m_scalefactors[0] = x0;
  m_scalefactors[1] = y0;
  m_scalefactors[2] = z0;
  m_scalefactors[3] = mxx;
  m_scalefactors[4] = mxy;
  m_scalefactors[5] = mxz;
  m_scalefactors[6] = myy;
  m_scalefactors[7] = myz;
  m_scalefactors[8] = mzz;
  m_scalefactors[9] = t0;
  m_scalefactors[10]= freq;
}

//-----------------------------------------------------------------------
void EW::processCG( char* buffer )
{
  char* token = strtok(buffer, " \t");

  CHECK_INPUT(strcmp("cg", token) == 0, "ERROR: not a cg line...: " << token);
  token = strtok(NULL, " \t");
  m_maxit = 11;
  m_maxrestart = 0;
  m_tolerance = 1e-6;
  m_iniguess_pos = false;
  m_iniguess_t0fr = false;
  m_iniguess_mom = false;
  m_compute_scalefactors=false;
  m_cgstepselection = 0;
  m_cgvarcase = 0;
  m_cgfletcherreeves = true;
  m_do_linesearch = true;
  m_opt_method = 1;
  m_lbfgs_m = 4;
  m_opt_testing = false;

  string err = "CG Error: ";

  while (token != NULL)
  {
     if (startswith("#", token) || startswith(" ", buffer))
        // Ignore commented lines and lines with just a space.
        break;
     //     if (startswith("maxit=", token))
     //     {
     //        token += 6;
     //        m_maxit = atoi(token);
     //        CHECK_INPUT(m_maxit >= 0,
     //		    "cg command: maxit must be greater than or equal to 0, not " << m_maxit );
     //     }
     //     else if( startswith("maxouterit=",token) )
     if( startswith("maxouterit=",token) )
     {
        token += 11;
        m_maxrestart = atoi(token);
        CHECK_INPUT(m_maxrestart >= 0,
		    "cg command: maxouterit must be greater than or equal to 0, not " << m_maxrestart );
     }
     else if( startswith("tolerance=",token) )
     {
        token += 10;
        m_tolerance = atof(token);
        CHECK_INPUT(m_tolerance >= 0,
		    "cg command: tolerance must be greater than or equal to 0, not " << m_tolerance );
     }
     else if( startswith("initialguess=",token) )
     {
        token += 13;
        if( strcmp(token,"useSource")==0 || strcmp(token,"usesource")==0 )
   	   m_iniguess_pos = m_iniguess_t0fr = m_iniguess_mom = false;
	else if( strcmp(token,"estimate") == 0 )
	   m_iniguess_pos = m_iniguess_t0fr = m_iniguess_mom = true;
        else if( strcmp(token,"estimatePos")==0 || strcmp(token,"estimatepos")==0 )
	{
           m_iniguess_pos  = true;
	   m_iniguess_t0fr = false;
	   m_iniguess_mom  = false;
	}
        else if( strcmp(token,"estimateT0Pos")==0 )
	{
           m_iniguess_pos  = true;
	   m_iniguess_t0fr = true;
	   m_iniguess_mom  = false;
	}
        else if( strcmp(token,"estimateM")==0 )
	{
           m_iniguess_pos  = false;
	   m_iniguess_t0fr = false;
	   m_iniguess_mom  = true;
	}
        else
	   CHECK_INPUT( false,
		     "cg command: initialguess value " << token << " not understood");
     }
     else if( startswith("estimateshifts=",token) )
     {
        token += 15;
	m_iniguess_shifts = strcmp("yes",token)==0||strcmp("true",token)==0||strcmp("1",token)==0;
     }
     else if( startswith("write_initial_ts=",token) )
     {
        token += 17;
        int val=atoi(token);
	if( val == 1 )
	   m_output_initial_seismograms = true;
	else if( val == 0 )
	   m_output_initial_seismograms = false;
        CHECK_INPUT( (val == 1) || (val== 0) ,
		    "cg command: write_initial_ts must be equal to 0 or 1, not " << val );

     }
     else if( startswith("scalefactors=",token) )
     {
        token += 13;
        if( strcmp(token,"useinput")==0 )
	   m_compute_scalefactors = false;
	else if( strcmp(token,"estimate") == 0 )
	   m_compute_scalefactors = true;
        else
	   CHECK_INPUT( false,
		     "cg command: scalefactors value " << token << " not understood");
     }
     else if( startswith("linesearch=",token) )
     {
        token += 11;
        if( strcmp(token,"on")==0 )
	   m_do_linesearch = true;
	else if( strcmp(token,"off") == 0 )
	   m_do_linesearch = false;
        else
	   CHECK_INPUT( false,
		     "cg command: linesearch value " << token << " not understood");
     }
     else if( startswith("steptype=",token) )
     {
        token += 9;
        if( strcmp(token,"misfit")==0 )
	   m_cgstepselection = 0;
	else if( strcmp(token,"hessian") == 0 )
	   m_cgstepselection = 1;
        else
	   CHECK_INPUT( false,
		     "cg command: steptype value " << token << " not understood");
     }
     else if( startswith("optmethod=",token) )
     {
        token += 10;
        if( strcmp(token,"fletcher-reeves")==0 )
	{
           m_opt_method = 1;
	   m_cgfletcherreeves = true;
	}
	else if( strcmp(token,"polak-ribiere") == 0 )
	{
           m_opt_method = 1;
	   m_cgfletcherreeves = false;
	}
        else if( strcmp(token,"l-BFGS") == 0 )
	   m_opt_method = 2;
        else if( strcmp(token,"BFGS") == 0 )
	   m_opt_method = 3;
        else if( strcmp(token,"steepest-descent") == 0 )
	   m_opt_method = 4;
        else
	   CHECK_INPUT( false,
		     "cg command: optmethod value " << token << " not understood");
     }
     else if( startswith("lbfgsvectors=",token) )
     {
        token += 13;
	m_lbfgs_m = atoi(token);
	CHECK_INPUT( m_lbfgs_m > 0,
		     "Number of l-BFGS vectors must be positive. Input value = " << m_lbfgs_m );
     }
     else if( startswith("solvefor=" , token) )
     {
	token += 9;
        if( strcmp(token,"posMt0freq")==0 )
	   m_cgvarcase = 0;
	else if( strcmp(token,"posMt0") == 0 )
	   m_cgvarcase = 1;
	else if( strcmp(token,"posM") == 0 )
	   m_cgvarcase = 2;
	else if( strcmp(token,"posMobs") == 0 )
	   m_cgvarcase = 3;
        else
	   CHECK_INPUT( false,
		     "cg command: solvefor value " << token << " not understood");
     }
     else if( startswith("opttest=",token) )
     {
        token += 8;
	m_opt_testing =  strcmp(token,"yes")== 0 || strcmp(token,"1")==0;
     }
     else
     {
        badOption("cg", token);
     }
     token = strtok(NULL, " \t");
  }  
}

//-----------------------------------------------------------------------
void EW::processMaterialPfile(char* buffer)
{
  string name = "pfile";

  // Used for pfiles
  string filename = "NONE";
  string directory = "NONE";
  float_sw4 a_ppm=0.,vpmin_ppm=0.,vsmin_ppm=0,rhomin_ppm=0.;
  string cflatten = "NONE";
  bool flatten = false;
  bool coords_geographic = true;
  int nstenc = 5;

  char* token = strtok(buffer, " \t");
  CHECK_INPUT(strcmp("pfile", token) == 0,
	      "ERROR: material data can only be set by an pfile line, not: " << token);

  string err = token;
  err += " Error: ";
  token = strtok(NULL, " \t");


  while (token != NULL)
    {
      // while there are tokens in the string still
      if (startswith("#", token) || startswith(" ", buffer))
	// Ignore commented lines and lines with just a space.
	break;
      //      else if (startswith("a=", token))
      //      {
      //         token += 2; // skip a=
      //         a_ppm = atof(token);
      //      }
      else if( startswith("smoothingsize=",token) )
      {
	token += 14;
	nstenc = atoi(token);
	VERIFY2( nstenc >= 1 ,
		 "processMaterialPfile Error: nstenc is " << nstenc << "but should be >= 1\n" );
      }
      else if (startswith("vpmin=", token))
      {
	token += 6; // skip vpmin=
	vpmin_ppm = atof(token);
      }
      else if (startswith("vsmin=", token))
      {
	token += 6; // skip vsmin=
	vsmin_ppm = atof(token);
      }
      else if (startswith("rhomin=", token))
      {
	token += 7; // skip rhomin=
	rhomin_ppm = atof(token);
      }
      else if (startswith("flatten=", token))
      {
	token += 8; // skip flatten=
	cflatten = token;
	VERIFY2( (int)cflatten.find('T')>=0 || (int)cflatten.find('t')>=0 ||
		 (int)cflatten.find('F')>=0 || (int)cflatten.find('f')>=0,
		 "processMaterialPfile Error: value of flatten unclear\n" );
	if ((int)cflatten.find('T')>=0||(int)cflatten.find('t')>=0)
	  flatten=true;
	else if ((int)cflatten.find('F')>=0||(int)cflatten.find('f')>=0)
	  flatten=false;
	else
	  flatten=false;
	 
      }
      else if (startswith("filename=", token))
      {
	token += 9; // skip filename=
	filename = token;
      }
      else if (startswith("directory=", token))
      {
	token += 10; // skip directory=
	directory = token;
      }
      else if (startswith("style=", token))
      {
	token += 6; // skip style=
	if( strcmp(token,"geographic") == 0 || strcmp(token,"Geographic")==0 )
	  coords_geographic = true;
	else if( strcmp(token,"cartesian") == 0 || strcmp(token,"Cartesian")==0 )
	  coords_geographic = false;
	else
	  CHECK_INPUT( false, "processMaterialPfile Error: style= " << token << " not recognized\n" );
      }
      else
      {
	cout << token << " is not a pfile option " << endl;
      }
      token = strtok(NULL, " \t");
    }
  // End parsing...

  //----------------------------------------------------------------
  // Check parameters
  //----------------------------------------------------------------
  if (strcmp(directory.c_str(),"NONE")==0)
  {
      directory = string("./");
  }

  if (m_myRank == 0)
  {
     cout << "*** Reading data from Pfile " << filename << " in directory " << directory << endl;
  }

  MaterialPfile* pf = new MaterialPfile( this,
					filename, directory,nstenc,vpmin_ppm,vsmin_ppm,rhomin_ppm,flatten,
					coords_geographic );

  add_mtrl_block( pf  );
     
}

//-----------------------------------------------------------------------
void EW::processMaterialEtree(char* buffer)
{
#ifdef ENABLE_ETREE
  string name = "Efile";

  // Used only for efiles
  string model = "SF";
  string etreefile = "NONE";
  string xetreefile = "NONE";
  string etreelogfile = "NONE";
  const char* queryStyle = "MAXRES";

  double eFileResolution = -1;
  //  if (!mCheckMode)
  //    resolution = mGridSize[0];

  //  float vpmin = 0.0;
  //  bool vpMinSet = false;
  //  float vsmin = 0.0;
  //  bool vsMinSet = false;
  string accessmode = "parallel";
  cencalvm::storage::Geometry* efileGeom = 0;

  char* token = strtok(buffer, " \t");
  CHECK_INPUT(strcmp("efile", token) == 0,
           "ERROR: material data can only be set by an efile line, not: " << token);
  string materialCommandType = token;

  string err = token;
  err += " Error: ";

  token = strtok(NULL, " \t");

//  InitialConditionBlock* b = new InitialConditionBlock;

  while (token != NULL)
    {
      // while there are tokens in the string still
       if (startswith("#", token) || startswith(" ", buffer))
          // Ignore commented lines and lines with just a space.
          break;
//       else if (startswith("model=", token))
//       {
//          token += 6; // skip model=
//          model = token;
//       }
      else if (startswith("etree=", token))
      {
         token += 6; // skip etree=
         etreefile = token;
      }
      else if (startswith("xetree=", token))
      {
         token += 7; // skip xetree=
         xetreefile = token;
      }
      else if (startswith("logfile=", token))
      {
         token += 8; // skip logfile=
         etreelogfile = token;
      }
      else if (startswith("query=", token))
      {
         token += strlen("query=");
         queryStyle = token;
         CHECK_INPUT(strcmp(queryStyle, "FIXEDRES") == 0 || 
                 strcmp(queryStyle, "MAXRES") == 0,
                 err << "query can only be set to FIXEDRES or MAXRES, not: " << queryStyle);
      }
       //      else if (startswith("vsmin=", token))
       //      {
       //         token += strlen("vsmin=");
       //         vsmin = atof(token);
       //         vsMinSet = true;
       //      }
       //      else if (startswith("vpmin=", token))
       //      {
       //         token += strlen("vpmin=");
       //         vpmin = atof(token);
       //vpMinSet = true;
       //      }
     else if( startswith("resolution=", token ) )
     {
       token += 11;
       eFileResolution = atof(token);
       CHECK_INPUT(eFileResolution>0.,"Resolution must be positive, not " << eFileResolution);
     }
      else if (startswith("access=", token))
      {
         token += strlen("access=");
         CHECK_INPUT(strcmp(token, "parallel") == 0 ||
                 strcmp(token, "serial") == 0,
                 err << "access attribute can only be set to serial, or parallel, not: " << token);
         accessmode = token;
      }
      else
      {
         badOption(materialCommandType, token);
      }
      token = strtok(NULL, " \t");
    }
  // End parsing...
  
  CHECK_INPUT(model != "",
          err << "the model attribute must be set");


  //----------------------------------------------------------------
  // Check parameters
  //----------------------------------------------------------------
  if (m_myRank == 0)
  {
     cout << "\t Efile " << model << " Model specified..." << endl;
     cout << "\t Looking for etree model: " << etreefile << endl;
     if (xetreefile != "NONE")
     {
        cout << "\t Looking for xetree model: " << xetreefile << endl;
     }
  }
  //  if (mCheckMode) 
  //  {
  //     if (access(etreefile.c_str(), R_OK) != 0)
  //        cout << "***ERROR: No read permission on etree file: " << etreefile << endl;
  //     if (xetreefile != "NONE")
  //     {
  //        if (access(xetreefile.c_str(), R_OK) != 0)
  //           cout << "***ERROR: No read permission on xefile: " << xetreefile << endl;
  //     }
  //     return;
  //  }
  
  // checkmode does the copy from above, if needed, nothing else
  //  if (mCheckMode) return;

  name = model + " " + materialCommandType;

  std::vector<int> temp3D;
  std::vector<int> temp2D;

  if (eFileResolution < 0.)
     eFileResolution = mGridSize[mNumberOfGrids - 1];

  EtreeFile* ef = new EtreeFile( this,
                                accessmode, etreefile, xetreefile, model,
                                etreelogfile, queryStyle, eFileResolution);
  
  double latse, lonse, latsw, lonsw, latne, lonne, latnw, lonnw;
  ef->getcorners( latse, lonse, latsw, lonsw, latne, lonne, latnw, lonnw );
  //  ef->getGeoBox()->getBounds(NW, NE, SW, SE);
  double nwxyz[3];
  double nexyz[3];
  double swxyz[3];
  double sexyz[3];
  //  computeCartesianCoord(nwxyz[0],nwxyz[1],nwxyz[2],NW);
  //  computeCartesianCoord(nexyz[0],nexyz[1],nexyz[2],NE);
  //  computeCartesianCoord(swxyz[0],swxyz[1],swxyz[2],SW);
  //  computeCartesianCoord(sexyz[0],sexyz[1],sexyz[2],SE);

  computeCartesianCoord(sexyz[0],sexyz[1],lonse,latse);
  computeCartesianCoord(swxyz[0],swxyz[1],lonsw,latsw);
  computeCartesianCoord(nexyz[0],nexyz[1],lonne,latne);
  computeCartesianCoord(nwxyz[0],nwxyz[1],lonnw,latnw);

  // constrain on x domain
  double etreeXmin = min(min(min(nexyz[0], nwxyz[0]), sexyz[0]), swxyz[0]);
  double etreeXmax = max(max(max(nexyz[0], nwxyz[0]), sexyz[0]), swxyz[0]);
  double etreeYmin = min(min(min(nexyz[1], nwxyz[1]), sexyz[1]), swxyz[1]);
  double etreeYmax = max(max(max(nexyz[1], nwxyz[1]), sexyz[1]), swxyz[1]);
  //  double etreeZmin = min(min(min(nexyz[2], nwxyz[2]), sexyz[2]), swxyz[2]);
  //  double etreeZmax = max(max(max(nexyz[2], nwxyz[2]), sexyz[2]), swxyz[2]);
  
  if( getVerbosity() >=2 && m_myRank == 0 )
    printf("Horizontal extent of etree %s xmin=%e, xmax=%e, ymin=%e, ymax=%e\n", name.c_str(), etreeXmin, etreeXmax, etreeYmin, etreeYmax);
  
//   // needed to write topographic image slices
  mEtreeFile = ef;

  add_mtrl_block( ef  );  
     
#else
  CHECK_INPUT(0, "Error: Etree support not compiled into SW4 (use -DENABLE_ETREE)");
#endif
}

void EW::processMaterialIfile( char* buffer )
{
  bool x1set=false, x2set=false, y1set=false, y2set=false, 
    z1set=false, z2set=false;

  float_sw4 x1=0.0, x2=0.0, y1=0.0, y2=0.0, z1=0.0, z2=0.0;
  int i1=-1, i2=-1, j1=-1, j2=-1, k1=-1, k2=-1;

  string name = "Ifile";

  char* token = strtok(buffer, " \t");
  CHECK_INPUT(strcmp("ifile", token) == 0,
	      "ERROR: material ifile can be set by a ifile line, not: " << token);

  string err = token, filename="NONE";
  bool CartesianFormat=false;
  
  err += " Error: ";

  token = strtok(NULL, " \t");

  float_sw4 vp=-1, vs=-1, rho=-1, ps=-1, materialID=-1, freq=1;
  float_sw4 vpgrad=0, vsgrad=0, rhograd=0;
  float_sw4 vp2=0, vs2=0, rho2=0;
  
  bool gotFileName=false;
  
  while (token != NULL)
  {
    // while there are tokens in the string still
    if (startswith("#", token) || startswith(" ", buffer))
      // Ignore commented lines and lines with just a space.
      break;
//                  1234567890
    if (startswith("filename=", token) )
    {
      token += 9; // skip filename=
      filename = token;
      gotFileName = true;
    }
// Cartesian or (lon,lat) format?
//                       1234567890
    else if (startswith("input=", token))
    {
      token += 6; // skip input=
      if (strcmp("cartesian", token) == 0)
      {
	CartesianFormat=true;
      }
// change option to geographic, but keeping grid for backwards compatibility
      else if (strcmp("geographic", token) == 0 || strcmp("grid", token) == 0)
      {
	CartesianFormat=false;
      }
      else
      {
	badOption("ifile> input", token);
      }

    }
    else
    {
      badOption("ifile", token);
    }
    token = strtok(NULL, " \t");
  }
  // End parsing...
  
  CHECK_INPUT(gotFileName, "ERROR: no filename specified in ifile command. ");

  if(mVerbose >=2 &&  m_myRank == 0 )
  {
    cout << "**** Ifile parameters: *****" << endl;
    cout << "filename=" << filename << endl;
    cout << "CartesianFormat=" << CartesianFormat << endl;
  }

// add this material specificaiton to the global model
  MaterialIfile* bl = new MaterialIfile( this, filename, CartesianFormat );
  add_mtrl_block( bl );
}

//-----------------------------------------------------------------------
void EW::processMaterialVimaterial(char* buffer)
{
   string name = "vimtrl";
   string path=".";
   string rho, mu, lambda, qp, qs;
   bool cpset=false, csset=false, rhoset=false, muset=false, lambdaset=false;
   bool rhomula;
   char* token = strtok(buffer, " \t");
   CHECK_INPUT(strcmp("vimaterial", token) == 0,
	       "ERROR: not a vimaterial line: " << token);
   string err = token;
   err += " Error: ";
   token = strtok(NULL, " \t");
   while (token != NULL)
   {
      // while there are tokens in the string still
      if (startswith("#", token) || startswith(" ", buffer))
	// Ignore commented lines and lines with just a space.
	 break;
      //      else if (startswith("a=", token))
      //      {
      //         token += 2; // skip a=
      //         a_ppm = atof(token);
      //      }
      else if( startswith("path=",token) )
      {
	 token += 5;
	 path = token;
      }
      else if( startswith("rho=",token) )
      {
	 token += 4;
	 rho = token;
	 rhoset = true;
      }
      else if( startswith("mu=",token) )
      {
	 token += 3;
	 mu = token;
	 muset = true;
      }
      else if( startswith("lambda=",token) )
      {
	 token += 7;
	 lambda = token;
	 lambdaset = true;
      }
      else if( startswith("vs=",token) )
      {
	 token += 3;
	 mu = token;
	 csset = true;
      }
      else if( startswith("vp=",token) )
      {
	 token += 3;
	 lambda = token;
	 cpset = true;
      }
      else if( startswith("qs=",token) )
      {
	 token += 3;
	 qs = token;
      }
      else if( startswith("qp=",token) )
      {
	 token += 3;
	 qp = token;
      }
      else
      {
	 badOption("vimaterial", token);
      }
      token = strtok(NULL, " \t");
   }
   if( rhoset && muset && lambdaset )
      rhomula = true;
   else if( rhoset && csset && cpset )
      rhomula = false;
   else
   {
      CHECK_INPUT( 0, "Error parsing vimaterial, must set (rho,mu,lambda) or (rho,vs,vp) ");
   }
   MaterialData *mdata = new MaterialVolimagefile( this, rhomula, path, rho, mu, lambda, qp, qs );
   add_mtrl_block(mdata);
}

//-----------------------------------------------------------------------
void EW::processMaterialRfile(char* buffer)
{
   string name = "rfile";

  // Used for pfiles
   string filename = "NONE";
   string directory = "NONE";
   float_sw4 a_ppm=0.,vpmin_ppm=0.,vsmin_ppm=0,rhomin_ppm=0.;
   string cflatten = "NONE";
   bool flatten = false;
   bool coords_geographic = true;
   int nstenc = 5;
   int bufsize = 200000;  // Parallel IO buffer, in number of grid points.

   char* token = strtok(buffer, " \t");
  //  CHECK_INPUT(strcmp("rfile", token) == 0,
  //	      "ERROR: material data can only be set by an rfile line, not: " << token);

   string err = token;
   err += " Error: ";
   token = strtok(NULL, " \t");

   while (token != NULL)
   {
      // while there are tokens in the string still
      if (startswith("#", token) || startswith(" ", buffer))
	// Ignore commented lines and lines with just a space.
	 break;
      //      else if (startswith("a=", token))
      //      {
      //         token += 2; // skip a=
      //         a_ppm = atof(token);
      //      }
      else if (startswith("filename=", token))
      {
	 token += 9; // skip filename=
	 filename = token;
      }
      else if (startswith("directory=", token))
      {
	 token += 10; // skip directory=
	 directory = token;
      }
      else if (startswith("bufsize=", token))
      {
	 token += 8;
	 bufsize = atoi(token);
	 CHECK_INPUT( bufsize > 10 && bufsize < 1e9, "ParseInputfile: rfile bufsize = " <<
		      bufsize << " out of allowed range" );
      }
      else
      {
	 cout << token << " is not a rfile option " << endl;
      }
      token = strtok(NULL, " \t");
   }
  // End parsing...

  //----------------------------------------------------------------
  // Check parameters
  //----------------------------------------------------------------
   if (strcmp(directory.c_str(),"NONE")==0)
      directory = string("./");

   if (m_myRank == 0)
      cout << "*** Reading data from Rfile " << filename << " in directory " << directory << endl;

   MaterialRfile* rf = new MaterialRfile( this, filename, directory, bufsize );
   add_mtrl_block( rf  );
}

//-----------------------------------------------------------------------
void EW::processMaterialSfile(char* buffer)
{
   string name = "sfile";
   string filename = "NONE";
   string directory = "NONE";
   float_sw4 a_ppm=0.,vpmin_ppm=0.,vsmin_ppm=0,rhomin_ppm=0.;
   string cflatten = "NONE";
   bool flatten = false;
   bool coords_geographic = true;
   int nstenc = 5;
   int bufsize = 200000;  // Parallel IO buffer, in number of grid points.

   char* token = strtok(buffer, " \t");
  //  CHECK_INPUT(strcmp("rfile", token) == 0,
  //	      "ERROR: material data can only be set by an rfile line, not: " << token);

   string err = token;
   err += " Error: ";
   token = strtok(NULL, " \t");

   while (token != NULL)
   {
      // while there are tokens in the string still
      if (startswith("#", token) || startswith(" ", buffer))
	// Ignore commented lines and lines with just a space.
	 break;
      //      else if (startswith("a=", token))
      //      {
      //         token += 2; // skip a=
      //         a_ppm = atof(token);
      //      }
      else if (startswith("filename=", token))
      {
	 token += 9; // skip filename=
	 filename = token;
      }
      else if (startswith("directory=", token))
      {
	 token += 10; // skip directory=
	 directory = token;
      }
      else
      {
	 cout << token << " is not a sfile option " << endl;
      }
      token = strtok(NULL, " \t");
   }
  // End parsing...

  //----------------------------------------------------------------
  // Check parameters
  //----------------------------------------------------------------
  if (strcmp(directory.c_str(),"NONE")==0)
     directory = string("./");

  if (m_myRank == 0)
     cout << "*** Using Sfile " << filename << " in directory " << directory << endl;

  MaterialSfile* sf = new MaterialSfile(this, filename, directory);
  add_mtrl_block( sf  );
}


//-----------------------------------------------------------------------
void EW::processMaterialInvtest(char* buffer)
{
   int nr=1;
   char* token = strtok(buffer, " \t");
   CHECK_INPUT(strcmp("invtestmaterial", token) == 0,
	       "ERROR: not an invtestmaterial line: " << token);
   token = strtok(NULL, " \t");
   while (token != NULL)
   {
      // while there are tokens in the string still
      if (startswith("#", token) || startswith(" ", buffer))
	// Ignore commented lines and lines with just a space.
	 break;
      else if( startswith("type=",token) )
      {
	 token += 5;
         if( strcmp(token,"sineperturbation")==0 )
	    nr = 1;
	 else if( strcmp(token,"box")==0 )
	    nr = 2;
	 else if( strcmp(token,"lohsine")==0 )
	    nr = 3;
	 else if( strcmp(token,"smoothlayer")==0 )
	    nr = 4;
         else
	    CHECK_INPUT( 0, "Error invtestmaterial, type = " << token << " not recognized" );
      }
      else
      {
	 badOption("invtestmaterial", token);
      }
      token = strtok(NULL, " \t");
   }
   MaterialData *mdata = new MaterialInvtest( this, nr );
   add_mtrl_block(mdata);
}

//-----------------------------------------------------------------------
//void EW::processRandomize(char* buffer)
//{
//    char* token = strtok(buffer, " \t");
//    CHECK_INPUT(strcmp("randomize", token) == 0,
// 	       "ERROR: not a randomize line: " << token);
//    token = strtok(NULL, " \t");
//    bool lengthscaleset=false, lengthscalezset=false;
//    m_random_dist = m_random_distz = 100;
//    m_random_sdlimit  = 3;
//    m_random_amp      = 0.1;
//    m_random_amp_grad = 0;
//    m_random_sdlimit  = 3;
//    m_random_seed[0]  = 1234;
//    m_random_seed[1]  = 5678;
//    m_random_seed[2]  = 9876;

//    m_randomize = true;
//    while (token != NULL)
//    {
//       // while there are tokens in the string still
//       if (startswith("#", token) || startswith(" ", buffer))
// 	// Ignore commented lines and lines with just a space.
// 	 break;
//       else if( startswith("amplitude=",token) )
//       {
// 	 token += 10;
// 	 m_random_amp = atof(token);
// 	 CHECK_INPUT( m_random_amp>0, "Error randomize, amplitude must be > 0, not " << token);
//       }
//       else if( startswith("gradient=",token) )
//       {
// 	 token += 9;
// 	 m_random_amp_grad = atof(token);
//       }
//       else if( startswith("lengthscale=",token) )
//       {
// 	 token += 12;
// 	 m_random_dist = atof(token);
// 	 lengthscaleset = true;
// 	 CHECK_INPUT( m_random_dist>0, "Error randomize, dist must be > 0, not " << token);
//       }
//       else if( startswith("lengthscalez=",token) )
//       {
// 	 token += 13;
// 	 m_random_distz = atof(token);
// 	 lengthscalezset = true;
// 	 CHECK_INPUT( m_random_distz>0, "Error randomize, distz must be > 0, not " << token);
//       }
//       else if( startswith("sdthreshold=",token) )
//       {
// 	 token += 12;
// 	 m_random_sdlimit = atof(token);
// 	 CHECK_INPUT( m_random_sdlimit>0, "Error sdthreshold > 0, not " << token);
//       }
//       else if( startswith("seed1=",token) )
//       {
// 	 token += 6;
//          m_random_seed[0] = atoi(token);
//       }
//       else if( startswith("seed2=",token) )
//       {
// 	 token += 6;
//          m_random_seed[1] = atoi(token);
//       }
//       else if( startswith("seed3=",token) )
//       {
// 	 token += 6;
//          m_random_seed[2] = atoi(token);
//       }
//       else
//       {
// 	 badOption("randomize", token);
//       }
//       token = strtok(NULL, " \t");
//    }
//    if( lengthscaleset && !lengthscalezset )
//       m_random_distz = m_random_dist;
//    //   if( !lengthscaleset && lengthscalezset )
//    //      m_random_dist = m_random_distz;
// }

//-----------------------------------------------------------------------
void EW::processRandomBlock(char* buffer)
{
   char* token = strtok(buffer, " \t");
   CHECK_INPUT(strcmp("randomblock", token) == 0,
	       "ERROR: not a randomblock line: " << token);
   token = strtok(NULL, " \t");
<<<<<<< HEAD
   bool lengthscaleset=false, lengthscalezset=false;
   float_sw4 corrlen=1000, corrlenz=1000, sigma=0.1, hurst=0.3, zmin=-1e38, zmax=1e38;
   float_sw4 csmax=1e38;
=======
   bool lengthscaleset=false, lengthscalezset=false, vsmaxset=false;
   float_sw4 corrlen=1000, corrlenz=1000, sigma=0.1, hurst=0.3, zmin=-1e38, zmax=1e38, vsmax=1e38;
>>>>>>> a872b437
   unsigned int seed=0;

   m_randomize = true;
   while (token != NULL)
   {
      // while there are tokens in the string still
      if (startswith("#", token) || startswith(" ", buffer))
	// Ignore commented lines and lines with just a space.
	 break;
      else if( startswith("corrlen=",token) )
      {
	 token += 8;
	 corrlen = atof(token);
	 CHECK_INPUT(corrlen>0, "Error randomblock, corrlen must be > 0, not " << token);
	 lengthscaleset = true;
      }
      else if( startswith("corrlenz=",token) )
      {
	 token += 9;
	 corrlenz = atof(token);
	 CHECK_INPUT(corrlenz>0, "Error randomblock, corrlenz must be > 0, not " << token);
	 lengthscalezset = true;
      }
      else if( startswith("sigma=",token) )
      {
	 token += 6;
	 sigma = atof(token);
	 CHECK_INPUT(sigma>0, "Error randomblock, sigma must be > 0, not " << token);
      }
      else if( startswith("hurst=",token) )
      {
	 token += 6;
	 hurst = atof(token);
      }
      else if( startswith("seed=",token) )
      {
	 token += 5;
         seed = atoi(token);
      }
      else if( startswith("zmin=",token) )
      {
	 token += 5;
         zmin = atof(token);
      }
      else if( startswith("zmax=",token) )
      {
	 token += 5;
         zmax = atof(token);
      }
      else if( startswith("vsmax=",token) )
      {
	 token += 6;
<<<<<<< HEAD
         csmax = atof(token);
=======
         vsmax = atof(token);
	 vsmaxset = true;
>>>>>>> a872b437
      }
      else
      {
	 badOption("randomblock", token);
      }
      token = strtok(NULL, " \t");
   }
   if( lengthscaleset && !lengthscalezset )
      corrlenz = corrlen;
   RandomizedMaterial* mtrl = new RandomizedMaterial( this, zmin, zmax, corrlen, 
<<<<<<< HEAD
						      corrlenz, hurst, sigma, seed, csmax );
=======
						      corrlenz, hurst, sigma, seed );
   if( vsmaxset )
      mtrl->set_vsmax(vsmax);
   
>>>>>>> a872b437
   m_random_blocks.push_back(mtrl);
   //   if( !lengthscaleset && lengthscalezset )
   //      m_random_dist = m_random_distz;
}

//-----------------------------------------------------------------------
void EW::processEvent( char* buffer, int enr )
{
   char* token = strtok(buffer, " \t");
   CHECK_INPUT(strcmp("event", token) == 0,
	       "ERROR: not an event line: " << token);
   token = strtok(NULL, " \t");

   while (token != NULL)
   {
      // while there are tokens in the string still
      if (startswith("#", token) || startswith(" ", buffer))
	// Ignore commented lines and lines with just a space.
	 break;
      else if( startswith("path=",token) )
      {
	 token += 5; // skip path=
	 string path = token;
	 path += '/';
	 mPath.push_back(path);
	 //	 mPath[enr] = token;
	 //	 mPath[enr] += '/';
      }
      else if (startswith("obspath=", token))
      {
	 token += 8; // skip obspath=
	 string path = token;
	 path += '/';
	 mObsPath.push_back(path);
	 //	 mObsPath[enr] = token;
	 //	 mObsPath[enr] += '/';
      }
      else if( startswith("name=",token) )
      {
	 token += 5;
	 map<string,int>::iterator it=m_event_names.find(token);
	 CHECK_INPUT(it == m_event_names.end(), "ERROR: processEvent, name = " << token << " multiply defined");
	 m_event_names[token]=enr;
      }
      else
      {
	 badOption("randomblock", token);
      }
      token = strtok(NULL, " \t");
   }
}

//-----------------------------------------------------------------------
int EW::findNumberOfEvents()
{
   char buffer[256];
   ifstream inputFile;
   MPI_Barrier(MPI_COMM_WORLD);
   inputFile.open(mName.c_str());
   if (!inputFile.is_open())
   {
      if (m_myRank == 0)
	 cerr << endl << "ERROR OPENING INPUT FILE: " << mName << endl << endl;
      CHECK_INPUT(false,"ERROR opening input file : " << mName << endl << endl);
   }
   int events=0;
   while (!inputFile.eof())
   {
      inputFile.getline(buffer, 256);
      if( startswith("event",buffer ) )
      {
	 processEvent( buffer, events );
	 events++;
      }
   }
   inputFile.close();
   if( events == 0 )
   {
      // use path variables from fileio, and set a default name
      m_event_names["Default event"]=0;
   }
   else
   {
      CHECK_INPUT( events > 0, "ERROR: no events found for optimization, nevent= " << events );

   }
   MPI_Barrier(MPI_COMM_WORLD); // Make sure all processes close the file before continue.
   return events;
}<|MERGE_RESOLUTION|>--- conflicted
+++ resolved
@@ -8616,14 +8616,8 @@
    CHECK_INPUT(strcmp("randomblock", token) == 0,
 	       "ERROR: not a randomblock line: " << token);
    token = strtok(NULL, " \t");
-<<<<<<< HEAD
-   bool lengthscaleset=false, lengthscalezset=false;
-   float_sw4 corrlen=1000, corrlenz=1000, sigma=0.1, hurst=0.3, zmin=-1e38, zmax=1e38;
-   float_sw4 csmax=1e38;
-=======
    bool lengthscaleset=false, lengthscalezset=false, vsmaxset=false;
    float_sw4 corrlen=1000, corrlenz=1000, sigma=0.1, hurst=0.3, zmin=-1e38, zmax=1e38, vsmax=1e38;
->>>>>>> a872b437
    unsigned int seed=0;
 
    m_randomize = true;
@@ -8676,12 +8670,8 @@
       else if( startswith("vsmax=",token) )
       {
 	 token += 6;
-<<<<<<< HEAD
-         csmax = atof(token);
-=======
          vsmax = atof(token);
 	 vsmaxset = true;
->>>>>>> a872b437
       }
       else
       {
@@ -8692,14 +8682,10 @@
    if( lengthscaleset && !lengthscalezset )
       corrlenz = corrlen;
    RandomizedMaterial* mtrl = new RandomizedMaterial( this, zmin, zmax, corrlen, 
-<<<<<<< HEAD
-						      corrlenz, hurst, sigma, seed, csmax );
-=======
 						      corrlenz, hurst, sigma, seed );
    if( vsmaxset )
       mtrl->set_vsmax(vsmax);
    
->>>>>>> a872b437
    m_random_blocks.push_back(mtrl);
    //   if( !lengthscaleset && lengthscalezset )
    //      m_random_dist = m_random_distz;
