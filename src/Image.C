//-*-c++-*-
//  SW4 LICENSE
// # ----------------------------------------------------------------------
// # SW4 - Seismic Waves, 4th order
// # ----------------------------------------------------------------------
// # Copyright (c) 2013, Lawrence Livermore National Security, LLC. 
// # Produced at the Lawrence Livermore National Laboratory. 
// # 
// # Written by:
// # N. Anders Petersson (petersson1@llnl.gov)
// # Bjorn Sjogreen      (sjogreen2@llnl.gov)
// # 
// # LLNL-CODE-643337 
// # 
// # All rights reserved. 
// # 
// # This file is part of SW4, Version: 1.0
// # 
// # Please also read LICENCE.txt, which contains "Our Notice and GNU General Public License"
// # 
// # This program is free software; you can redistribute it and/or modify
// # it under the terms of the GNU General Public License (as published by
// # the Free Software Foundation) version 2, dated June 1991. 
// # 
// # This program is distributed in the hope that it will be useful, but
// # WITHOUT ANY WARRANTY; without even the IMPLIED WARRANTY OF
// # MERCHANTABILITY or FITNESS FOR A PARTICULAR PURPOSE. See the terms and
// # conditions of the GNU General Public License for more details. 
// # 
// # You should have received a copy of the GNU General Public License
// # along with this program; if not, write to the Free Software
// # Foundation, Inc., 59 Temple Place, Suite 330, Boston, MA 02111-1307, USA 
#include "mpi.h"

#include "EW.h"
#include "Require.h"
#include "Image.h"
#include <cstdio>
#include <cstdlib>
#include <cmath>
#include <fcntl.h>
#include <ctime>
#include <cstring>
#include <unistd.h>

#ifdef USE_HDF5
#include "sachdf5.h"
#endif

// initializing static member
int Image::mPreceedZeros=0;

int Image::MODES=40;

Image* Image::nil=static_cast<Image*>(0);

using namespace std;

Image::Image(EW * a_ew,
             float_sw4 time, 
             float_sw4 timeInterval, 
             int cycle, 
             int cycleInterval,
             const std::string& filePrefix, 
             ImageMode mode,
	     ImageOrientation locationType, 
             float_sw4 locationValue,
	     bool doubleMode,
	     bool usehdf5,
	     bool userCreated ):
  mTime(time),
  mEW(a_ew),
  m_time_done(false),
  mTimeInterval(timeInterval),
  mWritingCycle(cycle),
  mCycleInterval(cycleInterval),
  mFilePrefix(filePrefix),
  mMode(mode),
  //  mFileName(""),
  //  m_gridPtValueInitialized(false),
  //  mWriting(false),
  //  mReadyToWrite(false),
  mLocationType(locationType),
  mCoordValue(locationValue),
  //  m_isDefined(false),
  m_mpiComm_writers(MPI_COMM_NULL),
  m_isDefinedMPIWriters(false),
  m_double(doubleMode),
  m_usehdf5(usehdf5),
  mGridinfo(-1),
  mStoreGrid(true),
  m_gridimage(Image::nil),
  m_write_time(0.0),
  m_user_created(userCreated)
{
  mMode2Suffix.resize(MODES);
  mMode2Suffix[NONE] = "unknown";
  mMode2Suffix[UX] = "ux";
  mMode2Suffix[UY] = "uy";
  mMode2Suffix[UZ] = "uz";
  mMode2Suffix[RHO] = "rho";
  mMode2Suffix[LAMBDA] = "lambda";
  mMode2Suffix[MU] = "mu";
  mMode2Suffix[UXEXACT] = "uxexact";
  mMode2Suffix[UYEXACT] = "uyexact";
  mMode2Suffix[UZEXACT] = "uzexact";
  mMode2Suffix[P] = "p";
  mMode2Suffix[S] = "s";
  mMode2Suffix[DIV] = "div";
  mMode2Suffix[CURLMAG] = "curlmag";
  mMode2Suffix[DIVDT] = "divdt";
  mMode2Suffix[CURLMAGDT] = "curlmagdt";
  mMode2Suffix[LAT] = "lat";
  mMode2Suffix[LON] = "lon";
  mMode2Suffix[HMAXDUDT] = "hmaxdudt";
  mMode2Suffix[VMAXDUDT] = "vmaxdudt";
  mMode2Suffix[TOPO] = "topo";
  mMode2Suffix[GRIDX] = "gridx";
  mMode2Suffix[GRIDY] = "gridy";
  mMode2Suffix[GRIDZ] = "gridz";
  mMode2Suffix[UXERR] = "uxerr";
  mMode2Suffix[UYERR] = "uyerr";
  mMode2Suffix[UZERR] = "uzerr";
  mMode2Suffix[MAGDUDT] = "magdudt";
  mMode2Suffix[HMAGDUDT] = "hmagdudt";
  mMode2Suffix[MAG] = "mag";
  mMode2Suffix[HMAG] = "hmag";
  mMode2Suffix[HMAX] = "hmax";
  mMode2Suffix[VMAX] = "vmax";
  mMode2Suffix[GRADRHO] = "gradrho";
  mMode2Suffix[GRADMU] = "gradmu";
  mMode2Suffix[GRADLAMBDA] = "gradlambda";
  mMode2Suffix[GRADP] = "gradp";
  mMode2Suffix[GRADS] = "grads";
  mMode2Suffix[QP] = "qp";
  mMode2Suffix[QS] = "qs";

  mOrientationString.resize(4);
  mOrientationString[UNDEFINED] = "undefined";
  mOrientationString[X] = "x";
  mOrientationString[Y] = "y";
  mOrientationString[Z] = "z";

  initializeTime();

  mWindow.resize(mEW->mNumberOfGrids);
  for (int g=0; g<mEW->mNumberOfGrids; g++)
  {
    mWindow[g] = new int[6];
    mWindow[g][0] = 1;
    mWindow[g][1] = 0;
    mWindow[g][2] = 1;
    mWindow[g][3] = 0;
    mWindow[g][4] = 1;
    mWindow[g][5] = 0;
  }
  
  if (m_double)
  {
    m_doubleField.resize(mEW->mNumberOfGrids);
  }
  else
  {
    m_floatField.resize(mEW->mNumberOfGrids);
  }
}

//-----------------------------------------------------------------------
void Image::associate_gridfiles( vector<Image*>& imgs )
{
   // Only if a curvilinear grid is needed
   if( mEW->topographyExists() && (mLocationType == Image::X || mLocationType == Image::Y) &&
       !(mMode == Image::GRIDX || mMode == Image::GRIDY || mMode == Image::GRIDZ) )
   {
   // if my location type is X find Gridz with equal x-coord.
   //                        Y find Gridz with equal y-coord.
   // Require same precision for now, simplifies file format.
      for( int i = 0 ; i < imgs.size() ; i++ )
      {
         if( mLocationType == Image::X && imgs[i]->mMode == Image::GRIDZ && imgs[i]->mLocationType == Image::X &&
				       fabs(mCoordValue-imgs[i]->mCoordValue) < 1e-3 && m_double == imgs[i]->m_double )
	    m_gridimage = imgs[i];
	 if( mLocationType == Image::Y && imgs[i]->mMode == Image::GRIDZ && imgs[i]->mLocationType == Image::Y &&
	     fabs(mCoordValue-imgs[i]->mCoordValue) < 1e-3 && m_double == imgs[i]->m_double )
	    m_gridimage = imgs[i];
      }
      if( m_gridimage == Image::nil )
      {
         m_gridimage = new Image( mEW, 0.0, 0.0, 0, 0, mFilePrefix, Image::GRIDZ, mLocationType, mCoordValue,
				  m_double, m_usehdf5, false );
	 m_gridimage->computeGridPtIndex();
	 m_gridimage->allocatePlane();
         imgs.push_back(m_gridimage);
      }
      if( m_gridimage == Image::nil )
      {
	 mGridinfo = -1; // Failed to find grid
         cout << "WARNING: Image::associate_gridfiles did not find compatible grid images" << endl;
      }
      else
      {
//	 mGridinfo = mStoreGrid ? 1 : 2 ; // Found grid_images
	 mGridinfo = mStoreGrid ? mEW->mNumberOfGrids - mEW->mNumberOfCartesianGrids : 0 ; // Found grid_images
      }
      
   }
   else
      mGridinfo = 0; // Grid is Cartesian, or image is a grid.
}

//-----------------------------------------------------------------------
//bool Image::proc_write()
//{
//  int myRank;
//  MPI_Comm_rank(MPI_COMM_WORLD, &myRank);
//  return (myRank == m_rankWriter);
//}

//-------------------------------------
void Image::setSteps(int a_steps)
{
  char buffer[50];
  mPreceedZeros = snprintf( buffer, 50, "%d", a_steps );
}

//-----------------------------------------------------------------------
void Image::computeGridPtIndex()
{
// the purpose of this routine is to assign the vector<int> m_gridPtIndex
/* Here, we compute the index --in the local grid-- of the coordinate value at which we have to plot. 
   For x, y, the local grid is the same as the global grid, but for z, k resets at each refinement boundary. */

//   ASSERT(m_isInitializedGridSize);
//   ASSERT(m_isInitializedZMin)    ;

// Seems to work as follows: 
//           For X and Y images,  m_gridPtIndex[g] is the coordinate index of the 
//              part of the image plane in grid g.
//           For Z images, m_gridPtIndex[0] is the coordinate index, and m_gridPtIndex[1] is
//              the grid no. of the image plane.
//
  int myRank;
  MPI_Comm_rank(MPI_COMM_WORLD, &myRank);
//   if (myRank == 0)
//     printf("======== Initializing Image ==========\n");

  int n = mEW->mNumberOfCartesianGrids; 
  int nTotal = mEW->mNumberOfGrids;

  if (mLocationType == Image::X || mLocationType == Image::Y)
  { 
     m_gridPtIndex.resize(nTotal);
      
    /* I store the indices for i on the local grid of all levels: index(iCoarse,iFiner,iFinest) */

     for (int g = 0; g < n; g++) // loop over the Cartesian grids
     {
        if (g == 0) // We find the closest ***COARSE*** grid line
        {
           m_gridPtIndex[g] = (int)floor(mCoordValue/mEW->mGridSize[g])+1;
              
           if (mCoordValue-((m_gridPtIndex[g]-0.5)*mEW->mGridSize[g]) > 0.) (m_gridPtIndex[g])++;
        }
        else
        {
           m_gridPtIndex[g] = 2*m_gridPtIndex[g-1]-1;
        }
//       if (myRank == 0)
// 	printf("The closest grid line is located at %s = %.2f; index = %i on grid %i\n",
// 	       mOrientationString[mLocationType].c_str(), (m_gridPtIndex[g]-1)*mEW->mGridSize[g],m_gridPtIndex[g],g);
     } // end for all Cartesian grids
     
// curvilinear grid on top: copy location from top Cartesian grid
    if (nTotal > n)
    {
//      m_gridPtIndex[nTotal-1] = m_gridPtIndex[n-1];
//
// NEW: the first curvilinear grid should have the same index as the top cartesian
      m_gridPtIndex[n] = m_gridPtIndex[n-1];
    }
// NEW: loop over the remaining (finer) curvilinear grids
    for (int g = n+1; g< nTotal; g++)
    {
       m_gridPtIndex[g] = 2*m_gridPtIndex[g-1]-1;
    }
    
  } // end if X or Y
  else if (mLocationType == Image::Z)
  {
// I store the index as follows index(k,g): k in local reference frame and g as the grid it belongs to*/

    m_gridPtIndex.resize(2)  ;
    bool breakLoop = false;

// are we in the curvilinear grid?
    if (mCoordValue < mEW->m_zmin[n-1])
    {
// C.B> 09-10-08. Changed to plot the top surface
      m_gridPtIndex[0] = 1       ;
      m_gridPtIndex[1] = nTotal-1;
    }
    else
    {
      for (int g = 0; g < n; g++) // currently only looking through the Cartesian grids
      {
	if (mCoordValue > mEW->m_zmin[g])
	{
	  m_gridPtIndex[0] = (int)floor((mCoordValue-mEW->m_zmin[g])/mEW->mGridSize[g])+1;
	  m_gridPtIndex[1] = g                                   ;

	  if (mCoordValue-(mEW->m_zmin[g]+(m_gridPtIndex[0]-0.5)*mEW->mGridSize[g]) > 0.)  m_gridPtIndex[0]++;

	  breakLoop = true;
	}
	else if (mCoordValue == mEW->m_zmin[g])
	{
	  if (g == n-1)
	  {
	    m_gridPtIndex[0] = 1;
	    m_gridPtIndex[1] = g;
	  }
	  else
	  {
	    m_gridPtIndex[0] = (int)floor((mCoordValue-mEW->m_zmin[g+1])/mEW->mGridSize[g+1])+1; // Here, I know I am on a grid line
	    m_gridPtIndex[1] = g+1;
	  }
	  breakLoop = true;
	}

	if (breakLoop)
	{
	  break;
	} 
      }
    } // end if in the Cartesian
  } // end if Z
  
  int iwrite = plane_in_proc(m_gridPtIndex[0]) ? 1 : 0;
  
  MPI_Group origGroup, newGroup; 
  MPI_Comm_group(MPI_COMM_WORLD, &origGroup); 

//   int myRank;
//   MPI_Comm_rank(MPI_COMM_WORLD, &myRank);
//   cout<<"myRank "<<myRank<<" and I write "<<iwrite<<endl;
//   MPI_Barrier;
  
  int size;
  MPI_Comm_size(MPI_COMM_WORLD,&size); 
  std::vector<int> writers(size);
  MPI_Allgather(&iwrite, 1, MPI_INT, &writers[0], 1, MPI_INT,MPI_COMM_WORLD);
  std::vector<int> fileWriterIDs;
  for (unsigned int i = 0; i < writers.size(); ++i)
    if (writers[i] == 1)
      {
        fileWriterIDs.push_back(i);
      }

  ASSERT2(fileWriterIDs.size() > 0,
          "ImageSlice write error, no processors in communicator")          ;

  //  m_rankWriter = fileWriterIDs[0];

  if (m_mpiComm_writers != MPI_COMM_NULL) 
      MPI_Comm_free(&m_mpiComm_writers);

  MPI_Group_incl(origGroup,fileWriterIDs.size(),&fileWriterIDs[0],&newGroup);
  MPI_Comm_create(MPI_COMM_WORLD,newGroup,&m_mpiComm_writers)               ;
  
//   int newRank;
//   MPI_Group_rank(newGroup,&newRank);
//   MPI_Group_size(newGroup,&size);

  MPI_Group_free(&origGroup);
  MPI_Group_free(&newGroup) ;
  
//   getchar();
  
//  ASSERT(m_mpiComm_writers != MPI_COMM_NULL);
  
  m_isDefinedMPIWriters = true;
  //  m_gridPtValueInitialized = true;
}


//-----------------------------------------------------------------------
bool Image::plane_in_proc( int a_gridIndexCoarsest)
{
// Find intersection of image with local processor grid block, all computed
// in global indices.
  bool retval = false;
  int a_iStart = mEW->m_iStart[0];
  int a_iEnd = mEW->m_iEnd[0];
  int a_jStart =  mEW->m_jStart[0];
  int a_jEnd = mEW->m_jEnd[0];
  
  if (mLocationType == Image::X)
  {
    retval = (a_gridIndexCoarsest >= (a_iStart+mEW->m_paddingCells[0])) && (a_gridIndexCoarsest <= (a_iEnd-mEW->m_paddingCells[1]));
  }
  if (mLocationType == Image::Y)
  {
    retval = (a_gridIndexCoarsest >= (a_jStart+mEW->m_paddingCells[2])) && (a_gridIndexCoarsest <= (a_jEnd-mEW->m_paddingCells[3]));
  }
  if (mLocationType == Image::Z)
  {
    retval = true;
  }
  return retval;
}


//-------------------------------------
void Image::initializeTime(double t)
{
  mNextTime = t; 
  m_time_done = false;
// with the option timeInterval=..., first time is always t=0
}

//-----------------------------------------------------------------------
const std::string Image::fieldSuffix(ImageMode mode) const
{
  REQUIRE2(mode >= 0 && mode < MODES, "mode=" << mode << " out of bounds");
  return mMode2Suffix[mode];
}

//-----------------------------------------------------------------------
bool Image::is_time_derivative() const
{
   return mMode == Image::DIVDT    || mMode == Image::CURLMAGDT || 
          mMode == Image::MAGDUDT  || mMode == Image::HMAGDUDT  || 
          mMode == Image::HMAXDUDT || mMode == Image::VMAXDUDT;
}

//-----------------------------------------------------------------------
bool Image::timeToWrite(float_sw4 time, int cycle, float_sw4 dt )
{
  // -----------------------------------------------
  // Check based on cycle
  // -----------------------------------------------
  bool do_it=false;
  if( cycle == mWritingCycle )
    do_it = true;
  if( mCycleInterval !=  0 && cycle%mCycleInterval == 0 ) 
    do_it = true;
  // ---------------------------------------------------
  // Check based on time
  // ---------------------------------------------------
  if(mTime > 0.0 && (  mTime <= time + dt*0.5 ) && !m_time_done )
  {
     m_time_done = true;
     do_it = true;
  }
  if( mTimeInterval != 0.0 && mNextTime <= time + dt*0.5 )
  {
      // we're going to write it, so increase the time interval

    //     while( mNextTime < time )
	mNextTime += mTimeInterval;
     do_it =  true;
  }
  return do_it;
}

//-----------------------------------------------------------------------
bool Image::timeToWrite( int cycle )
{
  // -----------------------------------------------
  // Check based on cycle only
  // -----------------------------------------------
  bool do_it=false;
  if( cycle == mWritingCycle )
    do_it = true;
  if( mCycleInterval !=  0 && cycle%mCycleInterval == 0 ) 
    do_it = true;
  return do_it;
}

//-----------------------------------------------------------------------
void Image::define_pio( )
{
   int glow = 0, ghigh = mEW->mNumberOfGrids;
   if( mLocationType == Image::Z )
   {
      glow = m_gridPtIndex[1];
      ghigh = glow+1;
   }
   m_pio = new Parallel_IO*[ghigh-glow+1];
   for( int g=glow ; g < ghigh ; g++ )
   {
      int global[3] = {mEW->m_global_nx[g],
		       mEW->m_global_ny[g],
		       mEW->m_global_nz[g]} ;
//		       mEW->m_kEnd[g] - mEW->m_kStart[g] - 2*mEW->m_ghost_points+1} ;
      int local[3];
      local[0] = mWindow[g][1] - mWindow[g][0] + 1;
      local[1] = mWindow[g][3] - mWindow[g][2] + 1;
      local[2] = mWindow[g][5] - mWindow[g][4] + 1;
	  
// subtracting off 1 because C-arrays are base 0
      int start[3];
      start[0]   = mWindow[g][0] - 1;
      start[1]   = mWindow[g][2] - 1;
      start[2]   = mWindow[g][4] - 1;
          
      if (mLocationType == Image::X)
      {
	 global[0]  = 1;
	 start[0]   = 0;
      } 
      if (mLocationType == Image::Y)
      {
	 global[1]  = 1;
	 start[1]   = 0;
      }
      if (mLocationType == Image::Z)
      {
	 global[2]  = 1;
	 start[2]   = 0;
      }
      if( !plane_in_proc(m_gridPtIndex[0]) )
	 local[0]=local[1]=local[2]=0;

      int iwrite = 0;
      // mpiComm_writers consists of all processors that
      // own some part of the image.
      if( m_mpiComm_writers != MPI_COMM_NULL )
      {
	 int nproc=0, myid=0;
	 // Select group of writing processors as 
	 // subset of the processors that own the plane.
	 MPI_Comm_size(m_mpiComm_writers, &nproc);
	 MPI_Comm_rank(m_mpiComm_writers, &myid);
	 int nrwriters= mEW->getNumberOfWritersPFS();
	 if( nrwriters > nproc )
	    nrwriters = nproc;
         int q, r;
	 if( nproc == 1 || nrwriters == 1 )
	 {
	    q = 0;
            r = 0;
	 }
	 else
	 {
	    q = (nproc-1)/(nrwriters-1);
	    r = (nproc-1) % (nrwriters-1);
	 }
         for( int w=0 ; w < nrwriters ; w++ )
	    if( q*w+r == myid )
	       iwrite = 1;
      }
      m_pio[g-glow] = new Parallel_IO( iwrite, mEW->usingParallelFS(), global, local, start );
   }
}

//-----------------------------------------------------------------------
void Image::allocatePlane()
{
  ASSERT(m_isDefinedMPIWriters);

// plane_in_proc returns true for z=const planes, because all processors have a part in these planes
  bool iwrite   = plane_in_proc(m_gridPtIndex[0]);

  if (iwrite)
    {
      int myRank;
      MPI_Comm_rank(MPI_COMM_WORLD, &myRank);

      bool breakLoop      = (mLocationType == Image::Z);
      
// write the header
//       if (proc_write())
//       {
// 	printf("Allocating plane for image '%s'...(msg from proc #%i)\n", mFilePrefix.c_str(), m_rankWriter); 
//       }

      int nPatches = mEW->mNumberOfGrids; // both Cartesian and curvilinear 
      
      if (breakLoop) nPatches = 1;
      
// figure out the sizes...
      for (int g = 0; g < mEW->mNumberOfGrids; g++)
        {
          if (breakLoop) 
            g = m_gridPtIndex[1];
          
	  mWindow[g][0] = mEW->m_iStart[g] + mEW->m_paddingCells[0];
	  mWindow[g][1] = mEW->m_iEnd[g]   - mEW->m_paddingCells[1];
	  mWindow[g][2] = mEW->m_jStart[g] + mEW->m_paddingCells[2];
	  mWindow[g][3] = mEW->m_jEnd[g]   - mEW->m_paddingCells[3];
	  // mWindow[g][4] = mEW->m_kStart[g] + mEW->m_ghost_points;
	  // mWindow[g][5] = mEW->m_kEnd[g]   - mEW->m_ghost_points;
	  mWindow[g][4] = 1;	  
	  mWindow[g][5] = mEW->m_global_nz[g];

          if (mLocationType == Image::X)
	  {
	    mWindow[g][0] = m_gridPtIndex[g];
	    mWindow[g][1] = m_gridPtIndex[g];
	  } 
          if (mLocationType == Image::Y)
	  {
	    mWindow[g][2] = m_gridPtIndex[g];
	    mWindow[g][3] = m_gridPtIndex[g];
	  }
          if (mLocationType == Image::Z)
	  {
	    mWindow[g][4] = m_gridPtIndex[0]; // note [0] and not [g] (only one grid for z=const images)
	    mWindow[g][5] = m_gridPtIndex[0];
	  }
          
          int npts     = (mWindow[g][1] - mWindow[g][0] + 1)*(mWindow[g][3] - mWindow[g][2] + 1)*(mWindow[g][5] - mWindow[g][4] + 1);
          
          if( m_double )
	  {
	    m_doubleField[g] = new double[npts];
	  }
          else // float
	  {
	    m_floatField[g] = new float[npts];
	  }
          
          if (breakLoop) break;
        } // for g...
      
    } // end if iwrite
   define_pio();
} // end Image::allocatePlane()

//-----------------------------------------------------------------------
void Image::computeImageDivCurl( vector<Sarray> &a_Up, vector<Sarray>& a_U,
				 vector<Sarray> &a_Um, float_sw4 dt, int dminus )
{
   ASSERT(m_isDefinedMPIWriters);
   ASSERT( mMode == Image::DIV || mMode == Image::CURLMAG || mMode == Image::DIVDT
	   || mMode == Image::CURLMAGDT );
// plane_in_proc returns true for z=const lpanes, because all processors have a part in these planes
   bool iwrite   = plane_in_proc(m_gridPtIndex[0]);
   if (iwrite)
   {
      int gmin, gmax;
      if( mLocationType == Image::Z )
	 gmin = gmax = m_gridPtIndex[1];
      else
      {
	 gmin = 0;
	 gmax = mEW->mNumberOfGrids-1;
      }
      if( mMode == Image::DIV )
      {
	 vector<float_sw4*> div(mEW->mNumberOfGrids);
	 for( int g=gmin ; g <= gmax ; g++ )
	 {
	    int npts=(mWindow[g][1]-mWindow[g][0]+1)*(mWindow[g][3]-mWindow[g][2]+1)*(mWindow[g][5]-mWindow[g][4]+1);
	    div[g] = new float_sw4[npts];
	 }
	 computeDivergence( a_Up, div );
	 for( int g=gmin ; g <= gmax ; g++ )
	 {
	    int npts=(mWindow[g][1]-mWindow[g][0]+1)*(mWindow[g][3]-mWindow[g][2]+1)*(mWindow[g][5]-mWindow[g][4]+1);
	    if( m_double )
	       for( size_t i=0 ; i < npts ; i++ )
		  m_doubleField[g][i] = (double)div[g][i];
	    else
	       for( size_t i=0 ; i < npts ; i++ )
		  m_floatField[g][i] = (float) div[g][i];
	    delete[] div[g];
	 }
      }
      else if( mMode == Image::CURLMAG )
      {
	 vector<float_sw4*> curl(mEW->mNumberOfGrids);
	 for( int g=gmin ; g <= gmax ; g++ )
	 {
	    int npts=(mWindow[g][1]-mWindow[g][0]+1)*(mWindow[g][3]-mWindow[g][2]+1)*(mWindow[g][5]-mWindow[g][4]+1);
	    curl[g] = new float_sw4[3*npts];
	 }
	 computeCurl( a_Up, curl );
	 for( int g=gmin ; g <= gmax ; g++ )
	 {
	    int npts=(mWindow[g][1]-mWindow[g][0]+1)*(mWindow[g][3]-mWindow[g][2]+1)*(mWindow[g][5]-mWindow[g][4]+1);
	    if( m_double )
	       for( size_t i=0 ; i < npts ; i++ )
		  m_doubleField[g][i] = (double)sqrt(curl[g][3*i]*curl[g][3*i]+curl[g][3*i+1]*curl[g][3*i+1]+
						curl[g][3*i+2]*curl[g][3*i+2]);
	    else
	       for( size_t i=0 ; i < npts ; i++ )
		  m_floatField[g][i] = (float) sqrt(curl[g][3*i]*curl[g][3*i]+curl[g][3*i+1]*curl[g][3*i+1]+
						       curl[g][3*i+2]*curl[g][3*i+2]);
	    delete[] curl[g];
	 }
      }
      else if( mMode == Image::DIVDT )
      {
	 vector<float_sw4*> div(mEW->mNumberOfGrids), divm(mEW->mNumberOfGrids);
	 for( int g=gmin ; g <= gmax ; g++ )
	 {
	    int npts=(mWindow[g][1]-mWindow[g][0]+1)*(mWindow[g][3]-mWindow[g][2]+1)*(mWindow[g][5]-mWindow[g][4]+1);
	    div[g]  = new float_sw4[npts];
	    divm[g] = new float_sw4[npts];
	 }
	 computeDivergence( a_Up, div );
	 float_sw4 idt;
	 if( dminus )
	 {
	    computeDivergence(a_U,divm);
	    idt = 1/dt;
	 }
	 else
	 {
	    computeDivergence(a_Um,divm);
	    idt = 1/(2*dt);
	 }
	 for( int g=gmin ; g <= gmax ; g++ )
	 {
	    int npts=(mWindow[g][1]-mWindow[g][0]+1)*(mWindow[g][3]-mWindow[g][2]+1)*(mWindow[g][5]-mWindow[g][4]+1);
	    if( m_double )
	       for( size_t i=0 ; i < npts ; i++ )
		  m_doubleField[g][i] = (double) idt*(div[g][i]-divm[g][i]);
	    else
	       for( size_t i=0 ; i < npts ; i++ )
		  m_floatField[g][i] = (float) idt*(div[g][i]-divm[g][i]);
	    delete[] div[g];
	    delete[] divm[g];
	 } 
      }
      else if( mMode == Image::CURLMAGDT )
      {
	 vector<float_sw4*> curl(mEW->mNumberOfGrids), curlm(mEW->mNumberOfGrids);
	 for( int g=gmin ; g <= gmax ; g++ )
	 {
	    int npts=(mWindow[g][1]-mWindow[g][0]+1)*(mWindow[g][3]-mWindow[g][2]+1)*(mWindow[g][5]-mWindow[g][4]+1);
	    curl[g]  = new float_sw4[3*npts];
	    curlm[g] = new float_sw4[3*npts];
	 }
	 computeCurl( a_Up, curl );
	 float_sw4 idt;
	 if( dminus )
	 {
	    computeCurl( a_U, curlm );
	    idt = 1/dt;
	 }
	 else
	 {
	    computeCurl( a_Um, curlm );
	    idt = 1/(2*dt);
	 }
	 for( int g=gmin ; g <= gmax ; g++ )
	 {
	    int npts=(mWindow[g][1]-mWindow[g][0]+1)*(mWindow[g][3]-mWindow[g][2]+1)*(mWindow[g][5]-mWindow[g][4]+1);
	    if( m_double )
	       for( size_t i=0 ; i < npts ; i++ )
		  m_doubleField[g][i] = (double) idt*sqrt( (curl[g][3*i]-curlm[g][3*i])*(curl[g][3*i]-curlm[g][3*i]) +
						  (curl[g][3*i+1]-curlm[g][3*i+1])*(curl[g][3*i+1]-curlm[g][3*i+1]) +
						  (curl[g][3*i+2]-curlm[g][3*i+2])*(curl[g][3*i+2]-curlm[g][3*i+2]));
	    else
	       for( size_t i=0 ; i < npts ; i++ )
		  m_floatField[g][i] = (float) idt*sqrt( (curl[g][3*i]-curlm[g][3*i])*(curl[g][3*i]-curlm[g][3*i]) +
							 (curl[g][3*i+1]-curlm[g][3*i+1])*(curl[g][3*i+1]-curlm[g][3*i+1]) +
							 (curl[g][3*i+2]-curlm[g][3*i+2])*(curl[g][3*i+2]-curlm[g][3*i+2]));
	    delete[] curl[g];
	    delete[] curlm[g];
	 }
      }
   }
}

//-----------------------------------------------------------------------
void Image::computeImageQuantity(std::vector<Sarray> &a_mu, int a_nComp )
{
  ASSERT(m_isDefinedMPIWriters);
// plane_in_proc returns true for z=const lpanes, because all processors have a part in these planes
  bool iwrite   = plane_in_proc(m_gridPtIndex[0]);
  if (iwrite)
  {
    int gmin, gmax;
    if( mLocationType == Image::Z )
       gmin = gmax = m_gridPtIndex[1];
    else
    {
       gmin = 0;
       gmax = mEW->mNumberOfGrids-1;
    }    
    for( int g=gmin ; g <= gmax ; g++ )
    {
       //       size_t iField=0;
       size_t ni = (mWindow[g][1]-mWindow[g][0]+1);
       size_t nij= (mWindow[g][1]-mWindow[g][0]+1)*(mWindow[g][3]-mWindow[g][2]+1);
#pragma omp parallel for
       for( int kk = mWindow[g][4]; kk <= mWindow[g][5]; kk++)
	  for (int jj = mWindow[g][2]; jj <= mWindow[g][3]; jj++)
	     for (int ii = mWindow[g][0]; ii <= mWindow[g][1]; ii++)
	     {
		size_t iField = (ii-mWindow[g][0])+ni*(jj-mWindow[g][2])+nij*(kk-mWindow[g][4]);
		if( m_double )
		   m_doubleField[g][iField] = (double) a_mu[g](a_nComp,ii,jj,kk);
		else
		   m_floatField[g][iField] = (float) a_mu[g](a_nComp,ii,jj,kk);
		//		iField++;      
	     }
    }
  }
} // end Image::computeImageQuantity()

//-----------------------------------------------------------------------
void Image::computeImageGrid( std::vector<Sarray> &a_X, std::vector<Sarray> &a_Y, std::vector<Sarray> &a_Z )
{
  ASSERT(m_isDefinedMPIWriters);
  ASSERT( mMode == Image::GRIDX ||mMode == Image::GRIDY ||mMode == Image::GRIDZ );
  if (plane_in_proc(m_gridPtIndex[0]))
  {
     int topCartesian = mEW->mNumberOfCartesianGrids - 1;
     int component = 1;
     if( mMode == Image::GRIDY )
	component = 2;
     else if( mMode == Image::GRIDZ )
	component = 3;

     int gmin, gmax;
     if( mLocationType == Image::Z )
	gmin = gmax = m_gridPtIndex[1];
     else
     {
	gmin = 0;
	gmax = mEW->mNumberOfGrids-1;
     }
     for (int g = gmin; g <= gmax ; g++ )
     {
//	size_t iField = 0;
       size_t ni = (mWindow[g][1]-mWindow[g][0]+1);
       size_t nij= (mWindow[g][1]-mWindow[g][0]+1)*(mWindow[g][3]-mWindow[g][2]+1);
#pragma omp parallel for
	for (int kk = mWindow[g][4]; kk <= mWindow[g][5]; kk++)
	   for (int jj = mWindow[g][2]; jj <= mWindow[g][3]; jj++)
	      for (int ii = mWindow[g][0]; ii <= mWindow[g][1]; ii++)
	      {                   
		 size_t iField = (ii-mWindow[g][0])+ni*(jj-mWindow[g][2])+nij*(kk-mWindow[g][4]);
		 float_sw4 val;
		 if (g > topCartesian)
		 {
		    if(component==1 )
		       val = a_X[g](ii,jj,kk);
		    else if (component == 2)
		       val = a_Y[g](ii,jj,kk);
		    else if (component == 3)
		       val = a_Z[g](ii,jj,kk);
		 }
		 else
		 {
		    if (component==1)
		       val = (ii-1)*mEW->mGridSize[g];
		    else if (component == 2)
		       val = (jj-1)*mEW->mGridSize[g];
		    else if (component == 3)
		       val = (kk-1)*mEW->mGridSize[g] + mEW->m_zmin[g];
		 }
		 if( m_double )
		    m_doubleField[g][iField] = (double) val;
		 else
		    m_floatField[g][iField] = (float) val;
		 //		 iField++;      
	      }
     }
  }
}

//-----------------------------------------------------------------------
void Image::computeImageLatLon(std::vector<Sarray> &a_X, std::vector<Sarray> &a_Y, std::vector<Sarray> &a_Z ) 
{
   ASSERT(m_isDefinedMPIWriters);
   ASSERT( mMode == Image::LAT || mMode == Image::LON );
// plane_in_proc returns true for z=const lpanes, because all processors have a part in these planes
   if (plane_in_proc(m_gridPtIndex[0]))
   {

      int g;
// lat, lon images are only meaningful on Image::Z planes, but we will write lat and lon on any plane
      int topCartesian = mEW->mNumberOfCartesianGrids - 1;
// write the data...
      int gmin, gmax;
      if( mLocationType == Image::Z )
	 gmin = gmax = m_gridPtIndex[1];
      else
      {
	 gmin = 0;
	 gmax = mEW->mNumberOfGrids-1;
      }
      for (g = gmin; g <= gmax ; g++ )
      {
//	 size_t iField = 0;
       size_t ni = (mWindow[g][1]-mWindow[g][0]+1);
       size_t nij= (mWindow[g][1]-mWindow[g][0]+1)*(mWindow[g][3]-mWindow[g][2]+1);
	 for (int kk = mWindow[g][4]; kk <= mWindow[g][5]; kk++)
#pragma omp parallel for
	    for (int jj = mWindow[g][2]; jj <= mWindow[g][3]; jj++)
	       for (int ii = mWindow[g][0]; ii <= mWindow[g][1]; ii++)
	       {
		 size_t iField = (ii-mWindow[g][0])+ni*(jj-mWindow[g][2])+nij*(kk-mWindow[g][4]);
		 double latP, lonP, xP, yP, zP, val;
		  if (g > topCartesian)// curvilinear grid
		  {
		     xP = a_X[g](ii,jj,kk);
		     yP = a_Y[g](ii,jj,kk);
		     zP = a_Z[g](ii,jj,kk);
		  }
		  else
		  {
		     xP = (ii-1)*mEW->mGridSize[g];
		     yP = (jj-1)*mEW->mGridSize[g];
		     zP = (kk-1)*mEW->mGridSize[g] + mEW->m_zmin[g];
		  }
		  mEW->computeGeographicCoord(xP, yP, lonP, latP);
		  if( mMode == Image::LAT )
		     val = latP;
		  else 
		     val = lonP;
		  if( m_double )
		     m_doubleField[g][iField] = val;
		  else
		     m_floatField[g][iField] = (float) val;
		  //		  iField++;      
	       } // end for ii	  
      }
   }
}


//-----------------------------------------------------------------------
void Image::computeImagePvel(std::vector<Sarray> &mu, std::vector<Sarray> &lambda,
			     std::vector<Sarray> &rho )
{
   ASSERT(m_isDefinedMPIWriters);
   ASSERT( mMode == Image::P );
   if (plane_in_proc(m_gridPtIndex[0]))
   {
      int gmin, gmax;
      if( mLocationType == Image::Z )
	 gmin = gmax = m_gridPtIndex[1];
      else
      {
	 gmin = 0;
	 gmax = mEW->mNumberOfGrids-1;
      }    
      for( int g=gmin ; g <= gmax ; g++ )
      {
	 //	 size_t iField=0;
       size_t ni = (mWindow[g][1]-mWindow[g][0]+1);
       size_t nij= (mWindow[g][1]-mWindow[g][0]+1)*(mWindow[g][3]-mWindow[g][2]+1);
#pragma omp parallel for
	 for( int kk = mWindow[g][4]; kk <= mWindow[g][5]; kk++)
	    for (int jj = mWindow[g][2]; jj <= mWindow[g][3]; jj++)
	       for (int ii = mWindow[g][0]; ii <= mWindow[g][1]; ii++)
	       {
		  size_t iField = (ii-mWindow[g][0])+ni*(jj-mWindow[g][2])+nij*(kk-mWindow[g][4]);
		  if( m_double )
		     m_doubleField[g][iField] = (double) sqrt( (2*mu[g](ii,jj,kk)+lambda[g](ii,jj,kk))/rho[g](ii,jj,kk));
		  else
		     m_floatField[g][iField] = (float) sqrt( (2*mu[g](ii,jj,kk)+lambda[g](ii,jj,kk))/rho[g](ii,jj,kk));
		  //		  iField++;      
	       }
      }
   }
}

//-----------------------------------------------------------------------
void Image::computeImageSvel(std::vector<Sarray> &mu, std::vector<Sarray> &rho )
{
   ASSERT(m_isDefinedMPIWriters);
   ASSERT( mMode == Image::S );
   if (plane_in_proc(m_gridPtIndex[0]))
   {
      int gmin, gmax;
      if( mLocationType == Image::Z )
	 gmin = gmax = m_gridPtIndex[1];
      else
      {
	 gmin = 0;
	 gmax = mEW->mNumberOfGrids-1;
      }    
      for( int g=gmin ; g <= gmax ; g++ )
      {
	 //	 size_t iField=0;
       size_t ni = (mWindow[g][1]-mWindow[g][0]+1);
       size_t nij= (mWindow[g][1]-mWindow[g][0]+1)*(mWindow[g][3]-mWindow[g][2]+1);
#pragma omp parallel for
	 for( int kk = mWindow[g][4]; kk <= mWindow[g][5]; kk++)
	    for (int jj = mWindow[g][2]; jj <= mWindow[g][3]; jj++)
	       for (int ii = mWindow[g][0]; ii <= mWindow[g][1]; ii++)
	       {
		  size_t iField = (ii-mWindow[g][0])+ni*(jj-mWindow[g][2])+nij*(kk-mWindow[g][4]);
		  if( m_double )
		     m_doubleField[g][iField] = (double) sqrt( mu[g](ii,jj,kk)/rho[g](ii,jj,kk));
		  else
		     m_floatField[g][iField] = (float) sqrt( mu[g](ii,jj,kk)/rho[g](ii,jj,kk));
		  //		  iField++;
	       }
      }
   }
}

//-----------------------------------------------------------------------
void Image::copy2DArrayToImage(Sarray &u2)
{
   ASSERT(m_isDefinedMPIWriters);
   REQUIRE2( u2.m_nc == 1, "Image::copy2DArrayToImage, only implemented for one-component arrays" );
   int ie = u2.m_ie, ib=u2.m_ib, je=u2.m_je, jb=u2.m_jb;
   REQUIRE2( ib == mEW->m_iStart[mEW->mNumberOfGrids-1] && ie == mEW->m_iEnd[mEW->mNumberOfGrids-1] &&
             jb == mEW->m_jStart[mEW->mNumberOfGrids-1] && je == mEW->m_jEnd[mEW->mNumberOfGrids-1] , 
             "Communicate array 2d: Can only use it on the finest grid, grid sizes don't match");
// plane_in_proc returns true for z=const planes, because all processors have a part in these planes
   bool iwrite   = plane_in_proc(m_gridPtIndex[0]);
   if (iwrite)
   {
      ASSERT2(mLocationType == Image::Z, "Image::copy2DArrayToImage only works for z=const");
// write the data...
      int g = m_gridPtIndex[1];
      //      size_t iField = 0;
       size_t ni = (mWindow[g][1]-mWindow[g][0]+1);
#pragma omp parallel for
      for (int jj = mWindow[g][2]; jj <= mWindow[g][3]; jj++)
	for (int ii = mWindow[g][0]; ii <= mWindow[g][1]; ii++)
	{                   
	   size_t iField = (ii-mWindow[g][0])+ni*(jj-mWindow[g][2]);
	  if( m_double )
	     m_doubleField[g][iField] = (double) u2(ii,jj,1);
	  else
	    m_floatField[g][iField] = (float) u2(ii,jj,1);
 //	  iField++;      
	}
   }
}

//-----------------------------------------------------------------------
void Image::writeImagePlane_2(int cycle, std::string &path, float_sw4 t )
{
   if( !m_user_created )
      return;
   
   ASSERT(m_isDefinedMPIWriters);

   double stime, etime;
   stime = MPI_Wtime();
#ifdef USE_HDF5
   hid_t h5_fid, grd, dset, attr, dtype, attr_space1, dset_space, fapl;
#endif
// plane_in_proc returns true for z=const lpanes, because all processors have a part in these planes
   bool ihavearray = plane_in_proc(m_gridPtIndex[0]);

   int glow = 0, ghigh = mEW->mNumberOfGrids;
   if( mLocationType == Image::Z )
   {
      glow = m_gridPtIndex[1];
      ghigh = glow+1;
   }
   bool iwrite = false;
   for( int g=glow ; g < ghigh ; g++ )
      iwrite = iwrite || m_pio[g-glow]->i_write();
  
  // Header: [precision(int) npatches(int) time, plane, coordinate, imagetype, gridinfo, timeofday,
  //                            h_1 zmin_1 sizes_1 h_2 zmin_2 sizes_2 ... h_ng zmin_ng sizes_ng ]
  // plane - 0 x=const
   //        1 y=const
   //        2 z=const
   // coordinate: value of constant variable, e.g., x=10.4 if plane=0.
   // imagetype - mode nr. (ux=1, uy=2, etc...)
   // gridinfo - -1 No grid info given.
   //             0 All patches are on Cartesian grids, no curvilinear grid needed.
   //             1 Curvilinear grid is stored after the data patches.
   //             2 Grid file names are stored after the data patches.
   // timeofday - String describing the creation date of the file, max 25 bytes.

  // offset initialized to header size:
   off_t offset = 2*sizeof(int) + 2*sizeof(double) + 3*sizeof(int) + 25*sizeof(char) +
      (ghigh-glow)*(2*sizeof(double)+4*sizeof(int));
   int fid=-1;
   stringstream s, fileSuffix;
   int prec, nPatches, globalPlaneSize[4];
   if( iwrite )
   {
      if( mMode == Image::GRIDX || mMode == Image::GRIDY || mMode == Image::GRIDZ )
	 compute_file_suffix( fileSuffix, 0 );
      else
	 compute_file_suffix( fileSuffix, cycle );

      if( path != "." )
	 s << path;
      s << fileSuffix.str();
   }

   if( m_usehdf5 == false && m_pio[0]->proc_zero() )
   {
      fid = open( const_cast<char*>(s.str().c_str()), O_CREAT | O_TRUNC | O_WRONLY, 0660 ); 
      if (fid == -1 )
      {
	 VERIFY2(0, "ERROR: Image::writeImagePlane_2, error opening file " << s.str() << " for writing header");
      }  

      cout << "writing image plane on file " << s.str() << endl;// " (msg from proc # " << m_rankWriter << ")" << endl;
      prec = m_double ? 8 : 4;
      size_t ret=write(fid,&prec,sizeof(int));
      if( ret != sizeof(int) )
	 cout << "ERROR: Image::writeImagePlane_2 could not write precision" << endl;

      nPatches = mLocationType == Image::Z ? 1 : mEW->mNumberOfGrids;
      ret = write(fid,&nPatches,sizeof(int));
      if( ret != sizeof(int) )
	 cout << "ERROR: Image::writeImagePlane_2 could not write number of patches" << endl;

      double dblevar=static_cast<double>(t);
      ret = write(fid,&dblevar,sizeof(double));
      if( ret != sizeof(double) )
	 cout << "ERROR: Image::writeImagePlane_2 could not write time" << endl;

      int ltype;
      if( mLocationType == Image::X )
         ltype = 0;
      else if( mLocationType == Image::Y )
	 ltype = 1;
      else
	 ltype = 2;

      ret = write(fid,&ltype,sizeof(int));
      if( ret != sizeof(int) )
	 cout << "ERROR: Image::writeImagePlane_2 could not write plane type" << endl;

      float_sw4 coordvalue = (m_gridPtIndex[0]-1)*mEW->mGridSize[glow];
      if( mLocationType == Image::Z )
         coordvalue += mEW->m_zmin[glow];

      dblevar=static_cast<double>(coordvalue);
      ret = write(fid,&dblevar,sizeof(double));
      if( ret != sizeof(double) )
	 cout << "ERROR: Image::writeImagePlane_2 could not write coordinate value" << endl;

      int imode = static_cast<int>(mMode);
      ret = write(fid,&imode,sizeof(int));
      if( ret != sizeof(int) )
	 cout << "ERROR: Image::writeImagePlane_2 could not write imode" << endl;

      ret = write(fid,&mGridinfo,sizeof(int));
      if( ret != sizeof(int) )
	 cout << "ERROR: Image::writeImagePlane_2 could not write gridinfo" << endl;

      time_t realtime;
      time(&realtime);
      string strtime;
      strtime += asctime(localtime(&realtime));
      char strtimec[25];
      strncpy(strtimec,strtime.c_str(),25);
      strtimec[24] ='\0';
      ret = write(fid,strtimec,25*sizeof(char));
      if( ret != 25*sizeof(char) )
	 cout << "ERROR: Image::writeImagePlane_2 could not write strtimec" << endl;
      
      for(int g = glow; g < ghigh ;g++)
      {
	 dblevar = static_cast<double>(mEW->mGridSize[g]);
	 ret = write(fid,&dblevar,sizeof(double));
         if( ret != sizeof(double) )
	    cout << "ERROR: Image::writeImagePlane_2 could not write h for grid " << g << endl;

	 dblevar = static_cast<double>(mEW->m_zmin[g]);
	 ret = write(fid,&dblevar,sizeof(double));
         if( ret != sizeof(double) )
	    cout << "ERROR: Image::writeImagePlane_2 could not write zmin for grid " << g << endl;

	   // should hold the global number of interior points
	 if(mLocationType == Image::X)
	 {
	    globalPlaneSize[0] = 1;
	    globalPlaneSize[1] = mEW->m_global_ny[g];
	    globalPlaneSize[2] = 1;
	    globalPlaneSize[3] = mEW->m_global_nz[g];
	 }
	 if(mLocationType == Image::Y)
	 {
	    globalPlaneSize[0] = 1;
	    globalPlaneSize[1] = mEW->m_global_nx[g];
	    globalPlaneSize[2] = 1;
	    globalPlaneSize[3] = mEW->m_global_nz[g];
	 }
	 if(mLocationType == Image::Z)
	 {
	    globalPlaneSize[0] = 1;
	    globalPlaneSize[1] = mEW->m_global_nx[g];
	    globalPlaneSize[2] = 1;
	    globalPlaneSize[3] = mEW->m_global_ny[g];
	 }
	 ret = write(fid,globalPlaneSize,4*sizeof(int));
         if( ret != 4*sizeof(int) )
	    cout << "ERROR: Image::writeImagePlane_2 could not write dimensions of grid " << g << endl;
      }
      fsync(fid);
   }
   else if( m_usehdf5 == true && m_pio[0]->proc_zero() ) 
   {
#ifdef USE_HDF5
      int ret, ltype;
      hid_t fapl;
      hsize_t dims, dims1 = 1, total_elem = 0;
      setenv("HDF5_USE_FILE_LOCKING", "FALSE", 1);
      int alignment = 65536;
      /* char *env = getenv("HDF5_ALIGNMENT_SIZE"); */
      /* if (env != NULL) */ 
      /*     alignment = atoi(env); */
      /* if (alignment < 65536) */ 
      /*     alignment = 65536; */
      fapl = H5Pcreate(H5P_FILE_ACCESS);
      H5Pset_alignment(fapl, 32767, alignment);
      h5_fid = H5Fcreate((const char*)(s.str().c_str()), H5F_ACC_TRUNC, H5P_DEFAULT, fapl);
      if (h5_fid < 0) 
	VERIFY2(0, "ERROR: Image::writeImagePlane_2, error opening HDF5 file " << s.str() << " for writing header");

      H5Pclose(fapl);
      /* cout << "Rank " << mEW->getRank() << " created new file [" << s.str() << "]" << endl; */
      cout << "writing image plane on file " << s.str() << endl;// " (msg from proc # " << m_rankWriter << ")" << endl;

      attr_space1 = H5Screate_simple(1, &dims1, NULL);

      nPatches = mLocationType == Image::Z ? 1 : mEW->mNumberOfGrids;
      ret = createWriteAttr(h5_fid, "npatch", H5T_NATIVE_INT, attr_space1, &nPatches);
      if( ret < 0 )
	 cout << "ERROR: Image::writeImagePlane_2 could not write number of patches" << endl;

      double dblevar=static_cast<double>(t);
      ret = createWriteAttr(h5_fid, "time", H5T_NATIVE_DOUBLE, attr_space1, &dblevar);
      if( ret < 0 )
	 cout << "ERROR: Image::writeImagePlane_2 could not write HDF5 time" << endl;

      if( mLocationType == Image::X )
         ltype = 0;
      else if( mLocationType == Image::Y )
	 ltype = 1;
      else
	 ltype = 2;

      ret = createWriteAttr(h5_fid, "plane", H5T_NATIVE_INT, attr_space1, &ltype);
      if( ret < 0 )
	 cout << "ERROR: Image::writeImagePlane_2 could not write HDF5 plane type" << endl;

      float_sw4 coordvalue = (m_gridPtIndex[0]-1)*mEW->mGridSize[glow];
      if( mLocationType == Image::Z )
         coordvalue += mEW->m_zmin[glow];

      dblevar=static_cast<double>(coordvalue);
      ret = createWriteAttr(h5_fid, "coordinate", H5T_NATIVE_DOUBLE, attr_space1, &dblevar);
      if( ret < 0 )
	 cout << "ERROR: Image::writeImagePlane_2 could not write HDF5 coordinate value" << endl;

      int imode = static_cast<int>(mMode);
      ret = createWriteAttr(h5_fid, "mode", H5T_NATIVE_INT, attr_space1, &imode);
      if( ret < 0 )
	 cout << "ERROR: Image::writeImagePlane_2 could not write HDF5 imode" << endl;

      ret = createWriteAttr(h5_fid, "gridinfo", H5T_NATIVE_INT, attr_space1, &mGridinfo);
      if( ret < 0 )
	 cout << "ERROR: Image::writeImagePlane_2 could not write HDF5 gridinfo" << endl;

      H5Sclose(attr_space1);

      time_t realtime;
      time(&realtime);
      string strtime;
      strtime += asctime(localtime(&realtime));
      char strtimec[25];
      strncpy(strtimec,strtime.c_str(),25);
      strtimec[24] ='\0';

      createWriteAttrStr(h5_fid, "creationtime", (const char*)strtimec);
      if( ret < 0 )
	 cout << "ERROR: Image::writeImagePlane_2 could not write HDF5 strtimec" << endl;

      double *grid_size = new double[nPatches];
      double *zmin      = new double[nPatches];
      int    *ni        = new int[nPatches];
      int    *nj        = new int[nPatches];
      /* int    *ib        = new int[nPatches]; */
      /* int    *jb        = new int[nPatches]; */
      
      for(int g = glow; g < ghigh ;g++)
      {
          grid_size[g-glow] = static_cast<double>(mEW->mGridSize[g]);
          zmin[g-glow]      = static_cast<double>(mEW->m_zmin[g]); 

         // should hold the global number of interior points
	 if(mLocationType == Image::X)
	 {
	    ni[g-glow] = mEW->m_global_ny[g];
	    nj[g-glow] = mEW->m_global_nz[g];
	 }
	 if(mLocationType == Image::Y)
	 {
	    ni[g-glow] = mEW->m_global_nx[g];
	    nj[g-glow] = mEW->m_global_nz[g];
	 }
	 if(mLocationType == Image::Z)
	 {
	    ni[g-glow] = mEW->m_global_nx[g];
	    nj[g-glow] = mEW->m_global_ny[g];
	 }
         total_elem += (ni[g-glow]*nj[g-glow]);
      }

      dims = nPatches;
      dset_space = H5Screate_simple(1, &dims, NULL);

      dset = H5Dcreate(h5_fid, "grid_size", H5T_NATIVE_DOUBLE, dset_space, H5P_DEFAULT, H5P_DEFAULT, H5P_DEFAULT);
      ret  = H5Dwrite(dset, H5T_NATIVE_DOUBLE, H5S_ALL, H5S_ALL, H5P_DEFAULT, grid_size);
      if( ret < 0 )
	 cout << "ERROR: Image::writeImagePlane_2 could not write HDF5 grid_size dataset" << endl;
      H5Dclose(dset);

      dset = H5Dcreate(h5_fid, "zmin", H5T_NATIVE_DOUBLE, dset_space, H5P_DEFAULT, H5P_DEFAULT, H5P_DEFAULT);
      ret  = H5Dwrite(dset, H5T_NATIVE_DOUBLE, H5S_ALL, H5S_ALL, H5P_DEFAULT, zmin);
      if( ret < 0 )
	 cout << "ERROR: Image::writeImagePlane_2 could not write HDF5 zmin dataset" << endl;
      H5Dclose(dset);


      dset = H5Dcreate(h5_fid, "ni", H5T_NATIVE_INT, dset_space, H5P_DEFAULT, H5P_DEFAULT, H5P_DEFAULT);
      ret  = H5Dwrite(dset, H5T_NATIVE_INT, H5S_ALL, H5S_ALL, H5P_DEFAULT, ni);
      if( ret < 0 )
	 cout << "ERROR: Image::writeImagePlane_2 could not write HDF5 ni dataset" << endl;
      H5Dclose(dset);


      dset = H5Dcreate(h5_fid, "nj", H5T_NATIVE_INT, dset_space, H5P_DEFAULT, H5P_DEFAULT, H5P_DEFAULT);
      ret  = H5Dwrite(dset, H5T_NATIVE_INT, H5S_ALL, H5S_ALL, H5P_DEFAULT, nj);
      if( ret < 0 )
	 cout << "ERROR: Image::writeImagePlane_2 could not write HDF5 nj dataset" << endl;
      H5Dclose(dset);

      H5Sclose(dset_space);

      if (m_double) 
        dtype = H5T_NATIVE_DOUBLE;
      else
        dtype = H5T_NATIVE_FLOAT;

      dims = total_elem;
      dset_space = H5Screate_simple(1, &dims, NULL);
      /* cout << "Rank " << mEW->getRank() << " creating patches array with length " << dims << endl; */
      dset = H5Dcreate(h5_fid, "patches", dtype, dset_space, H5P_DEFAULT, H5P_DEFAULT, H5P_DEFAULT);
      if( dset < 0 )
	 cout << "ERROR: Image::writeImagePlane_2 could not create HDF5 patches dataset" << endl;
      H5Sclose(dset_space);
      H5Dclose(dset);

      if( mGridinfo == 1 )
      {
        int g=mEW->mNumberOfGrids-1;
        int globalSizes[3] = {mEW->m_global_nx[g], mEW->m_global_ny[g], mEW->m_global_nz[g]} ;
        if(mLocationType == Image::X)
  	 globalSizes[0]    = 1;
        if (mLocationType == Image::Y)
  	 globalSizes[1]    = 1;
        if (mLocationType == Image::Z)
  	 globalSizes[2]    = 1;

         dims = globalSizes[0]*globalSizes[1]*globalSizes[2];
         dset_space = H5Screate_simple(1, &dims, NULL);
         /* cout << "Rank " << mEW->getRank() << " creating grid array with length " << dims << endl; */
         dset = H5Dcreate(h5_fid, "grid", dtype, dset_space, H5P_DEFAULT, H5P_DEFAULT, H5P_DEFAULT);
         if( dset < 0 )
            cout << "ERROR: Image::writeImagePlane_2 could not create HDF5 grid dataset" << endl;
         H5Sclose(dset_space);
         H5Dclose(dset);
      }

      delete [] grid_size;
      delete [] zmin;
      delete [] ni;
      delete [] nj;

      /* H5Fflush(h5_fid, H5F_SCOPE_LOCAL); */
      H5Fclose(h5_fid);
#else
     cout << "ERROR: cannot write image in HDF5 format without sw4 compiled with HDF5 library!" << endl;
#endif
   } // End proc 0 write metadata

// write the data...
   if(m_usehdf5 == false) 
   {
     if( ihavearray )
     {
        for( int g = glow ; g < ghigh; g++)
        {
           int globalSizes[3] = {mEW->m_global_nx[g],
           		       mEW->m_global_ny[g],
           		       mEW->m_global_nz[g]} ;
           if(mLocationType == Image::X)
              globalSizes[0]    = 1;
           if (mLocationType == Image::Y)
              globalSizes[1]    = 1;
           if (mLocationType == Image::Z)
              globalSizes[2]    = 1;

           if( !mEW->usingParallelFS() || g == glow )
              MPI_Barrier( m_mpiComm_writers );

           if( g==glow && iwrite && !m_pio[0]->proc_zero() )
           {
              fid = open( const_cast<char*>(s.str().c_str()), O_WRONLY );
              if (fid == -1 )
              {
                 VERIFY2(0, "ERROR: Image::writeImagePlane2, Error opening file: " << s.str() << " for writing data patches" );
              }  
           }

           if( m_double )
           {
              char dblStr[]="double";	  
              m_pio[g-glow]->write_array( &fid, 1, m_doubleField[g], offset, dblStr );
              offset += (globalSizes[0]*globalSizes[1]*globalSizes[2]*sizeof(double));
           }
           else
           {
              char fltStr[]="float";
               //	    bool dbg=false;
               //	    if( mMode == S && mEW->getRank() == 10 )
               //	    {
               //	       cout << "Before write, value is  " << m_floatField[g][618] << " g= " << g << "off= " << offset << " glow= " << glow << " ghigh= "<< ghigh << endl;
               //	       dbg = true;
               //	    }
               //	    if( mMode == S && mEW->getRank() == 63 && mLocationType == Z )
               //	       dbg = true;
              m_pio[g-glow]->write_array( &fid, 1, m_floatField[g], offset, fltStr );
              offset += (globalSizes[0]*globalSizes[1]*globalSizes[2]*sizeof(float));
           }
        }
     }
     if( iwrite )
        close(fid);

     if( mGridinfo == 1 )
        add_grid_to_file( s.str().c_str(), iwrite, offset );
     if( mGridinfo == 2 )
        add_grid_filenames_to_file( s.str().c_str() );
   }
   else
   {
#ifdef USE_HDF5
      hsize_t dims, dims1 = 1;
      if( ihavearray )
      {
         offset = 0;
         for( int g = glow ; g < ghigh; g++)
         {
            int globalSizes[3] = {mEW->m_global_nx[g], mEW->m_global_ny[g], mEW->m_global_nz[g]} ;

            if(mLocationType == Image::X)
               globalSizes[0]    = 1;
            if (mLocationType == Image::Y)
               globalSizes[1]    = 1;
            if (mLocationType == Image::Z)
               globalSizes[2]    = 1;

            /* if( !mEW->usingParallelFS() || g == glow ) */
            if( g == glow )
            {
               MPI_Barrier( m_mpiComm_writers );
               /* cout << "Rank " << mEW->getRank() <<" after barrier" << endl; */
            }
            if( m_double )
            {
               char dblStr[]="double";	  
               m_pio[g-glow]->write_array_hdf5( (const char*)(s.str().c_str()), "patches", 1, m_doubleField[g], offset, dblStr );
               /* m_pio[g-glow]->write_array_hdf5( dset, 1, m_doubleField[g], offset, dblStr ); */
               offset += (globalSizes[0]*globalSizes[1]*globalSizes[2]);
            }
            else
            {
               char fltStr[]="float";
               m_pio[g-glow]->write_array_hdf5( (const char*)(s.str().c_str()), "patches", 1, m_floatField[g], offset, fltStr );
               offset += (globalSizes[0]*globalSizes[1]*globalSizes[2]);
            }
         }
      } // End if ihavearray

      if( mGridinfo == 1 )
         add_grid_to_file_hdf5( s.str().c_str(), iwrite, 0);
      /* if( mGridinfo == 2 ) */
      /*    add_grid_filenames_to_file( s.str().c_str() ); */
#endif
   } // End use_hdf5 == true
   etime = MPI_Wtime();
   m_write_time += (etime - stime);
}

<<<<<<< HEAD
//-----------------------------------------------------------------------
void Image::add_grid_to_file_hdf5( const char* fname, bool iwrite, size_t offset )
=======
//   if( mGridinfo == 1 )
//      add_grid_to_file( s.str().c_str(), iwrite, offset );
// if( mGridinfo == 2 )
//    add_grid_filenames_to_file( s.str().c_str() );

   if( mGridinfo >= 1 )
      add_grids_to_file( s.str().c_str(), iwrite, offset );
   
}

//-----------------------------------------------------------------------
// NOTE: this routine saves one or more  curvilinear grids to file
void Image::add_grids_to_file( const char* fname, bool iwrite, size_t offset )
>>>>>>> a444f6dc
{
   bool ihavearray = plane_in_proc(m_gridPtIndex[0]);
   if( ihavearray )
   {
<<<<<<< HEAD
#ifdef USE_HDF5
      int g=mEW->mNumberOfGrids-1;
      int globalSizes[3] = {mEW->m_global_nx[g], mEW->m_global_ny[g], mEW->m_global_nz[g]} ;
      if(mLocationType == Image::X)
	 globalSizes[0]    = 1;
      if (mLocationType == Image::Y)
	 globalSizes[1]    = 1;
      if (mLocationType == Image::Z)
	 globalSizes[2]    = 1;

      if( mEW->usingParallelFS() )
	 MPI_Barrier( m_mpiComm_writers );

      if( m_double )
      {
	 char dblStr[]="double";	  
	 m_pio[g]->write_array_hdf5(fname, "grid", 1, m_gridimage->m_doubleField[g], offset, dblStr );
	 /* m_pio[g]->write_array_hdf5(dset, 1, m_gridimage->m_doubleField[g], offset, dblStr ); */
	 offset += (globalSizes[0]*globalSizes[1]*globalSizes[2]*sizeof(double));
      }
      else
      {
	 char fltStr[]="float";
	 m_pio[g]->write_array_hdf5(fname, "grid", 1, m_gridimage->m_floatField[g], offset, fltStr );
	 /* m_pio[g]->write_array_hdf5(dset, 1, m_gridimage->m_floatField[g], offset, fltStr ); */
	 offset += (globalSizes[0]*globalSizes[1]*globalSizes[2]*sizeof(float));
      }
#endif
=======
      int fid;
      if( iwrite )
      {
	 fid = open( fname, O_WRONLY, 0660 ); 
	 if (fid == -1 )
	    VERIFY2(0, "ERROR: Image::add_grids_to_file, error opening file " << fname );
      }

      for (int g = mEW->mNumberOfCartesianGrids; g < mEW->mNumberOfGrids; g++)
      {
         int globalSizes[3] = {mEW->m_global_nx[g],
                               mEW->m_global_ny[g],
                               mEW->m_global_nz[g]} ;
         if(mLocationType == Image::X)
            globalSizes[0]    = 1;
         if (mLocationType == Image::Y)
            globalSizes[1]    = 1;
         if (mLocationType == Image::Z)
            globalSizes[2]    = 1;

         if( !mEW->usingParallelFS() )
            MPI_Barrier( m_mpiComm_writers );

         if( m_double )
         {
            char dblStr[]="double";	  
            m_pio[g]->write_array( &fid, 1, m_gridimage->m_doubleField[g], offset, dblStr );
            offset += (globalSizes[0]*globalSizes[1]*globalSizes[2]*sizeof(double));
         }
         else
         {
            char fltStr[]="float";
            m_pio[g]->write_array( &fid, 1, m_gridimage->m_floatField[g], offset, fltStr );
            offset += (globalSizes[0]*globalSizes[1]*globalSizes[2]*sizeof(float));
         }
      } // end for g
      
      if( iwrite )
	 close(fid);
>>>>>>> a444f6dc
   }
}

//-----------------------------------------------------------------------
void Image::add_grid_to_file( const char* fname, bool iwrite, size_t offset )
{
   bool ihavearray = plane_in_proc(m_gridPtIndex[0]);
   if( ihavearray )
   {
      int fid;
      if( iwrite )
      {
	 fid = open( fname, O_WRONLY, 0660 ); 
	 if (fid == -1 )
	    VERIFY2(0, "ERROR: Image::add_grid_to_file, error opening file " << fname );
      }

      int g=mEW->mNumberOfGrids-1;
      int globalSizes[3] = {mEW->m_global_nx[g],
			    mEW->m_global_ny[g],
			    mEW->m_global_nz[g]} ;
      if(mLocationType == Image::X)
	 globalSizes[0]    = 1;
      if (mLocationType == Image::Y)
	 globalSizes[1]    = 1;
      if (mLocationType == Image::Z)
	 globalSizes[2]    = 1;

      if( !mEW->usingParallelFS() )
	 MPI_Barrier( m_mpiComm_writers );

      if( m_double )
      {
	 char dblStr[]="double";	  
	 m_pio[g]->write_array( &fid, 1, m_gridimage->m_doubleField[g], offset, dblStr );
	 offset += (globalSizes[0]*globalSizes[1]*globalSizes[2]*sizeof(double));
      }
      else
      {
	 char fltStr[]="float";
	 m_pio[g]->write_array( &fid, 1, m_gridimage->m_floatField[g], offset, fltStr );
	 offset += (globalSizes[0]*globalSizes[1]*globalSizes[2]*sizeof(float));
      }
      if( iwrite )
	 close(fid);
   }
}

//-----------------------------------------------------------------------
void Image::add_grid_filenames_to_file( const char* fname )
{
   if( m_pio[0]->proc_zero() )
   {
      stringstream str1;
      m_gridimage->compute_file_suffix( str1, 0 );
      string img1str = str1.str();
      int fid = open( fname, O_WRONLY, 0660 ); 
      if (fid == -1 )
	 VERIFY2(0, "ERROR: Image::add_grid_filenames_to_file, error opening file " << fname );
      size_t nr=lseek(fid,0,SEEK_END);
      int n = img1str.length();
      nr = write(fid,&n,sizeof(int) );
      if( nr != sizeof(int) )
	 cout << "ERROR: Image::add_grid_filenames_to file, could not write n1 " << endl;

      nr = write(fid,str1.str().c_str(),sizeof(char)*n);
      if( nr != n*sizeof(char) )
	 cout << "ERROR: Image::add_grid_filenames_to file, could not write name1 " << endl;
      close(fid);
   }
}

//-----------------------------------------------------------------------
void Image::compute_file_suffix( stringstream& fileSuffix, int cycle )
{
   fileSuffix << mFilePrefix << ".cycle=";
   int temp = static_cast<int>(pow(10.0, mPreceedZeros - 1));
   int testcycle = cycle;
   if (cycle == 0)
      testcycle=1;
   
   while (testcycle < temp)
   {
      fileSuffix << "0";
      temp /= 10;
   }
   fileSuffix << cycle << "." << mOrientationString[mLocationType] << "=";
   fileSuffix << mCoordValue;
   fileSuffix << "." << fieldSuffix(mMode) << ".sw4img";
   // Add .h5 suffix
   if (m_usehdf5) 
      fileSuffix << ".h5";
}

//-----------------------------------------------------------------------
void Image::update_maxes_hVelMax( vector<Sarray> &a_Up, vector<Sarray> &a_Um,
				  float_sw4 dt )
{
   static bool firstHVM = true;
   bool geographic = false;
   // geographic = true  --> Max of N- and E-components (max(|u_{N-S}|,|u_{E-W}|))
   // geograpic  = false --> L2 norm of x- and y-components (sqrt(ux*ux+uy*uy)).
   int gmin, gmax;
   if( mLocationType == Image::Z )
      gmin = gmax = m_gridPtIndex[1];
   else
   {
      gmin = 0;
      gmax = mEW->mNumberOfGrids-1;
   }
   float_sw4 di  = 1/dt  ;
   if( geographic )
   {
//C.B> with N-S and E-W max: max(|u_{N-S}|,|u_{E-W}|))
      for( int g = gmin; g <= gmax; g++ )
      {
	 //	 size_t iField = 0;
	 //	 double velNS, velEW;
	 //	 double Ux, Uy, nrm;
	 //	 double xP, yP, latitude;
	 double latOrigin=mEW->getLatOrigin();
	 double deg2rad = M_PI/180.0;//, cphi, sphi, calpha, salpha, thxnrm, thynrm;
	 double az = deg2rad*mEW->getGridAzimuth(); // Note that mGeoAz is in degrees
	 double metersPerDeg = mEW->getMetersPerDegree();
	 double calpha = cos(az);
	 double salpha = sin(az);
	 size_t ni = (mWindow[g][1]-mWindow[g][0]+1);
	 size_t nij= (mWindow[g][1]-mWindow[g][0]+1)*(mWindow[g][3]-mWindow[g][2]+1);
	 for (int k = mWindow[g][4]; k <= mWindow[g][5]; k++)
#pragma omp parallel for
	    for (int j = mWindow[g][2]; j <= mWindow[g][3]; j++)
	       for (int i = mWindow[g][0]; i <= mWindow[g][1]; i++)
	       {
		  size_t iField = (i-mWindow[g][0])+ni*(j-mWindow[g][2])+nij*(k-mWindow[g][4]);
 // first get velocities in the (x,y) directions
		  float_sw4 Ux = (a_Up[g](1,i,j,k) - a_Um[g](1,i,j,k))*di;
		  float_sw4 Uy = (a_Up[g](2,i,j,k) - a_Um[g](2,i,j,k))*di;

 // note: the angle between (x,y) and East is constant throughout the mesh, but the angle to North 
 // varies throughout the grid. Here we use the chain rule on the mapping between (x,y) and (lon,lat)
 // see EW:computeGeographicCoord for the mapping
               
		  double xP = (i-1)*mEW->mGridSize[g];
		  double yP = (j-1)*mEW->mGridSize[g];

		  double latitude = latOrigin + (xP*calpha - yP*salpha)/metersPerDeg;
	  
		  double cphi = cos(latitude*deg2rad);
		  double sphi = sin(latitude*deg2rad);

		  double thxnrm = salpha + (xP*salpha+yP*calpha)/cphi/metersPerDeg * (M_PI/180.0) * sphi * calpha;
		  double thynrm = calpha - (xP*salpha+yP*calpha)/cphi/metersPerDeg * (M_PI/180.0) * sphi * salpha;

		  double nrm = sqrt( thxnrm*thxnrm + thynrm*thynrm );
		  thxnrm /= nrm;
		  thynrm /= nrm;

		  float_sw4 velNS = fabs( thynrm*Ux  - thxnrm*Uy );
		  float_sw4 velEW = fabs( salpha*Ux  + calpha*Uy );
		  if (m_double)
		  {
		     if( firstHVM ||  m_doubleField[g][iField] < velNS)
			m_doubleField[g][iField] = (double) velNS;
		     if( m_doubleField[g][iField] < velEW )
			m_doubleField[g][iField] = (double) velEW;
		  }
		  else
		  {
		     if( firstHVM ||  m_floatField[g][iField] < (float) velNS)
			m_floatField[g][iField] = (float) velNS;
		     if(m_floatField[g][iField] < (float) velEW)
			m_floatField[g][iField] = (float) velEW;
		  }
		  //		  iField++;  
	       }
      }
   }
   else
   {
      for( int g = gmin; g <= gmax; g++ )
      {
	 //	 size_t iField = 0;
	 //	 double Ux, Uy, nrm, hvmag;
	 size_t ni = (mWindow[g][1]-mWindow[g][0]+1);
	 size_t nij= (mWindow[g][1]-mWindow[g][0]+1)*(mWindow[g][3]-mWindow[g][2]+1);
	 for (int k = mWindow[g][4]; k <= mWindow[g][5]; k++)
#pragma omp parallel for
	    for (int j = mWindow[g][2]; j <= mWindow[g][3]; j++)
	       for (int i = mWindow[g][0]; i <= mWindow[g][1]; i++)
	       {
		  size_t iField = (i-mWindow[g][0])+ni*(j-mWindow[g][2])+nij*(k-mWindow[g][4]);
		  float_sw4 Ux = (a_Up[g](1,i,j,k) - a_Um[g](1,i,j,k))*di;
		  float_sw4 Uy = (a_Up[g](2,i,j,k) - a_Um[g](2,i,j,k))*di;
                  float_sw4 hvmag = sqrt(Ux*Ux+Uy*Uy);
		  if (m_double)
		  {
		     if( firstHVM ||  m_doubleField[g][iField] < hvmag )
			m_doubleField[g][iField] = (double) hvmag;
		  }
		  else
		  {
		     if( firstHVM ||  m_floatField[g][iField] < (float) hvmag)
			m_floatField[g][iField] = (float) hvmag;
		  }
//		  iField++;  
	       }
      }
   }
   if( firstHVM )
      firstHVM = false;
}

//-----------------------------------------------------------------------
void Image::update_maxes_vVelMax(std::vector<Sarray> &a_Up, std::vector<Sarray> &a_Um, float_sw4 dt )
{
   static bool firstVVM = true;
   int gmax, gmin;
   if( mLocationType == Image::Z )
      gmax = gmin = m_gridPtIndex[1];
   else
   {
      gmin = 0;
      gmax = mEW->mNumberOfGrids-1;
   }
   float_sw4 di  = 1/dt;
   for( int g = gmin; g <= gmax; g++ )
   {
	 //      size_t iField = 0;
      size_t ni = (mWindow[g][1]-mWindow[g][0]+1);
      size_t nij= (mWindow[g][1]-mWindow[g][0]+1)*(mWindow[g][3]-mWindow[g][2]+1);
      for (int k = mWindow[g][4]; k <= mWindow[g][5]; k++)
#pragma omp parallel for
	 for (int j = mWindow[g][2]; j <= mWindow[g][3]; j++)
	    for (int i = mWindow[g][0]; i <= mWindow[g][1]; i++)
	    {
	       float_sw4 vel = fabs( a_Up[g](3,i,j,k)-a_Um[g](3,i,j,k) )*di;
	       size_t iField = (i-mWindow[g][0])+ni*(j-mWindow[g][2])+nij*(k-mWindow[g][4]);
	       if (m_double)
	       {
		  if( firstVVM ||  m_doubleField[g][iField] < vel )
		     m_doubleField[g][iField] = (double) vel;
	       }
	       else
	       {
		  if( firstVVM ||  m_floatField[g][iField] < (float) vel )
		     m_floatField[g][iField] = (float) vel;
	       }
   //	       iField++; 
	    }
   }
   if( firstVVM )
      firstVVM = false;
}

//-----------------------------------------------------------------------
void Image::update_maxes_hMax( vector<Sarray> &a_U )
			
{
   static bool firstHM = true;
   int gmin, gmax;
   if( mLocationType == Image::Z )
      gmin = gmax = m_gridPtIndex[1];
   else
   {
      gmin = 0;
      gmax = mEW->mNumberOfGrids-1;
   }
   for( int g = gmin; g <= gmax; g++ )
   {
      //      size_t iField = 0;
      //      float_sw4 hmag;
      size_t ni = (mWindow[g][1]-mWindow[g][0]+1);
      size_t nij= (mWindow[g][1]-mWindow[g][0]+1)*(mWindow[g][3]-mWindow[g][2]+1);
      for (int k = mWindow[g][4]; k <= mWindow[g][5]; k++)
#pragma omp parallel for
	 for (int j = mWindow[g][2]; j <= mWindow[g][3]; j++)
	    for (int i = mWindow[g][0]; i <= mWindow[g][1]; i++)
	    {
	       size_t iField = (i-mWindow[g][0])+ni*(j-mWindow[g][2])+nij*(k-mWindow[g][4]);
	       float_sw4 hmag = sqrt(a_U[g](1,i,j,k)*a_U[g](1,i,j,k) + a_U[g](2,i,j,k)*a_U[g](2,i,j,k));
	       if (m_double)
	       {
		  if( firstHM ||  m_doubleField[g][iField] < hmag )
		     m_doubleField[g][iField] = (double) hmag;
	       }
	       else
	       {
		  if( firstHM ||  m_floatField[g][iField] < (float) hmag)
		     m_floatField[g][iField] = (float) hmag;
	       }
	       //	       iField++;  
	    }
   }
   if( firstHM )
      firstHM = false;
}

//-----------------------------------------------------------------------
void Image::update_maxes_vMax(std::vector<Sarray> &a_U )
{
   static bool firstVM = true;
   int gmax, gmin;
   if( mLocationType == Image::Z )
      gmax = gmin = m_gridPtIndex[1];
   else
   {
      gmin = 0;
      gmax = mEW->mNumberOfGrids-1;
   }
   for( int g = gmin; g <= gmax; g++ )
   {
      //      size_t iField = 0;
      size_t ni = (mWindow[g][1]-mWindow[g][0]+1);
      size_t nij= (mWindow[g][1]-mWindow[g][0]+1)*(mWindow[g][3]-mWindow[g][2]+1);
      for (int k = mWindow[g][4]; k <= mWindow[g][5]; k++)
#pragma omp parallel for
	 for (int j = mWindow[g][2]; j <= mWindow[g][3]; j++)
	    for (int i = mWindow[g][0]; i <= mWindow[g][1]; i++)
	    {
	       float_sw4 uz = fabs(a_U[g](3,i,j,k));
	       size_t iField = (i-mWindow[g][0])+ni*(j-mWindow[g][2])+nij*(k-mWindow[g][4]);
	       if (m_double)
	       {
		  if( firstVM ||  m_doubleField[g][iField] < uz )
		     m_doubleField[g][iField] = (double) uz;
	       }
	       else
	       {
		  if( firstVM ||  m_floatField[g][iField] < (float) uz )
		     m_floatField[g][iField] = (float) uz;
	       }
	       //	       iField++; 
	    }
   }
   if( firstVM )
      firstVM = false;
}

//-----------------------------------------------------------------------
void Image::computeDivergence( std::vector<Sarray> &a_U, std::vector<float_sw4*>& a_div )
{
   ASSERT(m_isDefinedMPIWriters);
   ASSERT( a_U.size() == mEW->mNumberOfGrids )
   ASSERT( a_div.size() == a_U.size() )

// plane_in_proc returns true for z=const lpanes, because all processors have a part in these planes
   bool iwrite    = plane_in_proc(m_gridPtIndex[0]);
   if (iwrite)
   {
      const float_sw4 c1 = 2.0/3;
      const float_sw4 c2 =-1.0/12;
      const float_sw4 fs = 5.0/6;
      const float_sw4 ot = 1.0/12;
      const float_sw4 ft = 4.0/3;
      const float_sw4 os = 1.0/6;
      const float_sw4 d3 = 14.0/3;

      int gmin,gmax;
      bool dotop;
      if( mLocationType == Image::Z )
      {
         if( m_gridPtIndex[1] < mEW->mNumberOfCartesianGrids )
	 {	    
// Z-plane in Cartesian mesh
	    gmin = gmax = m_gridPtIndex[1];
            dotop = false;
	 }
	 else
	 {
// Z-plane in curvilinear mesh, set gmin,gmax so that 
// the Cartesian loop is not executed
	    gmin = 0;
            gmax =-1;
	    dotop = true;
	 }
      }
      else
      {
// X- or Y- plane. All grids contribute.
         gmin = 0;
	 gmax = mEW->mNumberOfCartesianGrids - 1;
	 dotop = true;
      }

      int gh = mEW->getNumberOfGhostPoints();
// Do the Cartesian grids.
      for (int g = gmin; g <= gmax ; g++ )
      {
          float_sw4 factor = 1.0/(mEW->mGridSize[g]);
	  //          size_t iField = 0;
	  size_t ni = (mWindow[g][1]-mWindow[g][0]+1);
	  size_t nij= (mWindow[g][1]-mWindow[g][0]+1)*(mWindow[g][3]-mWindow[g][2]+1);
#pragma omp parallel for
          for (int k = mWindow[g][4]; k <= mWindow[g][5]; k++)
            for (int j = mWindow[g][2]; j <= mWindow[g][3]; j++)
              for (int i = mWindow[g][0]; i <= mWindow[g][1]; i++)
              {
		 float_sw4 val =0.;
		 size_t iField = (i-mWindow[g][0])+ni*(j-mWindow[g][2])+nij*(k-mWindow[g][4]);
		 // I-direction
		 if( i == 1 )
		 {
                    val =-2.25*a_U[g](1,i,j,k)+(4+fs)*a_U[g](1,i+1,j,k)-d3*a_U[g](1,i+2,j,k)+
		       3*a_U[g](1,i+3,j,k)-(1+ot)*a_U[g](1,i+4,j,k) +os*a_U[g](1,i+5,j,k);
		 }
                 else if( i == 2 )
		 {
                    val  = -os*a_U[g](1,i-1,j,k) -1.25*a_U[g](1,i,j,k)+(1+ft)*a_U[g](1,i+1,j,k)
		       - ft*a_U[g](1,i+2,j,k) + 0.5*a_U[g](1,i+3,j,k) - ot*a_U[g](1,i+4,j,k);
		 }
                 else if (i == mEW->m_global_nx[g] )
		 {
                    val = 2.25*a_U[g](1,i,j,k)-(4+fs)*a_U[g](1,i-1,j,k)+d3*a_U[g](1,i-2,j,k)-
		       3*a_U[g](1,i-3,j,k)+(1+ot)*a_U[g](1,i-4,j,k) -os*a_U[g](1,i-5,j,k);
		 }
                 else if (i == mEW->m_global_nx[g]-1 )
		 {
                    val  = os*a_U[g](1,i+1,j,k) +1.25*a_U[g](1,i,j,k)-(1+ft)*a_U[g](1,i-1,j,k) +
		        ft*a_U[g](1,i-2,j,k) - 0.5*a_U[g](1,i-3,j,k) + ot*a_U[g](1,i-4,j,k);
		 }
		 else
		 {
		    val  =  c1*(a_U[g](1,i+1,j,k)-a_U[g](1,i-1,j,k)) + c2*(a_U[g](1,i+2,j,k)-a_U[g](1,i-2,j,k));
		 }

		 // J-direction
		 if( j == 1 )
		 {
                    val +=-2.25*a_U[g](2,i,j,k)+(4+fs)*a_U[g](2,i,j+1,k)-d3*a_U[g](2,i,j+2,k)+
		       3*a_U[g](2,i,j+3,k)-(1+ot)*a_U[g](2,i,j+4,k) +os*a_U[g](2,i,j+5,k);
		 }
                 else if( j == 2 )
		 {
                    val  += -os*a_U[g](2,i,j-1,k) -1.25*a_U[g](2,i,j,k)+(1+ft)*a_U[g](2,i,j+1,k)
		       - ft*a_U[g](2,i,j+2,k) + 0.5*a_U[g](2,i,j+3,k) - ot*a_U[g](2,i,j+4,k);
		 }
                 else if (j == mEW->m_global_ny[g] )
		 {
                    val += 2.25*a_U[g](2,i,j,k)-(4+fs)*a_U[g](2,i,j-1,k)+d3*a_U[g](2,i,j-2,k)-
		       3*a_U[g](2,i,j-3,k)+(1+ot)*a_U[g](2,i,j-4,k) -os*a_U[g](2,i,j-5,k);
		 }
                 else if (j == mEW->m_global_ny[g]-1 )
		 {
                    val  += os*a_U[g](2,i,j+1,k) +1.25*a_U[g](2,i,j,k)-(1+ft)*a_U[g](2,i,j-1,k) +
		        ft*a_U[g](2,i,j-2,k) - 0.5*a_U[g](2,i,j-3,k) + ot*a_U[g](2,i,j-4,k);
		 }
		 else
		 {
		    val  +=  c1*(a_U[g](2,i,j+1,k)-a_U[g](2,i,j-1,k)) + c2*(a_U[g](2,i,j+2,k)-a_U[g](2,i,j-2,k));
		 }

		 // K-direction
                 if( k == 1 && g==mEW->mNumberOfGrids-1 )
                 {
                    val +=-2.25*a_U[g](3,i,j,k)+(4+fs)*a_U[g](3,i,j,k+1)-d3*a_U[g](3,i,j,k+2)+
		       3*a_U[g](3,i,j,k+3)-(1+ot)*a_U[g](3,i,j,k+4) +os*a_U[g](3,i,j,k+5);
		 }
		 else if( k == 2 && g == mEW->mNumberOfGrids-1 )
		 {
                    val  += -os*a_U[g](3,i,j,k-1) -1.25*a_U[g](3,i,j,k)+(1+ft)*a_U[g](3,i,j,k+1)
		       - ft*a_U[g](3,i,j,k+2) + 0.5*a_U[g](3,i,j,k+3) - ot*a_U[g](3,i,j,k+4);
		 }
                 else if( k == mEW->m_kEnd[g]-gh && g == 0 )
		 {
                    val += 2.25*a_U[g](3,i,j,k)-(4+fs)*a_U[g](3,i,j,k-1)+d3*a_U[g](3,i,j,k-2)-
		       3*a_U[g](3,i,j,k-3)+(1+ot)*a_U[g](3,i,j,k-4) -os*a_U[g](3,i,j,k-5);
		 }
                 else if( k == mEW->m_kEnd[g]-gh-1 && g == 0 )
		 {
                    val  += os*a_U[g](3,i,j,k+1) +1.25*a_U[g](3,i,j,k)-(1+ft)*a_U[g](3,i,j,k-1) +
		        ft*a_U[g](3,i,j,k-2) - 0.5*a_U[g](3,i,j,k-3) + ot*a_U[g](3,i,j,k-4);
		 }
                 else
		 {
		    val  +=  c1*(a_U[g](3,i,j,k+1)-a_U[g](3,i,j,k-1)) + c2*(a_U[g](3,i,j,k+2)-a_U[g](3,i,j,k-2));
		 }

                 val *= factor;
                 a_div[g][iField] = val;
		 //		 iField++; 
	      }
      }
       // curvilinear grid
      if ( mEW->topographyExists() && dotop )
      {
         for (int g = mEW->mNumberOfCartesianGrids; g < mEW->mNumberOfGrids; g++)
         {
//          int g = mEW->mNumberOfGrids - 1;
            float_sw4 factor = 1.0/2.0; 
            //          size_t iField = 0;
            size_t ni = (mWindow[g][1]-mWindow[g][0]+1);
            size_t nij= (mWindow[g][1]-mWindow[g][0]+1)*(mWindow[g][3]-mWindow[g][2]+1);
            for (int k = mWindow[g][4]; k <= mWindow[g][5]; k++)
#pragma omp parallel for
               for (int j = mWindow[g][2]; j <= mWindow[g][3]; j++)
                  for (int i = mWindow[g][0]; i <= mWindow[g][1]; i++)
                  {
                     float_sw4 val = 0.;
                     size_t iField = (i-mWindow[g][0])+ni*(j-mWindow[g][2])+nij*(k-mWindow[g][4]);
                     if (i == 1)
                     {
                        val  = mEW->mMetric[g](1,i,j,k)*(
                           -2.25*a_U[g](1,i,j,k)+(4+fs)*a_U[g](1,i+1,j,k)-d3*a_U[g](1,i+2,j,k)+
                           3*a_U[g](1,i+3,j,k)-(1+ot)*a_U[g](1,i+4,j,k) +os*a_U[g](1,i+5,j,k) );
                     }
                     else if( i== 2 )
                     {
                        val  = mEW->mMetric[g](1,i,j,k)*(
                           -os*a_U[g](1,i-1,j,k) -1.25*a_U[g](1,i,j,k)+(1+ft)*a_U[g](1,i+1,j,k)
                           - ft*a_U[g](1,i+2,j,k) + 0.5*a_U[g](1,i+3,j,k) - ot*a_U[g](1,i+4,j,k) );
                     }
                     else if (i == mEW->m_global_nx[g]-1)
                     {
                        val  = mEW->mMetric[g](1,i,j,k)*(os*a_U[g](1,i+1,j,k) +1.25*a_U[g](1,i,j,k)-(1+ft)*a_U[g](1,i-1,j,k) +
                                                         ft*a_U[g](1,i-2,j,k) - 0.5*a_U[g](1,i-3,j,k) + ot*a_U[g](1,i-4,j,k));
                     }
                     else if (i == mEW->m_global_nx[g])
                     {
                        val  = mEW->mMetric[g](1,i,j,k)*(2.25*a_U[g](1,i,j,k)-(4+fs)*a_U[g](1,i-1,j,k)+d3*a_U[g](1,i-2,j,k)-
                                                         3*a_U[g](1,i-3,j,k)+(1+ot)*a_U[g](1,i-4,j,k) -os*a_U[g](1,i-5,j,k) );
                     }
                     else
                     {
                        val  = mEW->mMetric[g](1,i,j,k)*(c1*(a_U[g](1,i+1,j,k) - a_U[g](1,i-1,j,k)) +
                                                         c2*(a_U[g](1,i+2,j,k) - a_U[g](1,i-2,j,k) )  );
                     }
                     if (j == 1)
                     {
                        val  += mEW->mMetric[g](1,i,j,k)*(-2.25*a_U[g](2,i,j,k)+(4+fs)*a_U[g](2,i,j+1,k)-d3*a_U[g](2,i,j+2,k)+
                                                          3*a_U[g](2,i,j+3,k)-(1+ot)*a_U[g](2,i,j+4,k) +os*a_U[g](2,i,j+5,k));
                     }
                     else if( j== 2 )
                     {
                        val  += mEW->mMetric[g](1,i,j,k)*(-os*a_U[g](2,i,j-1,k) -1.25*a_U[g](2,i,j,k)+(1+ft)*a_U[g](2,i,j+1,k)
                                                          - ft*a_U[g](2,i,j+2,k) + 0.5*a_U[g](2,i,j+3,k) - ot*a_U[g](2,i,j+4,k));
                     }
                     else if (j == mEW->m_global_ny[g]-1)
                     {
                        val  += mEW->mMetric[g](1,i,j,k)*( os*a_U[g](2,i,j+1,k) +1.25*a_U[g](2,i,j,k)-(1+ft)*a_U[g](2,i,j-1,k) +
                                                           ft*a_U[g](2,i,j-2,k) - 0.5*a_U[g](2,i,j-3,k) + ot*a_U[g](2,i,j-4,k));
                     }
                     else if (j == mEW->m_global_ny[g])
                     {
                        val  += mEW->mMetric[g](1,i,j,k)*(2.25*a_U[g](2,i,j,k)-(4+fs)*a_U[g](2,i,j-1,k)+d3*a_U[g](2,i,j-2,k)-
                                                          3*a_U[g](2,i,j-3,k)+(1+ot)*a_U[g](2,i,j-4,k) -os*a_U[g](2,i,j-5,k) );
                     }
                     else
                     {
                        val  += mEW->mMetric[g](1,i,j,k)*(c1*(a_U[g](2,i,j+1,k) - a_U[g](2,i,j-1,k)) +
                                                          c2*(a_U[g](2,i,j+2,k) - a_U[g](2,i,j-2,k) ));
                     }
                  
                     if (k == 1)
                     {
                        val  += mEW->mMetric[g](2,i,j,k)*(-2.25*a_U[g](1,i,j,k)+(4+fs)*a_U[g](1,i,j,k+1)-d3*a_U[g](1,i,j,k+2)+
                                                          3*a_U[g](1,i,j,k+3)-(1+ot)*a_U[g](1,i,j,k+4) +os*a_U[g](1,i,j,k+5))
                           +mEW->mMetric[g](3,i,j,k)*(-2.25*a_U[g](2,i,j,k)+(4+fs)*a_U[g](2,i,j,k+1)-d3*a_U[g](2,i,j,k+2)+
                                                      3*a_U[g](2,i,j,k+3)-(1+ot)*a_U[g](2,i,j,k+4) +os*a_U[g](2,i,j,k+5))
                           +mEW->mMetric[g](4,i,j,k)*(-2.25*a_U[g](3,i,j,k)+(4+fs)*a_U[g](3,i,j,k+1)-d3*a_U[g](3,i,j,k+2)+
                                                      3*a_U[g](3,i,j,k+3)-(1+ot)*a_U[g](3,i,j,k+4) +os*a_U[g](3,i,j,k+5));
                     }
                     if (k == 2)
                     {
                        val  += mEW->mMetric[g](2,i,j,k)*(-os*a_U[g](1,i,j,k-1) -1.25*a_U[g](1,i,j,k)+(1+ft)*a_U[g](1,i,j,k+1)
                                                          - ft*a_U[g](1,i,j,k+2) + 0.5*a_U[g](1,i,j,k+3) - ot*a_U[g](1,i,j,k+4))
                           +mEW->mMetric[g](3,i,j,k)*(-os*a_U[g](2,i,j,k-1) -1.25*a_U[g](2,i,j,k)+(1+ft)*a_U[g](2,i,j,k+1)
                                                      - ft*a_U[g](2,i,j,k+2) + 0.5*a_U[g](2,i,j,k+3) - ot*a_U[g](2,i,j,k+4))
                           +mEW->mMetric[g](4,i,j,k)*(-os*a_U[g](3,i,j,k-1) -1.25*a_U[g](3,i,j,k)+(1+ft)*a_U[g](3,i,j,k+1)
                                                      - ft*a_U[g](3,i,j,k+2) + 0.5*a_U[g](3,i,j,k+3) - ot*a_U[g](3,i,j,k+4));
                     }
                     else // no k=N because we are in the curvilinear grid
                     {
                        val  += mEW->mMetric[g](2,i,j,k)*(c1*(a_U[g](1,i,j,k+1) - a_U[g](1,i,j,k-1)) +
                                                          c2*(a_U[g](1,i,j,k+2) - a_U[g](1,i,j,k-2)) )
                           +mEW->mMetric[g](3,i,j,k)*(c1*(a_U[g](2,i,j,k+1) - a_U[g](2,i,j,k-1)) +
                                                      c2*(a_U[g](2,i,j,k+2) - a_U[g](2,i,j,k-2)) )
                           +mEW->mMetric[g](4,i,j,k)*(c1*(a_U[g](3,i,j,k+1) - a_U[g](3,i,j,k-1)) + 
                                                      c2*(a_U[g](3,i,j,k+2) - a_U[g](3,i,j,k-2))   );
                     }
                     val *= factor/sqrt(mEW->mJ[g](i,j,k));
                     a_div[g][iField] = val;
                     //                  if( m_double )
                     //		     m_doubleField[g][iField] = (double) val;
                     //                  else
                     //                      m_floatField[g][iField] = (float)val;  
                     //                  iField++;  
                  } // end for window
            
         } // end for g (curvilinear)
         
      } // end if topography exists
      
   }
}

//-----------------------------------------------------------------------
void Image::computeCurl( std::vector<Sarray>& a_U, std::vector<float_sw4*>& a_curl )
{
   ASSERT(m_isDefinedMPIWriters);
   ASSERT( a_U.size()    == mEW->mNumberOfGrids )
      ASSERT( a_curl.size() == a_U.size() )

// plane_in_proc returns true for z=const lpanes, because all processors have a part in these planes
      bool iwrite   = plane_in_proc(m_gridPtIndex[0]);
   if (iwrite)
   {
      const float_sw4 c1 = 2.0/3;
      const float_sw4 c2 =-1.0/12;
      const float_sw4 fs = 5.0/6;
      const float_sw4 ot = 1.0/12;
      const float_sw4 ft = 4.0/3;
      const float_sw4 os = 1.0/6;
      const float_sw4 d3 = 14.0/3;

      int gmin,gmax;
      bool dotop;
      if( mLocationType == Image::Z )
      {
         if( m_gridPtIndex[1] < mEW->mNumberOfCartesianGrids )
	 {	    
// Z-plane in Cartesian mesh
	    gmin = gmax = m_gridPtIndex[1];
            dotop = false;
	 }
	 else
	 {
// Z-plane in curvilinear mesh, set gmin,gmax so that 
// the Cartesian loop is not executed
	    gmin = 0;
            gmax =-1;
	    dotop = true;
	 }
      }
      else
      {
// X- or Y- plane. All grids contribute.
         gmin = 0;
	 gmax = mEW->mNumberOfCartesianGrids - 1;
	 dotop = true;
      }
      int gh = mEW->getNumberOfGhostPoints();
// Do the Cartesian grids.
      for (int g = gmin; g <= gmax ; g++ )
      {
         float_sw4 factor = 1.0/(mEW->mGridSize[g]);
         //          size_t iField = 0;
         size_t ni = (mWindow[g][1]-mWindow[g][0]+1);
         size_t nij= (mWindow[g][1]-mWindow[g][0]+1)*(mWindow[g][3]-mWindow[g][2]+1);
#pragma omp parallel for
         for (int k = mWindow[g][4]; k <= mWindow[g][5]; k++)
            for (int j = mWindow[g][2]; j <= mWindow[g][3]; j++)
               for (int i = mWindow[g][0]; i <= mWindow[g][1]; i++)
               {
                  float_sw4 duydx, duzdx, duxdy, duzdy, duxdz, duydz;
                  size_t iField = (i-mWindow[g][0])+ni*(j-mWindow[g][2])+nij*(k-mWindow[g][4]);
                  // I-direction
                  if( i == 1 )
                  {
                     duydx =-2.25*a_U[g](2,i,j,k)+(4+fs)*a_U[g](2,i+1,j,k)-d3*a_U[g](2,i+2,j,k)+
                        3*a_U[g](2,i+3,j,k)-(1+ot)*a_U[g](2,i+4,j,k) +os*a_U[g](2,i+5,j,k);
                     duzdx =-2.25*a_U[g](3,i,j,k)+(4+fs)*a_U[g](3,i+1,j,k)-d3*a_U[g](3,i+2,j,k)+
                        3*a_U[g](3,i+3,j,k)-(1+ot)*a_U[g](3,i+4,j,k) +os*a_U[g](3,i+5,j,k);
                  }
                  else if( i == 2 )
                  {
                     duydx  = -os*a_U[g](2,i-1,j,k) -1.25*a_U[g](2,i,j,k)+(1+ft)*a_U[g](2,i+1,j,k)
                        - ft*a_U[g](2,i+2,j,k) + 0.5*a_U[g](2,i+3,j,k) - ot*a_U[g](2,i+4,j,k);
                     duzdx  = -os*a_U[g](3,i-1,j,k) -1.25*a_U[g](3,i,j,k)+(1+ft)*a_U[g](3,i+1,j,k)
                        - ft*a_U[g](3,i+2,j,k) + 0.5*a_U[g](3,i+3,j,k) - ot*a_U[g](3,i+4,j,k);
                  }
                  else if (i == mEW->m_global_nx[g] )
                  {
                     duydx = 2.25*a_U[g](2,i,j,k)-(4+fs)*a_U[g](2,i-1,j,k)+d3*a_U[g](2,i-2,j,k)-
                        3*a_U[g](2,i-3,j,k)+(1+ot)*a_U[g](2,i-4,j,k) -os*a_U[g](2,i-5,j,k);
                     duzdx = 2.25*a_U[g](3,i,j,k)-(4+fs)*a_U[g](3,i-1,j,k)+d3*a_U[g](3,i-2,j,k)-
                        3*a_U[g](3,i-3,j,k)+(1+ot)*a_U[g](3,i-4,j,k) -os*a_U[g](3,i-5,j,k);
                  }
                  else if (i == mEW->m_global_nx[g]-1 )
                  {
                     duydx  = os*a_U[g](2,i+1,j,k) +1.25*a_U[g](2,i,j,k)-(1+ft)*a_U[g](2,i-1,j,k) +
		        ft*a_U[g](2,i-2,j,k) - 0.5*a_U[g](2,i-3,j,k) + ot*a_U[g](2,i-4,j,k);
                     duzdx  = os*a_U[g](3,i+1,j,k) +1.25*a_U[g](3,i,j,k)-(1+ft)*a_U[g](3,i-1,j,k) +
		        ft*a_U[g](3,i-2,j,k) - 0.5*a_U[g](3,i-3,j,k) + ot*a_U[g](3,i-4,j,k);
                  }
                  else
                  {
                     duydx  =  c1*(a_U[g](2,i+1,j,k)-a_U[g](2,i-1,j,k)) + c2*(a_U[g](2,i+2,j,k)-a_U[g](2,i-2,j,k));
                     duzdx  =  c1*(a_U[g](3,i+1,j,k)-a_U[g](3,i-1,j,k)) + c2*(a_U[g](3,i+2,j,k)-a_U[g](3,i-2,j,k));
                  }

                  // J-direction
                  if( j == 1 )
                  {
                     duxdy =-2.25*a_U[g](1,i,j,k)+(4+fs)*a_U[g](1,i,j+1,k)-d3*a_U[g](1,i,j+2,k)+
                        3*a_U[g](1,i,j+3,k)-(1+ot)*a_U[g](1,i,j+4,k) +os*a_U[g](1,i,j+5,k);
                     duzdy =-2.25*a_U[g](3,i,j,k)+(4+fs)*a_U[g](3,i,j+1,k)-d3*a_U[g](3,i,j+2,k)+
                        3*a_U[g](3,i,j+3,k)-(1+ot)*a_U[g](3,i,j+4,k) +os*a_U[g](3,i,j+5,k);
                  }
                  else if( j == 2 )
                  {
                     duxdy = -os*a_U[g](1,i,j-1,k) -1.25*a_U[g](1,i,j,k)+(1+ft)*a_U[g](1,i,j+1,k)
                        - ft*a_U[g](1,i,j+2,k) + 0.5*a_U[g](1,i,j+3,k) - ot*a_U[g](1,i,j+4,k);
                     duzdy = -os*a_U[g](3,i,j-1,k) -1.25*a_U[g](3,i,j,k)+(1+ft)*a_U[g](3,i,j+1,k)
                        - ft*a_U[g](3,i,j+2,k) + 0.5*a_U[g](3,i,j+3,k) - ot*a_U[g](3,i,j+4,k);
                  }
                  else if (j == mEW->m_global_ny[g] )
                  {
                     duxdy = 2.25*a_U[g](1,i,j,k)-(4+fs)*a_U[g](1,i,j-1,k)+d3*a_U[g](1,i,j-2,k)-
                        3*a_U[g](1,i,j-3,k)+(1+ot)*a_U[g](1,i,j-4,k) -os*a_U[g](1,i,j-5,k);
                     duzdy = 2.25*a_U[g](3,i,j,k)-(4+fs)*a_U[g](3,i,j-1,k)+d3*a_U[g](3,i,j-2,k)-
                        3*a_U[g](3,i,j-3,k)+(1+ot)*a_U[g](3,i,j-4,k) -os*a_U[g](3,i,j-5,k);
                  }
                  else if (j == mEW->m_global_ny[g]-1 )
                  {
                     duxdy = os*a_U[g](1,i,j+1,k) +1.25*a_U[g](1,i,j,k)-(1+ft)*a_U[g](1,i,j-1,k) +
		        ft*a_U[g](1,i,j-2,k) - 0.5*a_U[g](1,i,j-3,k) + ot*a_U[g](1,i,j-4,k);
                     duzdy = os*a_U[g](3,i,j+1,k) +1.25*a_U[g](3,i,j,k)-(1+ft)*a_U[g](3,i,j-1,k) +
		        ft*a_U[g](3,i,j-2,k) - 0.5*a_U[g](3,i,j-3,k) + ot*a_U[g](3,i,j-4,k);
                  }
                  else
                  {
                     duxdy = c1*(a_U[g](1,i,j+1,k)-a_U[g](1,i,j-1,k)) + c2*(a_U[g](1,i,j+2,k)-a_U[g](1,i,j-2,k));
                     duzdy = c1*(a_U[g](3,i,j+1,k)-a_U[g](3,i,j-1,k)) + c2*(a_U[g](3,i,j+2,k)-a_U[g](3,i,j-2,k));
                  }

                  // K-direction
                  if( k == 1 && g==mEW->mNumberOfGrids-1 )
                  {
                     duxdz =-2.25*a_U[g](1,i,j,k)+(4+fs)*a_U[g](1,i,j,k+1)-d3*a_U[g](1,i,j,k+2)+
                        3*a_U[g](1,i,j,k+3)-(1+ot)*a_U[g](1,i,j,k+4) +os*a_U[g](1,i,j,k+5);
                     duydz =-2.25*a_U[g](2,i,j,k)+(4+fs)*a_U[g](2,i,j,k+1)-d3*a_U[g](2,i,j,k+2)+
                        3*a_U[g](2,i,j,k+3)-(1+ot)*a_U[g](2,i,j,k+4) +os*a_U[g](2,i,j,k+5);
                  }
                  else if( k == 2 && g == mEW->mNumberOfGrids-1 )
                  {
                     duxdz = -os*a_U[g](1,i,j,k-1) -1.25*a_U[g](1,i,j,k)+(1+ft)*a_U[g](1,i,j,k+1)
                        - ft*a_U[g](1,i,j,k+2) + 0.5*a_U[g](1,i,j,k+3) - ot*a_U[g](1,i,j,k+4);
                     duydz = -os*a_U[g](2,i,j,k-1) -1.25*a_U[g](2,i,j,k)+(1+ft)*a_U[g](2,i,j,k+1)
                        - ft*a_U[g](2,i,j,k+2) + 0.5*a_U[g](2,i,j,k+3) - ot*a_U[g](2,i,j,k+4);
                  }
                  else if( k == mEW->m_kEnd[g]-gh && g == 0 )
                  {
                     duxdz = 2.25*a_U[g](1,i,j,k)-(4+fs)*a_U[g](1,i,j,k-1)+d3*a_U[g](1,i,j,k-2)-
                        3*a_U[g](1,i,j,k-3)+(1+ot)*a_U[g](1,i,j,k-4) -os*a_U[g](1,i,j,k-5);
                     duydz = 2.25*a_U[g](2,i,j,k)-(4+fs)*a_U[g](2,i,j,k-1)+d3*a_U[g](2,i,j,k-2)-
                        3*a_U[g](2,i,j,k-3)+(1+ot)*a_U[g](2,i,j,k-4) -os*a_U[g](2,i,j,k-5);
                  }
                  else if( k == mEW->m_kEnd[g]-gh-1 && g == 0 )
                  {
                     duxdz = os*a_U[g](1,i,j,k+1) +1.25*a_U[g](1,i,j,k)-(1+ft)*a_U[g](1,i,j,k-1) +
		        ft*a_U[g](1,i,j,k-2) - 0.5*a_U[g](1,i,j,k-3) + ot*a_U[g](1,i,j,k-4);
                     duydz = os*a_U[g](2,i,j,k+1) +1.25*a_U[g](2,i,j,k)-(1+ft)*a_U[g](2,i,j,k-1) +
		        ft*a_U[g](2,i,j,k-2) - 0.5*a_U[g](2,i,j,k-3) + ot*a_U[g](2,i,j,k-4);
                  }
                  else
                  {
                     duxdz = c1*(a_U[g](1,i,j,k+1)-a_U[g](1,i,j,k-1)) + c2*(a_U[g](1,i,j,k+2)-a_U[g](1,i,j,k-2));
                     duydz = c1*(a_U[g](2,i,j,k+1)-a_U[g](2,i,j,k-1)) + c2*(a_U[g](2,i,j,k+2)-a_U[g](2,i,j,k-2));
                  }
                  a_curl[g][3*iField]   = factor*(duzdy-duydz); 
                  a_curl[g][3*iField+1] = factor*(duxdz-duzdx);
                  a_curl[g][3*iField+2] = factor*(duydx-duxdy);
                  //		 iField++; 
               }
          
      }
      
       // curvilinear grid
      if ( mEW->topographyExists() && dotop )
      {
         for (int g = mEW->mNumberOfCartesianGrids; g < mEW->mNumberOfGrids; g++)
         {
//          int g = mEW->mNumberOfGrids - 1;
            //          int iField = 0;
            //          float_sw4 factor = 1.0/(2);
            size_t ni = (mWindow[g][1]-mWindow[g][0]+1);
            size_t nij= (mWindow[g][1]-mWindow[g][0]+1)*(mWindow[g][3]-mWindow[g][2]+1);
            for (int k = mWindow[g][4]; k <= mWindow[g][5]; k++)
#pragma omp parallel for
               for (int j = mWindow[g][2]; j <= mWindow[g][3]; j++)
                  for (int i = mWindow[g][0]; i <= mWindow[g][1]; i++)
                  {
                     size_t iField = (i-mWindow[g][0])+ni*(j-mWindow[g][2])+nij*(k-mWindow[g][4]);
                     float_sw4 duxdq = 0., duydq=0.0, duzdq=0.0;
                     float_sw4 duxdr = 0., duydr=0.0, duzdr=0.0;
                     float_sw4 duxds = 0., duyds=0.0, duzds=0.0;
                     if (i == 1)
                     {      
                        duxdq = -2.25*a_U[g](1,i,j,k)+(4+fs)*a_U[g](1,i+1,j,k)-d3*a_U[g](1,i+2,j,k)+
                           3*a_U[g](1,i+3,j,k)-(1+ot)*a_U[g](1,i+4,j,k) +os*a_U[g](1,i+5,j,k);
                        duydq = -2.25*a_U[g](2,i,j,k)+(4+fs)*a_U[g](2,i+1,j,k)-d3*a_U[g](2,i+2,j,k)+
                           3*a_U[g](2,i+3,j,k)-(1+ot)*a_U[g](2,i+4,j,k) +os*a_U[g](2,i+5,j,k);
                        duzdq = -2.25*a_U[g](3,i,j,k)+(4+fs)*a_U[g](3,i+1,j,k)-d3*a_U[g](3,i+2,j,k)+
                           3*a_U[g](3,i+3,j,k)-(1+ot)*a_U[g](3,i+4,j,k) +os*a_U[g](3,i+5,j,k);
                     }
                     if (i == 2)
                     {      
                        duxdq  = -os*a_U[g](1,i-1,j,k) -1.25*a_U[g](1,i,j,k)+(1+ft)*a_U[g](1,i+1,j,k)
                           - ft*a_U[g](1,i+2,j,k) + 0.5*a_U[g](1,i+3,j,k) - ot*a_U[g](1,i+4,j,k);
                        duydq  = -os*a_U[g](2,i-1,j,k) -1.25*a_U[g](2,i,j,k)+(1+ft)*a_U[g](2,i+1,j,k)
                           - ft*a_U[g](2,i+2,j,k) + 0.5*a_U[g](2,i+3,j,k) - ot*a_U[g](2,i+4,j,k);
                        duzdq  = -os*a_U[g](3,i-1,j,k) -1.25*a_U[g](3,i,j,k)+(1+ft)*a_U[g](3,i+1,j,k)
                           - ft*a_U[g](3,i+2,j,k) + 0.5*a_U[g](3,i+3,j,k) - ot*a_U[g](3,i+4,j,k);
                     }
                     else if (i == mEW->m_global_nx[g]-1)
                     { 
                        duxdq  = os*a_U[g](1,i+1,j,k) +1.25*a_U[g](1,i,j,k)-(1+ft)*a_U[g](1,i-1,j,k) +
                           ft*a_U[g](1,i-2,j,k) - 0.5*a_U[g](1,i-3,j,k) + ot*a_U[g](1,i-4,j,k);
                        duydq  = os*a_U[g](2,i+1,j,k) +1.25*a_U[g](2,i,j,k)-(1+ft)*a_U[g](2,i-1,j,k) +
                           ft*a_U[g](2,i-2,j,k) - 0.5*a_U[g](2,i-3,j,k) + ot*a_U[g](2,i-4,j,k);
                        duzdq  = os*a_U[g](3,i+1,j,k) +1.25*a_U[g](3,i,j,k)-(1+ft)*a_U[g](3,i-1,j,k) +
                           ft*a_U[g](3,i-2,j,k) - 0.5*a_U[g](3,i-3,j,k) + ot*a_U[g](3,i-4,j,k);
                     }
                     else if (i == mEW->m_global_nx[g])
                     { 
                        duxdq = 2.25*a_U[g](1,i,j,k)-(4+fs)*a_U[g](1,i-1,j,k)+d3*a_U[g](1,i-2,j,k)-
                           3*a_U[g](1,i-3,j,k)+(1+ot)*a_U[g](1,i-4,j,k) -os*a_U[g](1,i-5,j,k);
                        duydq = 2.25*a_U[g](2,i,j,k)-(4+fs)*a_U[g](2,i-1,j,k)+d3*a_U[g](2,i-2,j,k)-
                           3*a_U[g](2,i-3,j,k)+(1+ot)*a_U[g](2,i-4,j,k) -os*a_U[g](2,i-5,j,k);
                        duzdq = 2.25*a_U[g](3,i,j,k)-(4+fs)*a_U[g](3,i-1,j,k)+d3*a_U[g](3,i-2,j,k)-
                           3*a_U[g](3,i-3,j,k)+(1+ot)*a_U[g](3,i-4,j,k) -os*a_U[g](3,i-5,j,k);
                     }
                     else
                     { 
                        duxdq = c1*(a_U[g](1,i+1,j,k) - a_U[g](1,i-1,j,k))+c2*(a_U[g](1,i+2,j,k) - a_U[g](1,i-2,j,k));
                        duydq = c1*(a_U[g](2,i+1,j,k) - a_U[g](2,i-1,j,k))+c2*(a_U[g](2,i+2,j,k) - a_U[g](2,i-2,j,k));
                        duzdq = c1*(a_U[g](3,i+1,j,k) - a_U[g](3,i-1,j,k))+c2*(a_U[g](3,i+2,j,k) - a_U[g](3,i-2,j,k));
                     }

                     if (j == 1)
                     {   
                        duxdr =-2.25*a_U[g](1,i,j,k)+(4+fs)*a_U[g](1,i,j+1,k)-d3*a_U[g](1,i,j+2,k)+
                           3*a_U[g](1,i,j+3,k)-(1+ot)*a_U[g](1,i,j+4,k) +os*a_U[g](1,i,j+5,k);
                        duydr =-2.25*a_U[g](2,i,j,k)+(4+fs)*a_U[g](2,i,j+1,k)-d3*a_U[g](2,i,j+2,k)+
                           3*a_U[g](2,i,j+3,k)-(1+ot)*a_U[g](2,i,j+4,k) +os*a_U[g](2,i,j+5,k);
                        duzdr =-2.25*a_U[g](3,i,j,k)+(4+fs)*a_U[g](3,i,j+1,k)-d3*a_U[g](3,i,j+2,k)+
                           3*a_U[g](3,i,j+3,k)-(1+ot)*a_U[g](3,i,j+4,k) +os*a_U[g](3,i,j+5,k);
                     }
                     if (j == 2)
                     {   
                        duxdr = -os*a_U[g](1,i,j-1,k) -1.25*a_U[g](1,i,j,k)+(1+ft)*a_U[g](1,i,j+1,k)
                           - ft*a_U[g](1,i,j+2,k) + 0.5*a_U[g](1,i,j+3,k) - ot*a_U[g](1,i,j+4,k);
                        duydr = -os*a_U[g](2,i,j-1,k) -1.25*a_U[g](2,i,j,k)+(1+ft)*a_U[g](2,i,j+1,k)
                           - ft*a_U[g](2,i,j+2,k) + 0.5*a_U[g](2,i,j+3,k) - ot*a_U[g](2,i,j+4,k);
                        duzdr = -os*a_U[g](3,i,j-1,k) -1.25*a_U[g](3,i,j,k)+(1+ft)*a_U[g](3,i,j+1,k)
                           - ft*a_U[g](3,i,j+2,k) + 0.5*a_U[g](3,i,j+3,k) - ot*a_U[g](3,i,j+4,k);
                     }
                     else if (j == mEW->m_global_ny[g]-1)
                     { 
                        duxdr = os*a_U[g](1,i,j+1,k) +1.25*a_U[g](1,i,j,k)-(1+ft)*a_U[g](1,i,j-1,k) +
                           ft*a_U[g](1,i,j-2,k) - 0.5*a_U[g](1,i,j-3,k) + ot*a_U[g](1,i,j-4,k);
                        duydr = os*a_U[g](2,i,j+1,k) +1.25*a_U[g](2,i,j,k)-(1+ft)*a_U[g](2,i,j-1,k) +
                           ft*a_U[g](2,i,j-2,k) - 0.5*a_U[g](2,i,j-3,k) + ot*a_U[g](2,i,j-4,k);
                        duzdr = os*a_U[g](3,i,j+1,k) +1.25*a_U[g](3,i,j,k)-(1+ft)*a_U[g](3,i,j-1,k) +
                           ft*a_U[g](3,i,j-2,k) - 0.5*a_U[g](3,i,j-3,k) + ot*a_U[g](3,i,j-4,k);
                     }
                     else if (j == mEW->m_global_ny[g])
                     { 
                        duxdr = 2.25*a_U[g](1,i,j,k)-(4+fs)*a_U[g](1,i,j-1,k)+d3*a_U[g](1,i,j-2,k)-
                           3*a_U[g](1,i,j-3,k)+(1+ot)*a_U[g](1,i,j-4,k) -os*a_U[g](1,i,j-5,k);
                        duydr = 2.25*a_U[g](2,i,j,k)-(4+fs)*a_U[g](2,i,j-1,k)+d3*a_U[g](2,i,j-2,k)-
                           3*a_U[g](2,i,j-3,k)+(1+ot)*a_U[g](2,i,j-4,k) -os*a_U[g](2,i,j-5,k);
                        duzdr = 2.25*a_U[g](3,i,j,k)-(4+fs)*a_U[g](3,i,j-1,k)+d3*a_U[g](3,i,j-2,k)-
                           3*a_U[g](3,i,j-3,k)+(1+ot)*a_U[g](3,i,j-4,k) -os*a_U[g](3,i,j-5,k);
                     }
                     else
                     {
                        duxdr = c1*(a_U[g](1,i,j+1,k) - a_U[g](1,i,j-1,k))+c2*(a_U[g](1,i,j+2,k) - a_U[g](1,i,j-2,k));
                        duydr = c1*(a_U[g](2,i,j+1,k) - a_U[g](2,i,j-1,k))+c2*(a_U[g](2,i,j+2,k) - a_U[g](2,i,j-2,k));
                        duzdr = c1*(a_U[g](3,i,j+1,k) - a_U[g](3,i,j-1,k))+c2*(a_U[g](3,i,j+2,k) - a_U[g](3,i,j-2,k));
                     }

                     if (k == 1)
                     {
                        duxds =-2.25*a_U[g](1,i,j,k)+(4+fs)*a_U[g](1,i,j,k+1)-d3*a_U[g](1,i,j,k+2)+
                           3*a_U[g](1,i,j,k+3)-(1+ot)*a_U[g](1,i,j,k+4) +os*a_U[g](1,i,j,k+5);
                        duyds =-2.25*a_U[g](2,i,j,k)+(4+fs)*a_U[g](2,i,j,k+1)-d3*a_U[g](2,i,j,k+2)+
                           3*a_U[g](2,i,j,k+3)-(1+ot)*a_U[g](2,i,j,k+4) +os*a_U[g](2,i,j,k+5);
                        duzds =-2.25*a_U[g](3,i,j,k)+(4+fs)*a_U[g](3,i,j,k+1)-d3*a_U[g](3,i,j,k+2)+
                           3*a_U[g](3,i,j,k+3)-(1+ot)*a_U[g](3,i,j,k+4) +os*a_U[g](3,i,j,k+5);
                     }
                     if (k == 2)
                     {
                        duxds = -os*a_U[g](1,i,j,k-1) -1.25*a_U[g](1,i,j,k)+(1+ft)*a_U[g](1,i,j,k+1)
                           - ft*a_U[g](1,i,j,k+2) + 0.5*a_U[g](1,i,j,k+3) - ot*a_U[g](1,i,j,k+4);
                        duyds = -os*a_U[g](2,i,j,k-1) -1.25*a_U[g](2,i,j,k)+(1+ft)*a_U[g](2,i,j,k+1)
                           - ft*a_U[g](2,i,j,k+2) + 0.5*a_U[g](2,i,j,k+3) - ot*a_U[g](2,i,j,k+4);
                        duzds = -os*a_U[g](3,i,j,k-1) -1.25*a_U[g](3,i,j,k)+(1+ft)*a_U[g](3,i,j,k+1)
                           - ft*a_U[g](3,i,j,k+2) + 0.5*a_U[g](3,i,j,k+3) - ot*a_U[g](3,i,j,k+4);
                     }
                     else // no k=N because we are in the curvilinear grid
                     {
                        duxds = c1*(a_U[g](1,i,j,k+1) - a_U[g](1,i,j,k-1))+c2*(a_U[g](1,i,j,k+2) - a_U[g](1,i,j,k-2));
                        duyds = c1*(a_U[g](2,i,j,k+1) - a_U[g](2,i,j,k-1))+c2*(a_U[g](2,i,j,k+2) - a_U[g](2,i,j,k-2));
                        duzds = c1*(a_U[g](3,i,j,k+1) - a_U[g](3,i,j,k-1))+c2*(a_U[g](3,i,j,k+2) - a_U[g](3,i,j,k-2));
                     }
                     float_sw4 duzdy = mEW->mMetric[g](1,i,j,k)*duzdr+mEW->mMetric[g](3,i,j,k)*duzds;
                     float_sw4 duydz = mEW->mMetric[g](4,i,j,k)*duyds;
                     float_sw4 duxdz = mEW->mMetric[g](4,i,j,k)*duxds;
                     float_sw4 duzdx = mEW->mMetric[g](1,i,j,k)*duzdq+mEW->mMetric[g](2,i,j,k)*duzds;
                     float_sw4 duydx = mEW->mMetric[g](1,i,j,k)*duydq+mEW->mMetric[g](2,i,j,k)*duyds;
                     float_sw4 duxdy = mEW->mMetric[g](1,i,j,k)*duxdr+mEW->mMetric[g](3,i,j,k)*duxds;
                     float_sw4 factor = 1.0/sqrt(mEW->mJ[g](i,j,k));
                     a_curl[g][3*iField]   = factor*(duzdy-duydz); 
                     a_curl[g][3*iField+1] = factor*(duxdz-duzdx);
                     a_curl[g][3*iField+2] = factor*(duydx-duxdy);
                     //                   iField++; 
                  } // end for window
         } // end for g (curvilinear)
         
      } // end if topographyexists
      
   } // end if iwrite
   
} // end computeCurl


//-----------------------------------------------------------------------
void Image::computeImageMagdt( vector<Sarray> &a_Up, vector<Sarray> &a_Um,
			       float_sw4 dt )
{
   // dt is distance between Up and Um.
   ASSERT(m_isDefinedMPIWriters);
// plane_in_proc returns true for z=const planes, because all processors have a part in these planes
   bool iwrite   = plane_in_proc(m_gridPtIndex[0]);
   if (iwrite)
   {
      int gmin, gmax;
      if( mLocationType == Image::Z )
	 gmin = gmax = m_gridPtIndex[1];
      else
      {
         gmin = 0;
	 gmax = mEW->mNumberOfGrids-1;
      }
      float_sw4 factor = 1.0/dt;
      for (int g = gmin; g <= gmax; g++)
      {
	 size_t ni = (mWindow[g][1]-mWindow[g][0]+1);
	 size_t nij= (mWindow[g][1]-mWindow[g][0]+1)*(mWindow[g][3]-mWindow[g][2]+1);
#pragma omp parallel for
         for (int k = mWindow[g][4]; k <= mWindow[g][5]; k++)
	    for (int j = mWindow[g][2]; j <= mWindow[g][3]; j++)
	       for (int i = mWindow[g][0]; i <= mWindow[g][1]; i++)
	       {
		  size_t iField = (i-mWindow[g][0])+ni*(j-mWindow[g][2])+nij*(k-mWindow[g][4]);
		  float_sw4 vmag = factor*sqrt( 
                     (a_Up[g](1,i,j,k) - a_Um[g](1,i,j,k))*(a_Up[g](1,i,j,k) - a_Um[g](1,i,j,k)) +
		     (a_Up[g](2,i,j,k) - a_Um[g](2,i,j,k))*(a_Up[g](2,i,j,k) - a_Um[g](2,i,j,k)) +
		     (a_Up[g](3,i,j,k) - a_Um[g](3,i,j,k))*(a_Up[g](3,i,j,k) - a_Um[g](3,i,j,k)) );
		  if (m_double)
		     m_doubleField[g][iField] = (double) vmag;
		  else
		     m_floatField[g][iField] = (float) vmag;
		  //		  iField++; 
	       }
      }
   }
} 

//-----------------------------------------------------------------------
void Image::computeImageMag( vector<Sarray> &a_U )
{
   // dt is distance between Up and Um.
   ASSERT(m_isDefinedMPIWriters);
// plane_in_proc returns true for z=const planes, because all processors have a part in these planes
   bool iwrite   = plane_in_proc(m_gridPtIndex[0]);
   if (iwrite)
   {
      int gmin, gmax;
      if( mLocationType == Image::Z )
	 gmin = gmax = m_gridPtIndex[1];
      else
      {
         gmin = 0;
	 gmax = mEW->mNumberOfGrids-1;
      }
      for (int g = gmin; g <= gmax; g++)
      {
	 size_t ni = (mWindow[g][1]-mWindow[g][0]+1);
	 size_t nij= (mWindow[g][1]-mWindow[g][0]+1)*(mWindow[g][3]-mWindow[g][2]+1);
#pragma omp parallel for
         for (int k = mWindow[g][4]; k <= mWindow[g][5]; k++)
	    for (int j = mWindow[g][2]; j <= mWindow[g][3]; j++)
	       for (int i = mWindow[g][0]; i <= mWindow[g][1]; i++)
	       {
		  size_t iField = (i-mWindow[g][0])+ni*(j-mWindow[g][2])+nij*(k-mWindow[g][4]);
		  float_sw4 mag = sqrt(  a_U[g](1,i,j,k)*a_U[g](1,i,j,k) +
			       a_U[g](2,i,j,k)*a_U[g](2,i,j,k) +
			       a_U[g](3,i,j,k)*a_U[g](3,i,j,k) );
		  if (m_double)
		     m_doubleField[g][iField] = (double) mag;
		  else
		     m_floatField[g][iField] = (float) mag;
		  //		  iField++; 
	       }
      }
   }
} 

//-----------------------------------------------------------------------
void Image::computeImageHmagdt(vector<Sarray> &a_Up, vector<Sarray> &a_Um,
			       float_sw4 dt )
{
   // dt is distance between Up and Um.
   ASSERT(m_isDefinedMPIWriters);
// plane_in_proc returns true for z=const planes, because all processors have a part in these planes
   bool iwrite   = plane_in_proc(m_gridPtIndex[0]);
   if (iwrite)
   {
      int gmin, gmax;
      if( mLocationType == Image::Z )
	 gmin = gmax = m_gridPtIndex[1];
      else
      {
         gmin = 0;
	 gmax = mEW->mNumberOfGrids-1;
      }
      float_sw4 factor = 1.0/dt;
      for (int g = gmin; g <= gmax; g++)
      {
	 size_t ni = (mWindow[g][1]-mWindow[g][0]+1);
	 size_t nij= (mWindow[g][1]-mWindow[g][0]+1)*(mWindow[g][3]-mWindow[g][2]+1);
#pragma omp parallel for
         for (int k = mWindow[g][4]; k <= mWindow[g][5]; k++)
	    for (int j = mWindow[g][2]; j <= mWindow[g][3]; j++)
	       for (int i = mWindow[g][0]; i <= mWindow[g][1]; i++)
	       {
		  size_t iField = (i-mWindow[g][0])+ni*(j-mWindow[g][2])+nij*(k-mWindow[g][4]);
		  float_sw4 vmag = factor*sqrt( 
                     (a_Up[g](1,i,j,k) - a_Um[g](1,i,j,k))*(a_Up[g](1,i,j,k) - a_Um[g](1,i,j,k)) +
		     (a_Up[g](2,i,j,k) - a_Um[g](2,i,j,k))*(a_Up[g](2,i,j,k) - a_Um[g](2,i,j,k))); 
		  if (m_double)
		     m_doubleField[g][iField] = (double) vmag;
		  else
		     m_floatField[g][iField] = (float) vmag;
		  //		  iField++; 
	       }
      }
   }
} 

//-----------------------------------------------------------------------
void Image::computeImageHmag( vector<Sarray> &a_U )
{
   // dt is distance between Up and Um.
   ASSERT(m_isDefinedMPIWriters);
// plane_in_proc returns true for z=const planes, because all processors have a part in these planes
   bool iwrite   = plane_in_proc(m_gridPtIndex[0]);
   if (iwrite)
   {
      int gmin, gmax;
      if( mLocationType == Image::Z )
	 gmin = gmax = m_gridPtIndex[1];
      else
      {
         gmin = 0;
	 gmax = mEW->mNumberOfGrids-1;
      }
      for (int g = gmin; g <= gmax; g++)
      {
	 //         size_t iField = 0;
	 size_t ni = (mWindow[g][1]-mWindow[g][0]+1);
	 size_t nij= (mWindow[g][1]-mWindow[g][0]+1)*(mWindow[g][3]-mWindow[g][2]+1);
#pragma omp parallel for
         for (int k = mWindow[g][4]; k <= mWindow[g][5]; k++)
	    for (int j = mWindow[g][2]; j <= mWindow[g][3]; j++)
	       for (int i = mWindow[g][0]; i <= mWindow[g][1]; i++)
	       {
		  size_t iField = (i-mWindow[g][0])+ni*(j-mWindow[g][2])+nij*(k-mWindow[g][4]);
		  float_sw4 mag = sqrt( a_U[g](1,i,j,k)*a_U[g](1,i,j,k)+a_U[g](2,i,j,k)*a_U[g](2,i,j,k));
		  if (m_double)
		     m_doubleField[g][iField] = (double) mag;
		  else
		     m_floatField[g][iField] = (float) mag;
		  //		  iField++; 
	       }
      }
   }
} 

//-----------------------------------------------------------------------
void Image::compute_image_gradp( vector<Sarray>& a_gLambda, vector<Sarray>& a_Mu,
				 vector<Sarray>& a_Lambda, vector<Sarray>& a_Rho )
{
   ASSERT(m_isDefinedMPIWriters);

// plane_in_proc returns true for z=const planes, because all processors have a part in these planes
   bool iwrite   = plane_in_proc(m_gridPtIndex[0]);
   if (iwrite)
   {
      int gmin, gmax;
      if( mLocationType == Image::Z )
	 gmin = gmax = m_gridPtIndex[1];
      else
      {
         gmin = 0;
	 gmax = mEW->mNumberOfGrids-1;
      }
      for (int g = gmin; g <= gmax; g++)
      {
	 size_t ni = (mWindow[g][1]-mWindow[g][0]+1);
	 size_t nij= (mWindow[g][1]-mWindow[g][0]+1)*(mWindow[g][3]-mWindow[g][2]+1);
#pragma omp parallel for
         for (int k = mWindow[g][4]; k <= mWindow[g][5]; k++)
	    for (int j = mWindow[g][2]; j <= mWindow[g][3]; j++)
	       for (int i = mWindow[g][0]; i <= mWindow[g][1]; i++)
	       {
		  size_t iField = (i-mWindow[g][0])+ni*(j-mWindow[g][2])+nij*(k-mWindow[g][4]);
		  float_sw4 gradp = a_gLambda[g](i,j,k)*2*sqrt( (2*a_Mu[g](i,j,k)+a_Lambda[g](i,j,k))*a_Rho[g](i,j,k) );
		  if (m_double)
		     m_doubleField[g][iField] = gradp;
		  else
		     m_floatField[g][iField] = (float) gradp;
		  //		  iField++; 
	       }
      }
   }
}

//-----------------------------------------------------------------------
void Image::compute_image_grads( vector<Sarray>& a_gMu, vector<Sarray>& a_gLambda, 
				 vector<Sarray>& a_Mu, vector<Sarray>& a_Rho )
{
   ASSERT(m_isDefinedMPIWriters);

// plane_in_proc returns true for z=const planes, because all processors have a part in these planes
   bool iwrite   = plane_in_proc(m_gridPtIndex[0]);
   if (iwrite)
   {
      int gmin, gmax;
      if( mLocationType == Image::Z )
	 gmin = gmax = m_gridPtIndex[1];
      else
      {
         gmin = 0;
	 gmax = mEW->mNumberOfGrids-1;
      }
      for (int g = gmin; g <= gmax; g++)
      {
	 size_t ni = (mWindow[g][1]-mWindow[g][0]+1);
	 size_t nij= (mWindow[g][1]-mWindow[g][0]+1)*(mWindow[g][3]-mWindow[g][2]+1);
#pragma omp parallel for
         for (int k = mWindow[g][4]; k <= mWindow[g][5]; k++)
	    for (int j = mWindow[g][2]; j <= mWindow[g][3]; j++)
	       for (int i = mWindow[g][0]; i <= mWindow[g][1]; i++)
	       {
		  size_t iField = (i-mWindow[g][0])+ni*(j-mWindow[g][2])+nij*(k-mWindow[g][4]);
		  float_sw4 grads = (2*a_gMu[g](i,j,k)-4*a_gLambda[g](i,j,k))*2*sqrt( a_Mu[g](i,j,k)*a_Rho[g](i,j,k));
		  if (m_double)
		     m_doubleField[g][iField] = (double) grads;
		  else
		     m_floatField[g][iField] = (float) grads;
		  //		  iField++; 
	       }
      }
   }
}

//-----------------------------------------------------------------------
void Image::update_image( int a_cycle, float_sw4 a_time, float_sw4 a_dt,
			  vector<Sarray>& a_Up,  vector<Sarray>& a_U, vector<Sarray>& a_Um,
			  vector<Sarray>& a_Rho, vector<Sarray>& a_Mu, vector<Sarray>& a_Lambda,
			  vector<Sarray>& a_gRho, vector<Sarray>& a_gMu, vector<Sarray>& a_gLambda,
                          vector<Source*>& a_sources, int a_dminus )
{
   if( mMode == HMAXDUDT)
   {
      if( a_dminus )
	 update_maxes_hVelMax( a_Up, a_U, a_dt );
      else
	 update_maxes_hVelMax( a_Up, a_Um, 2*a_dt );
   }
   if( mMode == HMAX )
      update_maxes_hMax( a_Up );

   if( mMode == VMAXDUDT)
   {
      if( a_dminus )
	 update_maxes_vVelMax( a_Up, a_U, a_dt );
      else
	 update_maxes_vVelMax( a_Up, a_Um, 2*a_dt );
   }
   if( mMode == VMAX )
      update_maxes_vMax( a_Up );

      // Center time derivatives around t-dt, i.e., (up-um)/(2*dt), except when dminus
      // is set. Use (up-u)/dt assumed centered at t, when dminus is true.
   int td = 0;
   if( !a_dminus )
      td = is_time_derivative();

   if( timeToWrite( a_time-td*a_dt , a_cycle-td, a_dt ) )
      output_image( a_cycle, a_time, a_dt, a_Up, a_U, a_Um, a_Rho, a_Mu, a_Lambda,
		    a_gRho, a_gMu, a_gLambda, a_sources, a_dminus );
}

//-----------------------------------------------------------------------
void Image::output_image( int a_cycle, float_sw4 a_time, float_sw4 a_dt,
			  vector<Sarray>& a_Up,  vector<Sarray>& a_U, vector<Sarray>& a_Um,
			  vector<Sarray>& a_Rho, vector<Sarray>& a_Mu, vector<Sarray>& a_Lambda,
			  vector<Sarray>& a_gRho, vector<Sarray>& a_gMu, vector<Sarray>& a_gLambda,
                          vector<Source*>& a_sources, int a_dminus )
{


   int td = 0;
   if( !a_dminus )
      td = is_time_derivative();

   if(mMode == UX ) 
      computeImageQuantity(a_Up, 1);
   else if(mMode == UY )
      computeImageQuantity(a_Up, 2);
   else if(mMode == UZ )
      computeImageQuantity(a_Up, 3);
   else if(mMode == RHO )
      computeImageQuantity(a_Rho, 1);
   else if(mMode == MU )
      computeImageQuantity(a_Mu, 1);
   else if(mMode == LAMBDA )
      computeImageQuantity(a_Lambda, 1);
   else if(mMode == P )
      computeImagePvel(a_Mu, a_Lambda, a_Rho);
   else if(mMode == S )
      computeImageSvel(a_Mu, a_Rho);
   else if(mMode == DIV || mMode == DIVDT 
	   || mMode == CURLMAG || mMode == CURLMAGDT )
      computeImageDivCurl( a_Up, a_U, a_Um, a_dt, a_dminus );
   else if(mMode == LAT || mMode == LON )
      computeImageLatLon( mEW->mX, mEW->mY, mEW->mZ );
   else if(mMode == TOPO )
   {
      if (mEW->topographyExists())
	 copy2DArrayToImage(mEW->mTopo); // save the raw topography; the smoothed is saved by the mode=grid with z=0
   }
   if( mMode == UXEXACT || mMode == UYEXACT || mMode == UZEXACT ||
       mMode == UXERR || mMode == UYERR || mMode == UZERR )
   {
      vector<Sarray> Uex(mEW->mNumberOfGrids);
      vector<Sarray*> alpha; //dummy, the array is not used in routine exactSol.
      for( int g=0 ; g < mEW->mNumberOfGrids ; g++ )
	 Uex[g].define(3,mEW->m_iStart[g],mEW->m_iEnd[g],mEW->m_jStart[g],mEW->m_jEnd[g],mEW->m_kStart[g],mEW->m_kEnd[g]);
      mEW->exactSol( a_time, Uex, alpha, a_sources );
      if( mMode == UXERR )
	 computeImageQuantityDiff(a_Up,Uex,1);
      else if( mMode == UYERR )
	 computeImageQuantityDiff(a_Up,Uex,2);
      else if( mMode == UZERR ) 
	 computeImageQuantityDiff(a_Up,Uex,3);
      else if( mMode == UXEXACT )
	 computeImageQuantity(Uex,1);
      else if( mMode == UYEXACT )
	 computeImageQuantity(Uex,2);
      else if( mMode == UZEXACT )
	 computeImageQuantity(Uex,3);
      Uex.clear();
   }
   else if( mMode == GRIDX || mMode == GRIDY || mMode == GRIDZ )
      computeImageGrid(mEW->mX, mEW->mY, mEW->mZ );
   else if(mMode == MAGDUDT )
   {
      if( a_dminus )
	 computeImageMagdt( a_Up, a_U, a_dt );
      else
	 computeImageMagdt( a_Up, a_Um, 2*a_dt );
   }
   else if(mMode == HMAGDUDT )
   {
      if( a_dminus )
	 computeImageHmagdt( a_Up, a_U, a_dt );
      else
	 computeImageHmagdt( a_Up, a_Um, 2*a_dt );
   }
   else if(mMode == MAG )
      computeImageMag( a_Up );
   else if(mMode == HMAG )
      computeImageHmag( a_Up );
   else if(mMode == GRADRHO )
      computeImageQuantity( a_gRho, 1 );
   else if(mMode == GRADMU )
      computeImageQuantity( a_gMu, 1 );
   else if(mMode == GRADLAMBDA )
      computeImageQuantity( a_gLambda, 1 );
   else if(mMode == GRADP )
      compute_image_gradp( a_gLambda, a_Mu, a_Lambda, a_Rho );
   else if(mMode == GRADS )
      compute_image_grads( a_gMu, a_gLambda, a_Mu, a_Rho );
   else if (mMode != HMAXDUDT || mMode != VMAXDUDT
	    || mMode != HMAX   || mMode != VMAX )
   {
      if (mEW->proc_zero())
      {
	    //	  printf("Can only write ux, uy, uz, mu, rho, lambda, uxerr, uyerr, uzerr- remove once completely implemented\n");
	 printf("Can only write ux, uy, uz, mu, rho, lambda: - remove once completely implemented\n");
	 printf("I can not print data of type %i\n", mMode );
      }
      MPI_Abort(MPI_COMM_WORLD,1);
   }

// write the image plane on file    
   double t[2];
   t[0] = t[1] = MPI_Wtime();
   string path = mEW->getPath();
   writeImagePlane_2( a_cycle-td, path, a_time-td*a_dt );
   t[1] = MPI_Wtime();
      
// output timing info?
   bool iotiming=false;
   if( iotiming )
   {
      t[0] = t[1]-t[0];
      double tmp[2];
      tmp[0] = t[0];
      tmp[1] = t[1];
      MPI_Reduce( tmp, t, 2, MPI_DOUBLE, MPI_MAX, 0, MPI_COMM_WORLD );
      if( mEW->proc_zero() )
      {
	 cout << "Maximum write time:";
	 cout << " (using Bjorn's I/O library) " << t[1] << " seconds. (<=" << m_pio[0]->n_writers() << " procs writing)";
	 cout << endl;
      } // end if proc_zero
   } // end if iotiming      
}


//-----------------------------------------------------------------------
void Image::computeImageQuantityDiff( vector<Sarray>& a_U, vector<Sarray>& a_Uex,
				      int comp )
{
   ASSERT(m_isDefinedMPIWriters);

// plane_in_proc returns true for z=const planes, because all processors have a part in these planes
   bool iwrite   = plane_in_proc(m_gridPtIndex[0]);
   if (iwrite)
   {
      int gmin, gmax;
      if( mLocationType == Image::Z )
	 gmin = gmax = m_gridPtIndex[1];
      else
      {
         gmin = 0;
	 gmax = mEW->mNumberOfGrids-1;
      }
      for (int g = gmin; g <= gmax; g++)
      {
	 //         size_t iField = 0;
	 size_t ni = (mWindow[g][1]-mWindow[g][0]+1);
	 size_t nij= (mWindow[g][1]-mWindow[g][0]+1)*(mWindow[g][3]-mWindow[g][2]+1);
#pragma omp parallel for
         for (int k = mWindow[g][4]; k <= mWindow[g][5]; k++)
	    for (int j = mWindow[g][2]; j <= mWindow[g][3]; j++)
	       for (int i = mWindow[g][0]; i <= mWindow[g][1]; i++)
	       {
		  size_t iField = (i-mWindow[g][0])+ni*(j-mWindow[g][2])+nij*(k-mWindow[g][4]);
		  if (m_double)
		     m_doubleField[g][iField] = (double) a_U[g](comp,i,j,k)-a_Uex[g](comp,i,j,k);
		  else
		     m_floatField[g][iField] = (float) a_U[g](comp,i,j,k)-a_Uex[g](comp,i,j,k);
		  //		  iField++; 
	       }
      }
   }
}

//-----------------------------------------------------------------------
bool Image::needs_mgrad() const
{
   return mMode==GRADRHO || mMode==GRADMU || mMode==GRADLAMBDA || 
      mMode==GRADP || mMode==GRADS;
}<|MERGE_RESOLUTION|>--- conflicted
+++ resolved
@@ -1267,7 +1267,7 @@
       strncpy(strtimec,strtime.c_str(),25);
       strtimec[24] ='\0';
 
-      createWriteAttrStr(h5_fid, "creationtime", (const char*)strtimec);
+      createWriteAttrStr(h5_fid, (const char*)"creationtime", (const char*)strtimec);
       if( ret < 0 )
 	 cout << "ERROR: Image::writeImagePlane_2 could not write HDF5 strtimec" << endl;
 
@@ -1434,10 +1434,13 @@
      if( iwrite )
         close(fid);
 
-     if( mGridinfo == 1 )
-        add_grid_to_file( s.str().c_str(), iwrite, offset );
-     if( mGridinfo == 2 )
-        add_grid_filenames_to_file( s.str().c_str() );
+     if( mGridinfo >= 1 )
+        add_grids_to_file( s.str().c_str(), iwrite, offset );
+
+     //     if( mGridinfo == 1 )
+     //        add_grid_to_file( s.str().c_str(), iwrite, offset );
+     //     if( mGridinfo == 2 )
+     //        add_grid_filenames_to_file( s.str().c_str() );
    }
    else
    {
@@ -1489,58 +1492,53 @@
    m_write_time += (etime - stime);
 }
 
-<<<<<<< HEAD
 //-----------------------------------------------------------------------
 void Image::add_grid_to_file_hdf5( const char* fname, bool iwrite, size_t offset )
-=======
-//   if( mGridinfo == 1 )
-//      add_grid_to_file( s.str().c_str(), iwrite, offset );
-// if( mGridinfo == 2 )
-//    add_grid_filenames_to_file( s.str().c_str() );
-
-   if( mGridinfo >= 1 )
-      add_grids_to_file( s.str().c_str(), iwrite, offset );
-   
-}
-
+{
+   bool ihavearray = plane_in_proc(m_gridPtIndex[0]);
+   if( ihavearray )
+   {
+#ifdef USE_HDF5
+      //      int g=mEW->mNumberOfGrids-1;
+      for (int g = mEW->mNumberOfCartesianGrids; g < mEW->mNumberOfGrids; g++)
+      {
+         int globalSizes[3] = {mEW->m_global_nx[g], mEW->m_global_ny[g], mEW->m_global_nz[g]} ;
+         if(mLocationType == Image::X)
+            globalSizes[0]    = 1;
+         if (mLocationType == Image::Y)
+            globalSizes[1]    = 1;
+         if (mLocationType == Image::Z)
+            globalSizes[2]    = 1;
+
+         if( mEW->usingParallelFS() )
+            MPI_Barrier( m_mpiComm_writers );
+
+         if( m_double )
+         {
+            char dblStr[]="double";	  
+            m_pio[g]->write_array_hdf5(fname, "grid", 1, m_gridimage->m_doubleField[g], offset, dblStr );
+	 /* m_pio[g]->write_array_hdf5(dset, 1, m_gridimage->m_doubleField[g], offset, dblStr ); */
+            offset += (globalSizes[0]*globalSizes[1]*globalSizes[2]*sizeof(double));
+         }
+         else
+         {
+            char fltStr[]="float";
+            m_pio[g]->write_array_hdf5(fname, "grid", 1, m_gridimage->m_floatField[g], offset, fltStr );
+            /* m_pio[g]->write_array_hdf5(dset, 1, m_gridimage->m_floatField[g], offset, fltStr ); */
+            offset += (globalSizes[0]*globalSizes[1]*globalSizes[2]*sizeof(float));
+         }
+      }
+#endif
+   }
+}
+         
 //-----------------------------------------------------------------------
 // NOTE: this routine saves one or more  curvilinear grids to file
 void Image::add_grids_to_file( const char* fname, bool iwrite, size_t offset )
->>>>>>> a444f6dc
 {
    bool ihavearray = plane_in_proc(m_gridPtIndex[0]);
    if( ihavearray )
    {
-<<<<<<< HEAD
-#ifdef USE_HDF5
-      int g=mEW->mNumberOfGrids-1;
-      int globalSizes[3] = {mEW->m_global_nx[g], mEW->m_global_ny[g], mEW->m_global_nz[g]} ;
-      if(mLocationType == Image::X)
-	 globalSizes[0]    = 1;
-      if (mLocationType == Image::Y)
-	 globalSizes[1]    = 1;
-      if (mLocationType == Image::Z)
-	 globalSizes[2]    = 1;
-
-      if( mEW->usingParallelFS() )
-	 MPI_Barrier( m_mpiComm_writers );
-
-      if( m_double )
-      {
-	 char dblStr[]="double";	  
-	 m_pio[g]->write_array_hdf5(fname, "grid", 1, m_gridimage->m_doubleField[g], offset, dblStr );
-	 /* m_pio[g]->write_array_hdf5(dset, 1, m_gridimage->m_doubleField[g], offset, dblStr ); */
-	 offset += (globalSizes[0]*globalSizes[1]*globalSizes[2]*sizeof(double));
-      }
-      else
-      {
-	 char fltStr[]="float";
-	 m_pio[g]->write_array_hdf5(fname, "grid", 1, m_gridimage->m_floatField[g], offset, fltStr );
-	 /* m_pio[g]->write_array_hdf5(dset, 1, m_gridimage->m_floatField[g], offset, fltStr ); */
-	 offset += (globalSizes[0]*globalSizes[1]*globalSizes[2]*sizeof(float));
-      }
-#endif
-=======
       int fid;
       if( iwrite )
       {
@@ -1580,7 +1578,6 @@
       
       if( iwrite )
 	 close(fid);
->>>>>>> a444f6dc
    }
 }
 
