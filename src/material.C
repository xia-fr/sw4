--- conflicted
+++ resolved
@@ -68,16 +68,8 @@
   
   float_sw4 mins[8],maxs[8];
 
-// confusing with variables and functions that have names which only differ in capitalization 
-<<<<<<< HEAD
   float_sw4 lmin = localMin(mRho);
   MPI_Allreduce(&lmin,&mins[0],1,m_mpifloat,MPI_MIN,m_cartesian_communicator);
-=======
-  double lmin = localMin(mRho);
-  double rho_min = lmin;
-  
-  MPI_Allreduce(&lmin,&mins[0],1,MPI_DOUBLE,MPI_MIN,m_cartesian_communicator);
->>>>>>> b2935875
   lmin = localMinVp();  
   MPI_Allreduce(&lmin,&mins[1],1,m_mpifloat,MPI_MIN,m_cartesian_communicator);
   lmin = localMinVs();  
