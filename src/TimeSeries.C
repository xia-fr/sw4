// -*-c++-*-
//  SW4 LICENSE
// # ----------------------------------------------------------------------
// # SW4 - Seismic Waves, 4th order
// # ----------------------------------------------------------------------
// # Copyright (c) 2013, Lawrence Livermore National Security, LLC. 
// # Produced at the Lawrence Livermore National Laboratory. 
// # 
// # Written by:
// # N. Anders Petersson (petersson1@llnl.gov)
// # Bjorn Sjogreen      (sjogreen2@llnl.gov)
// # 
// # LLNL-CODE-643337 
// # 
// # All rights reserved. 
// # 
// # This file is part of SW4, Version: 1.0
// # 
// # Please also read LICENCE.txt, which contains "Our Notice and GNU General Public License"
// # 
// # This program is free software; you can redistribute it and/or modify
// # it under the terms of the GNU General Public License (as published by
// # the Free Software Foundation) version 2, dated June 1991. 
// # 
// # This program is distributed in the hope that it will be useful, but
// # WITHOUT ANY WARRANTY; without even the IMPLIED WARRANTY OF
// # MERCHANTABILITY or FITNESS FOR A PARTICULAR PURPOSE. See the terms and
// # conditions of the GNU General Public License for more details. 
// # 
// # You should have received a copy of the GNU General Public License
// # along with this program; if not, write to the Free Software
// # Foundation, Inc., 59 Temple Place, Suite 330, Boston, MA 02111-1307, USA 
#include <mpi.h>

#include <iostream>
#include <sstream>
#include <cstdlib>
#include <unistd.h>

#include "TimeSeries.h"
//#include "mpi.h"
#include "sacsubc.h"
#include "csstime.h"

#include "Require.h"
#include "Filter.h"

#include "EW.h"
#include "GridGenerator.h"

#ifdef USE_HDF5
#include "sachdf5.h"
#endif

using namespace std;

void parsedate( char* datestr, int& year, int& month, int& day, int& hour, int& minute,
		int& second, int& msecond, int& fail );

TimeSeries::TimeSeries( EW* a_ew, std::string fileName, std::string staName, receiverMode mode, 
                        bool sacFormat, bool usgsFormat, bool hdf5Format, std::string hdf5FileName, 
                        float_sw4 x, float_sw4 y, float_sw4 depth, 
                        bool topoDepth, int writeEvery, int downSample, bool xyzcomponent, int event ):
  m_ew(a_ew),
  m_mode(mode),
  m_nComp(0),
  m_myPoint(false),
  m_fileName(fileName),
  m_staName(staName),
  m_hdf5Name(hdf5FileName),
  m_path(a_ew->getPath(event)),
  mX(x),
  mY(y),
  mZ(depth),
  mGPX(0.0),
  mGPY(0.0),
  mGPZ(0.0),
  m_zRelativeToTopography(topoDepth),
  m_zTopo(0.0),
  mWriteEvery(writeEvery),
  mDownSample(downSample),
  m_usgsFormat(usgsFormat),
  m_sacFormat(sacFormat),
  m_hdf5Format(hdf5Format),
  m_xyzcomponent(xyzcomponent),
  m_i0(-999),
  m_j0(-999),
  m_k0(-999),
  m_grid0(-999),
  m_t0(0.0),
  m_shift(0.0),
  m_dt(1.0),
  mAllocatedSize(-1),
  mLastTimeStep(-1),
  mRecordedSol(NULL),
  mRecordedFloats(NULL),
  //  mIgnore(true), // are we still using this flag???No.
  mEventYear(2012),
  mEventMonth(2),
  mEventDay(8),
  mEventHour(10),
  mEventMinute(28),
  mEventSecond(0.0),
  m_rec_lat(38.0),
  m_rec_lon(-122.5),
  m_epi_lat(38.0),
  m_epi_lon(-122.5),
  m_epi_depth(0.0),
  m_epi_time_offset(0.0),
  m_x_azimuth(0.0),
  mBinaryMode(true),
  //  m_utc_set(false),
  //  m_utc_offset_computed(false),
  m_use_win(false),
  m_use_x(true),
  m_use_y(true),
  m_use_z(true),
  mQuietMode(false),
  mIsRestart(false),
  m_compute_scalefactor(true),
  m_misfit_scaling(1),
  m_readTime(0.0),
#ifdef USE_HDF5
  m_sta_z(depth),
  m_fid_ptr(NULL),
  m_isMetaWritten(false),
  m_isIncAzWritten(false),
  m_nptsWritten(0),
  m_nsteps(0),
  m_writeTime(0.0),
#endif
  m_event(event)
{
   m_global_event = a_ew->local_to_global_event(m_event);
   m_path         = a_ew->getPath(m_global_event);

 // 1. Adjust z if depth below topography is given
   if (m_zRelativeToTopography && a_ew->topographyExists() ) 
   {
      a_ew->m_gridGenerator->interpolate_topography( a_ew, mX, mY, m_zTopo, a_ew->mTopoGridExt);
      mZ += m_zTopo;
   } 
   else
      m_zTopo = 0;
   m_zRelativeToTopography = false;
// 2. Find nearest grid point and its grid.
   m_myPoint = a_ew->computeNearestGridPoint2( m_i0, m_j0, m_k0, m_grid0, mX, mY, mZ );
   //   if( m_myPoint )
   //   cout << "station at ("<< mX  << " " << mY << " " << mZ <<" placed at grid point " <<
   //      m_i0 << " " << m_j0 << " " << m_k0 << " in grid " << m_grid0 <<endl;
// preliminary determination of nearest grid point ( before topodepth correction to mZ)
//   a_ew->computeNearestGridPoint(m_i0, m_j0, m_k0, m_grid0, mX, mY, mZ);

// quiet mode? Note that this flag can change in the EW object, so it is better to test for 
// m_ew->getQuiet()
   mQuietMode = a_ew->getQuiet();
   
// does this processor write this station?
//   m_myPoint = a_ew->interior_point_in_proc(m_i0, m_j0, m_grid0);

// The following is a safety check to make sure only one processor writes each time series.
// We could remove this check if we were certain that interior_point_in_proc() never lies
   int iwrite = m_myPoint ? 1 : 0;
   int counter;
   MPI_Allreduce( &iwrite, &counter, 1, MPI_INT, MPI_SUM, a_ew->m_1d_communicator );

   a_ew->get_utc( m_utc, m_event );
   //   int size;
   //   MPI_Comm_size(MPI_COMM_WORLD,&size);
   //   std::vector<int> whoIsOne(size);
   //   int counter = 0;
   //   MPI_Allgather(&iwrite, 1, MPI_INT, &whoIsOne[0], 1, MPI_INT, MPI_COMM_WORLD );
   //   for (unsigned int i = 0; i < whoIsOne.size(); ++i)
   //      if (whoIsOne[i] == 1)
   //	 counter++;

   REQUIRE2(counter == 1,"Exactly one processor must be writing each SAC, but counter = " << counter <<
	    " for receiver station " << m_fileName );
   if (!m_myPoint)
   {
      m_compute_scalefactor = false;
      return;
   }
// from here on this processor writes this sac station and knows about its topography

// evaluate z-coordinate of topography
//   float_sw4 q, r, s;
//   if (a_ew->topographyExists())
//   {
//      int gCurv = a_ew->mNumberOfGrids - 1;
//      float_sw4 h = a_ew->mGridSize[gCurv];
//      q = mX/h + 1.0;
//      r = mY/h + 1.0;
//// evaluate elevation of topography on the grid
//      if (!a_ew->m_gridGenerator->interpolate_topography(a_ew,q, r, m_zTopo, a_ew->mTopoGridExt))
//         //      if (!a_ew->interpolate_topography(q, r, m_zTopo, true))
//      {
//	 cerr << "Unable to evaluate topography for receiver station" << m_fileName << " mX= " << mX//// << " mY= " << mY << endl;
//	 cerr << "Setting topography to ZERO" << endl;
//	 m_zTopo = 0;
//      }
//   }
//   else
//   {
//      m_zTopo = 0; // no topography
//   }

// if location was specified with topodepth, correct z-level  
//   if (m_zRelativeToTopography)
//   {
//      mZ += m_zTopo;
//      m_zRelativeToTopography = false; // set to false so the correction isn't repeated (e.g. by the copy function)
//   }
   float_sw4 rofftol = 1e-9;
   if(sizeof(float_sw4) == 4 )
      rofftol = 1e-5;

   float_sw4 zMin = m_zTopo - rofftol; // allow for a little roundoff
   
// make sure the station is below the topography (z is positive downwards)
   if ( mZ < zMin)
   {
      printf("Ignoring SAC station %s mX=%g, mY=%g, mZ=%g, because it is above the topography z=%g\n", 
	     m_staName.c_str(),  mX,  mY, mZ, m_zTopo);
 // don't write this station
      m_myPoint=false;
      return;
   }
     
// now we can find the closest grid point  
//   a_ew->computeNearestGridPoint(m_i0, m_j0, m_k0, m_grid0, mX, mY, mZ);
//   if( m_grid0 >= a_ew->mNumberOfCartesianGrids-1 && a_ew->topographyExists() )
//   {
//// Curvilinear
//      bool canBeInverted = a_ew->m_gridGenerator->inverse_grid_mapping( a_ew, mX, mY, mZ, m_grid0, q, r, s );
//      //      bool canBeInverted = a_ew->invert_curvilinear_grid_mapping( mX, mY, mZ, q, r, s );
//      if (a_ew->m_gridGenerator->inverse_grid_mapping( a_ew, mX, mY, mZ, m_grid0, q, r, s )) // the inversion was successful
//         //      if (a_ew->invert_curvilinear_grid_mapping( mX, mY, mZ, q, r, s )) // the inversion was successful
//      {
//	 m_k0 = (int)floor(s);
//	 if (s-(m_k0+0.5) > 0.) m_k0++;
//	 m_k0 = max(a_ew->m_kStartInt[m_grid0], m_k0);
//	 int Nz = a_ew->m_kEndInt[m_grid0];
//	 m_k0 = min(Nz, m_k0);
//      }
//      else
//      {
//	 cerr << "Can't invert curvilinear grid mapping for recevier station" << m_fileName << " mX= " << mX << " mY= " 
//	      << mY << " mZ= " << mZ << endl;
//	 cerr << "Placing the station on the surface (depth=0)." << endl;
//	 m_k0 = 1;
//      }
//   }
//   
// actual location of station (nearest grid point)
   float_sw4 xG, yG, zG;
   xG = (m_i0-1)*a_ew->mGridSize[m_grid0];
   yG = (m_j0-1)*a_ew->mGridSize[m_grid0];
   if (m_grid0 < a_ew->mNumberOfCartesianGrids)
   {
      zG = a_ew->m_zmin[m_grid0] + (m_k0-1)*a_ew->mGridSize[m_grid0];
   }
   else
   {
      zG = a_ew->mZ[m_grid0](m_i0, m_j0, m_k0);
   }
   
// remember corrected location
   mGPX = xG;
   mGPY = yG;
   mGPZ = zG;

//   if (a_ew->getVerbosity()>=2 && fabs(mX-xG)+fabs(mY-yG)+fabs(mZ-zG) > 0.001*a_ew->mGridSize[m_grid0] )
//   mQuietMode = a_ew->getQuiet();
   if (!m_ew->getQuiet() && a_ew->getVerbosity()>=2 )
   {
      cout << "Receiver INFO for station " << m_fileName << ":" << endl <<
      "     initial location (x,y,z) = " << mX << " " << mY << " " << mZ << " zTopo= " << m_zTopo << endl <<
      "     nearest grid point (x,y,z) = " << mGPX << " " << mGPY << " " << mGPZ << " h= " << a_ew->mGridSize[m_grid0] << 
      " with indices (i,j,k)= " << m_i0 << " " << m_j0 << " " << m_k0 << " in grid " << m_grid0 << endl;
   }

// remember file prefix
//   if (a_ew->getPath() != ".")
//   {
//      m_filePrefix = a_ew->getPath();
//   }
//   else
//   {
//      m_filePrefix = "";
//   }

// get number of components from m_mode
   if (m_mode == Displacement || m_mode == Velocity)
      m_nComp=3;
   else if (m_mode == Div)
      m_nComp=1;
   else if (m_mode == Curl)
      m_nComp=3;
   else if (m_mode == Strains)
      m_nComp=6;
   else if (m_mode == DisplacementGradient )
      m_nComp=9;

// allocate handles to solution array pointers
   mRecordedSol = new float_sw4*[m_nComp];
   for (int q=0; q<m_nComp; q++)
      mRecordedSol[q] = static_cast<float_sw4*>(0);

// keep a copy for saving on a sac file
   if (m_sacFormat || m_hdf5Format)
   {
      mRecordedFloats = new float*[m_nComp];
      for (int q=0; q<m_nComp; q++)
	 mRecordedFloats[q] = static_cast<float*>(0);
   }
   else
      mRecordedFloats = static_cast<float**>(0);
  
// do some misc pre computations
   m_x_azimuth = a_ew->getGridAzimuth(); // degrees
  
   double xd, yd, lond, latd;
   xd=mX;
   yd=mY;
   //   a_ew->computeGeographicCoord(mX, mY, m_rec_lon, m_rec_lat);
   a_ew->computeGeographicCoord(xd, yd, lond, latd );
   m_rec_lon = lond;
   m_rec_lat = latd;
   xd = mGPX;
   yd = mGPY;
   //   a_ew->computeGeographicCoord(mGPX, mGPY, m_rec_gp_lon, m_rec_gp_lat);
   a_ew->computeGeographicCoord(xd, yd, lond, latd );
   m_rec_gp_lon=lond;
   m_rec_gp_lat=latd;

   m_calpha = cos(M_PI*m_x_azimuth/180.0);
   m_salpha = sin(M_PI*m_x_azimuth/180.0);

   float_sw4 cphi   = cos(M_PI*m_rec_lat/180.0);
   float_sw4 sphi   = sin(M_PI*m_rec_lat/180.0);

   float_sw4 metersperdegree = a_ew->getMetersPerDegree();

//
// NOTE: this calculation assumes a spheroidal mapping
//
   m_thxnrm = m_salpha + (mX*m_salpha+mY*m_calpha)/cphi/metersperdegree * (M_PI/180.0) * sphi * m_calpha;
   m_thynrm = m_calpha - (mX*m_salpha+mY*m_calpha)/cphi/metersperdegree * (M_PI/180.0) * sphi * m_salpha;
   float_sw4 nrm = sqrt( m_thxnrm*m_thxnrm + m_thynrm*m_thynrm );
   m_thxnrm /= nrm;
   m_thynrm /= nrm;

// Set station ref utc = simulation ref utc
// m_t0 = 0 is set by default above.

} // end constructor

//--------------------------------------------------------------
TimeSeries::~TimeSeries()
{
// deallocate the recording arrays
  if (mRecordedSol)
  {
    for (int q=0; q<m_nComp; q++)
    {
      if (mRecordedSol[q])
	delete [] mRecordedSol[q];
    }
    delete [] mRecordedSol;
  }

  if (mRecordedFloats)
  {
    for (int q=0; q<m_nComp; q++)
    {
      if (mRecordedFloats[q])
	delete [] mRecordedFloats[q];
    }
    delete [] mRecordedFloats;
  }
}

//--------------------------------------------------------------
void TimeSeries::allocateRecordingArrays( int numberOfTimeSteps, float_sw4 startTime, float_sw4 timeStep )
{
  if (!m_myPoint) return; // only one processor saves each time series
  if (numberOfTimeSteps > 0)
  {
    mAllocatedSize = numberOfTimeSteps+1;
    mLastTimeStep = -1;
    for (int q=0; q<m_nComp; q++)
    {
      if (mRecordedSol[q]) delete [] mRecordedSol[q];
      mRecordedSol[q] = new float_sw4[mAllocatedSize]();
    }

    if (m_sacFormat || m_hdf5Format)
    {
      for (int q=0; q<m_nComp; q++)
      {
	if (mRecordedFloats[q]) delete [] mRecordedFloats[q];
	mRecordedFloats[q] = new float[mAllocatedSize]();
      }
    }
  }

  // Move this time series to always start at 'startTime'. Perhaps this should be done elsewhere ?
  m_shift = startTime-m_t0;
  m_dt = timeStep;
}

//--------------------------------------------------------------
void TimeSeries::recordData(vector<float_sw4> & u) 
{
   if (!m_myPoint) return;

// better pass the right amount of data!
   if (u.size() != m_nComp)
   {
     printf("Error: TimeSeries::recordData: passing a vector of size=%i but nComp=%i\n", (int) u.size(), m_nComp);
     return;
   }
   
// ---------------------------------------------------------------
// This routine only knows how to push the nComp doubles on the array stack.
// The calling routine need to figure out what needs to be saved
// and do any necessary pre-calculations
// ---------------------------------------------------------------

   mLastTimeStep++;
   if (mLastTimeStep < mAllocatedSize)
   {
      //      if( m_xyzcomponent || (m_nComp != 3) )
      //      {
	 for (int q=0; q<m_nComp; q++)
	    mRecordedSol[q][mLastTimeStep] = u[q];
	 if (m_sacFormat || m_hdf5Format)
	 {
	    for (int q=0; q<m_nComp; q++)
	       mRecordedFloats[q][mLastTimeStep] = (float) u[q];
	 }
// AP: The transformation to east-north-up components is now done just before the file is written
//      }
	 //      else
	 //      {
	 //// Transform to North-South, East-West, and Up components
	 //	 double uns = m_thynrm*u[0]-m_thxnrm*u[1];
	 //	 double uew = m_salpha*u[0]+m_calpha*u[1];
	 //         mRecordedSol[0][mLastTimeStep] = uew;
	 //         mRecordedSol[1][mLastTimeStep] = uns;
	 //         mRecordedSol[2][mLastTimeStep] =-u[2];
	 //	 if( m_sacFormat )
	 //	 {
	 //	    mRecordedFloats[0][mLastTimeStep] = static_cast<float>(uew);
	 //	    mRecordedFloats[1][mLastTimeStep] = static_cast<float>(uns);
	 //	    mRecordedFloats[2][mLastTimeStep] =-static_cast<float>(u[2]);
	 //	 }
	 //      }
   }
   else
   {
     printf("Ran out of recording space for the receiver station at (i,j,k,grid) = (%i, %i, %i, %i)\n",
	    m_i0, m_j0, m_k0, m_grid0);
     return;
   }

   if (mWriteEvery > 0 && mLastTimeStep > 0 && mLastTimeStep % mWriteEvery == 0)
      writeFile();

}

   
//----------------------------------------------------------------------
void TimeSeries::writeFile( string suffix )
{
  if (!m_myPoint) return;

  double stime, etime;
  stime = MPI_Wtime();
// ------------------------------------------------------------------
// We should add an argument to this function that describes how the
// header and filename should be constructed
// ------------------------------------------------------------------

// get the epicenter from EW object (note that the epicenter is not always known when this object is created)
  m_ew->get_epicenter( m_epi_lat, m_epi_lon, m_epi_depth, m_epi_time_offset, m_event );
 
  stringstream filePrefix;

//building the file name...
  if( m_path != "." )
    filePrefix << m_path;
  if( suffix == "" )
     filePrefix << m_fileName << "." ;
  else
     filePrefix << m_fileName << suffix.c_str() << "." ;
  
  stringstream ux, uy, uz, uxy, uxz, uyz, uyx, uzx, uzy;
  
#ifdef USE_HDF5
  // Open the output HDF5 file if not already opened
  std::string h5fname, fidName;
  hid_t fid, grp = 0; 
  double stlalodp[3], stxyz[3];
  float origintime;
  int myRank;
  MPI_Comm_rank(m_ew->m_1d_communicator, &myRank);

  // create a new function to write metadata only
  if( m_hdf5Format )
  {
    /* if (myRank == 0) { */
    /*   printf("Writing station timeseries data\n", myRank, m_staName.c_str()); */
    /*   fflush(stdout); */
    /* } */
    fid = openHDF5File(suffix);

    if (fid <= 0) 
      printf("Rank %d: %s fid is invalid, cannot open file [%s]\n", myRank, __func__, filePrefix.str().c_str());
    else 
    {
      grp = H5Gopen(fid, const_cast<char*>(m_staName.c_str()), H5P_DEFAULT);
      if (grp < 0) 
        printf("TimeSeries::writeFile Error opening group [%s]\n", m_staName.c_str());

      if (grp > 0 && !m_isMetaWritten) {
        stlalodp[0] = double(m_rec_lat);
        stlalodp[1] = double(m_rec_lon);
        stlalodp[2] = double(m_sta_z);

        openWriteAttr(grp, "STLA,STLO,STDP", H5T_NATIVE_DOUBLE, stlalodp);

        stxyz[0] = double(mX);
        stxyz[1] = double(mY);
        stxyz[2] = double(m_sta_z);
        openWriteAttr(grp, "STX,STY,STZ", H5T_NATIVE_DOUBLE, stxyz);

        origintime = float(m_epi_time_offset);
        openWriteAttr(fid, "ORIGINTIME", H5T_NATIVE_FLOAT, &origintime);

        m_isMetaWritten = true;
      }
    }
  }

#endif
 
// Write out displacement components (ux, uy, uz)

  if( m_sacFormat || m_hdf5Format)
  {
    string mode = "ASCII";
    if (mBinaryMode)
      mode = "BINARY";

    if (m_sacFormat && m_hdf5Format) 
        mode += " and HDF5";
    else if (m_hdf5Format) 
        mode = "HDF5";
            
    inihdr();
    stringstream msg;
    msg << "Writing " << mode << " SAC files, "
	<< "of size " << mLastTimeStep+1 << ": "
	<< filePrefix.str();

    string xfield, yfield, zfield, xyfield, xzfield, yzfield, yxfield, zxfield, zyfield;
     float azimx, azimy, updownang;
     if( m_mode == Displacement )
     {
	if( m_xyzcomponent )
	{
	   xfield = "X";
	   yfield = "Y";
	   zfield = "Z";
	   ux << filePrefix.str() << "x";
	   uy << filePrefix.str() << "y";
	   uz << filePrefix.str() << "z";
	   azimx = m_x_azimuth;
	   azimy = m_x_azimuth+90.;
	   updownang = 180;
	   msg << "[x|y|z]" << endl;
	}
	else
	{
 	   xfield = "EW";
 	   yfield = "NS";
 	   zfield = "UP";
 	   ux << filePrefix.str() << "e";
 	   uy << filePrefix.str() << "n";
 	   uz << filePrefix.str() << "u";
 	   azimx = 90.;// UX is east if !m_xycomponent
 	   azimy = 0.; // UY is north if !m_xycomponent
 	   updownang = 0;
 	   msg << "[e|n|u]" << endl;

	}
     }
     else if( m_mode == Velocity )
     {
        if( m_xyzcomponent )
	{
	   xfield = "Vx";
	   yfield = "Vy";
	   zfield = "Vz";
	   ux << filePrefix.str() << "xv";
	   uy << filePrefix.str() << "yv";
	   uz << filePrefix.str() << "zv";
	   azimx = m_x_azimuth;
	   azimy = m_x_azimuth+90.;
	   updownang = 180;
	   msg << "[xv|yv|zv]" << endl;
	}
	else
	{
 	   xfield = "Vew";
 	   yfield = "Vns";
 	   zfield = "Vup";
 	   ux << filePrefix.str() << "ev";
 	   uy << filePrefix.str() << "nv";
 	   uz << filePrefix.str() << "uv";
 	   azimx = 90.;// UX is east if !m_xycomponent
 	   azimy = 0.; // UY is north if !m_xycomponent
 	   updownang = 0;
 	   msg << "[ev|nv|uv]" << endl;
	}
     }
     else if( m_mode == Div )
     {
     	xfield = "Div";
     	ux << filePrefix.str() << "div";
	azimx = m_x_azimuth;
	azimy = m_x_azimuth+90.;
	updownang = 180;
     	msg << "[div]" << endl;
     }
     else if( m_mode == Curl )
     {
     	xfield = "Curlx";
     	yfield = "Curly";
     	zfield = "Curlz";
     	ux << filePrefix.str() << "curlx";
     	uy << filePrefix.str() << "curly";
     	uz << filePrefix.str() << "curlz";
	azimx = m_x_azimuth;
	azimy = m_x_azimuth+90.;
	updownang = 180;
     	msg << "[curlx|curly|curlz]" << endl;
     }
     else if( m_mode == Strains )
     {
     	xfield = "Uxx";
     	yfield = "Uyy";
     	zfield = "Uzz";
     	xyfield = "Uxy";
     	xzfield = "Uxz";
     	yzfield = "Uyz";
     	ux << filePrefix.str() << "xx";
     	uy << filePrefix.str() << "yy";
     	uz << filePrefix.str() << "zz";
     	uxy << filePrefix.str() << "xy";
     	uxz << filePrefix.str() << "xz";
     	uyz << filePrefix.str() << "yz";
	azimx = m_x_azimuth;
	azimy = m_x_azimuth+90.;
     	updownang = 180;
     	msg << "[xx|yy|zz|xy|xz|yz]" << endl;
     }
     else if( m_mode == DisplacementGradient )
     {
     	xfield  = "DUXDX";
     	xyfield = "DUXDY";
     	xzfield = "DUXDZ";

     	yxfield = "DUYDX";
     	yfield  = "DUYDY";
     	yzfield = "DUYDZ";

     	zxfield = "DUZDX";
     	zyfield = "DUZDY";
     	zfield  = "DUZDZ";

     	ux  << filePrefix.str() << "duxdx";
     	uxy << filePrefix.str() << "duxdy";
     	uxz << filePrefix.str() << "duxdz";

     	uyx << filePrefix.str() << "duydx";
     	uy << filePrefix.str()  << "duydy";
     	uyz << filePrefix.str() << "duydz";

     	uzx << filePrefix.str() << "duzdx";
     	uzy << filePrefix.str() << "duzdy";
     	uz << filePrefix.str()  << "duzdz";

	azimx = m_x_azimuth;
	azimy = m_x_azimuth+90.;
     	updownang = 180;
     	msg << "[duxdx|duxdy|duxdz|duydx|duydy|duydz|duzdx|duzdy|duzdz]" << endl;
     }
     // 	else if( !m_xycomponent && !m_velocities )
     // 	{
     // 	   xfield = "EW";
     // 	   yfield = "NS";
     // 	   zfield = "UP";
     // 	   ux << filePrefix.str() << "e";
     // 	   uy << filePrefix.str() << "n";
     // 	   uz << filePrefix.str() << "u";
     // 	   azimx = 90.;// UX is east if !m_xycomponent
     // 	   azimy = 0.; // UY is north if !m_xycomponent
     // 	   updownang = 0;
     // 	   msg << "[e|n|u]" << endl;
     // 	}
     // 	else if( !m_xycomponent && m_velocities )
     // 	{
     // 	   xfield = "Vew";
     // 	   yfield = "Vns";
     // 	   zfield = "Vup";
     // 	   ux << filePrefix.str() << "ev";
     // 	   uy << filePrefix.str() << "nv";
     // 	   uz << filePrefix.str() << "uv";
     // 	   azimx = 90.;// UX is east if !m_xycomponent
     // 	   azimy = 0.; // UY is north if !m_xycomponent
     // 	   updownang = 0;
     // 	   msg << "[ev|nv|uv]" << endl;
     // 	}
     // }
     // else if( m_div && m_velocities )
     // {
     // 	xfield = "VelDiv";
     // 	ux << filePrefix.str() << "vdiv";
     // 	azimx = a_ew->mGeoAz;
     // 	azimy = a_ew->mGeoAz+90.;
     // 	updownang = 180;
     // 	msg << "[vdiv]" << endl;
     // }
     // else if( m_curl && m_velocities && m_xycomponent )
     // {
     // 	xfield = "VelCurlx";
     // 	yfield = "VelCurly";
     // 	zfield = "VelCurlz";
     // 	ux << filePrefix.str() << "vcurlx";
     // 	uy << filePrefix.str() << "vcurly";
     // 	uz << filePrefix.str() << "vcurlz";
     // 	azimx = a_ew->mGeoAz;
     // 	azimy = a_ew->mGeoAz+90.;
     // 	updownang = 180;
     // 	msg << "[vcurlx|vcurly|vcurlz]" << endl;
     // }
     // else if( m_curl && !m_velocities && !m_xycomponent )
     // {
     // 	xfield = "CurlEW";
     // 	yfield = "CurlNS";
     // 	zfield = "CurlUP";
     // 	ux << filePrefix.str() << "curle";
     // 	uy << filePrefix.str() << "curln";
     // 	uz << filePrefix.str() << "curlu";
     // 	azimx = a_ew->mGeoAz;
     // 	azimy = a_ew->mGeoAz+90.;
     // 	updownang = 180;
     // 	msg << "[curle|curln|curlu]" << endl;
     // }
     // else if( m_curl && m_velocities && !m_xycomponent )
     // {
     // 	xfield = "VelCurlEW";
     // 	yfield = "VelCurlNS";
     // 	zfield = "VelCurlUP";
     // 	ux << filePrefix.str() << "vcurle";
     // 	uy << filePrefix.str() << "vcurln";
     // 	uz << filePrefix.str() << "vcurlu";
     // 	azimx = a_ew->mGeoAz;
     // 	azimy = a_ew->mGeoAz+90.;
     // 	updownang = 180;
     // 	msg << "[vcurle|vcurln|vcurlu]" << endl;
     // }
     // else if( m_strains && m_velocities )
     // {
     // 	xfield = "Velxx";
     // 	yfield = "Velyy";
     // 	zfield = "Velzz";
     // 	xyfield = "Velxy";
     // 	xzfield = "Velxz";
     // 	yzfield = "Velyz";
     // 	ux << filePrefix.str() << "vxx";
     // 	uy << filePrefix.str() << "vyy";
     // 	uz << filePrefix.str() << "vzz";
     // 	uxy << filePrefix.str() << "vxy";
     // 	uxz << filePrefix.str() << "vxz";
     // 	uyz << filePrefix.str() << "vyz";
     // 	azimx = a_ew->mGeoAz;
     // 	azimy = a_ew->mGeoAz+90.;
     // 	updownang = 180;
     // 	msg << "[vxx|vyy|vzz|vxy|vxz|vyz]" << endl;
     // }

     if (m_ew->getVerbosity() >=3)
       cout << msg.str();

// time to write the SAC files
     if (m_mode == Displacement || m_mode == Velocity || m_mode == Curl) // 3 components
     {
	if( m_xyzcomponent )
	{
           // Only create a .bak if we're doing checkpointing
           bool makeCopy = m_ew->m_check_point->do_checkpointing();
           if (m_sacFormat) {
	     write_sac_format(mLastTimeStep+1,
	          	const_cast<char*>(ux.str().c_str()),
	          	mRecordedFloats[0], (float) m_shift, (float) m_dt,
	          	const_cast<char*>(xfield.c_str()), 90.0, azimx, makeCopy);
	     write_sac_format(mLastTimeStep+1,
	          	const_cast<char*>(uy.str().c_str()),
	          	mRecordedFloats[1], (float) m_shift, (float) m_dt,
	          	const_cast<char*>(yfield.c_str()), 90.0, azimy, makeCopy);
	     write_sac_format(mLastTimeStep+1,
	          	const_cast<char*>(uz.str().c_str()),
	          	mRecordedFloats[2], (float) m_shift, (float) m_dt,
	          	const_cast<char*>(zfield.c_str()), updownang, 0.0, makeCopy);
           }
#ifdef USE_HDF5
           if (m_hdf5Format) {
	     write_hdf5_format(mLastTimeStep+1, grp, mRecordedFloats[0], (float) m_shift, (float) m_dt,
	          	const_cast<char*>(xfield.c_str()), 90.0, azimx, makeCopy, false);
	     write_hdf5_format(mLastTimeStep+1, grp, mRecordedFloats[1], (float) m_shift, (float) m_dt,
	          	const_cast<char*>(yfield.c_str()), 90.0, azimy, makeCopy, false);
	     write_hdf5_format(mLastTimeStep+1, grp, mRecordedFloats[2], (float) m_shift, (float) m_dt,
	          	const_cast<char*>(zfield.c_str()), updownang, 0.0, makeCopy, true);
             m_isIncAzWritten = true;
           }
#endif
	}
	else
	{
           float** geographic = new float*[3];
	   geographic[0] = new float[mLastTimeStep+1];
	   geographic[1] = new float[mLastTimeStep+1];
	   geographic[2] = new float[mLastTimeStep+1];
#pragma omp parallel for	   
	   for( int i=0 ; i <= mLastTimeStep ; i++ )
	   {
	      geographic[1][i] = m_thynrm*mRecordedFloats[0][i]-m_thxnrm*mRecordedFloats[1][i]; //ns
	      geographic[0][i] = m_salpha*mRecordedFloats[0][i]+m_calpha*mRecordedFloats[1][i]; //ew
	      geographic[2][i] = -mRecordedFloats[2][i];

	   }
           if (m_sacFormat) {
	     write_sac_format(mLastTimeStep+1, 
	  		const_cast<char*>(ux.str().c_str()), 
	  		geographic[0], (float) m_shift, (float) m_dt,
	  		const_cast<char*>(xfield.c_str()), 90.0, azimx); 
	     write_sac_format(mLastTimeStep+1, 
	  		const_cast<char*>(uy.str().c_str()), 
	  		geographic[1], (float) m_shift, (float) m_dt,
	  		const_cast<char*>(yfield.c_str()), 90.0, azimy); 
	     write_sac_format(mLastTimeStep+1, 
	  		const_cast<char*>(uz.str().c_str()), 
	  		geographic[2], (float) m_shift, (float) m_dt,
	  		const_cast<char*>(zfield.c_str()), updownang, 0.0);
           }
#ifdef USE_HDF5
           if (m_hdf5Format) {
	     write_hdf5_format(mLastTimeStep+1, grp, geographic[0], (float) m_shift, (float) m_dt,
	  		const_cast<char*>(xfield.c_str()), 90.0, azimx, false, false); 
	     write_hdf5_format(mLastTimeStep+1, grp, geographic[1], (float) m_shift, (float) m_dt,
	  		const_cast<char*>(yfield.c_str()), 90.0, azimy, false, false); 
	     write_hdf5_format(mLastTimeStep+1, grp, geographic[2], (float) m_shift, (float) m_dt,
	  		const_cast<char*>(zfield.c_str()), updownang, 0.0, false, true);
             m_isIncAzWritten = true;
           }
#endif
           delete[] geographic[0];
           delete[] geographic[1];
           delete[] geographic[2];
	   delete[] geographic;
	}
     }
     else if (m_mode == Div) // 1 component
     {
       if (m_sacFormat) {
         write_sac_format(mLastTimeStep+1, 
  			const_cast<char*>(ux.str().c_str()), 
  			mRecordedFloats[0], (float) m_shift, (float) m_dt,
  			const_cast<char*>(xfield.c_str()), 90.0, azimx); 
       }

#ifdef USE_HDF5
       if (m_hdf5Format) {
         write_hdf5_format(mLastTimeStep+1, grp, mRecordedFloats[0], (float) m_shift, (float) m_dt,
  			const_cast<char*>(xfield.c_str()), 90.0, azimx, false, true); 
         m_isIncAzWritten = true;
       }
#endif
     }
     else if (m_mode == Strains) // 6 components
     {
       if (m_sacFormat) {
         write_sac_format(mLastTimeStep+1, 
          		const_cast<char*>(ux.str().c_str()), 
          		mRecordedFloats[0], (float) m_shift, (float) m_dt,
          		const_cast<char*>(xfield.c_str()), 90.0, azimx); 
         write_sac_format(mLastTimeStep+1, 
          		const_cast<char*>(uy.str().c_str()), 
          		mRecordedFloats[1], (float) m_shift, (float) m_dt,
          		const_cast<char*>(yfield.c_str()), 90.0, azimy); 
         write_sac_format(mLastTimeStep+1, 
          		const_cast<char*>(uz.str().c_str()), 
          		mRecordedFloats[2], (float) m_shift, (float) m_dt,
          		const_cast<char*>(zfield.c_str()), updownang, 0.0); 
         write_sac_format(mLastTimeStep+1,
          		const_cast<char*>(uxy.str().c_str()), 
          		mRecordedFloats[3], (float) m_shift, (float) m_dt,
          		const_cast<char*>(xyfield.c_str()), 90.0, azimx); // not sure what the updownang or azimuth should be here 
         write_sac_format(mLastTimeStep+1,
          		const_cast<char*>(uxz.str().c_str()), 
          		mRecordedFloats[4], (float) m_shift, (float) m_dt,
          		const_cast<char*>(xzfield.c_str()), 90.0, azimx); // not sure what the updownang or azimuth should be here 
         write_sac_format(mLastTimeStep+1,
			const_cast<char*>(uyz.str().c_str()), 
			mRecordedFloats[5], (float) m_shift, (float) m_dt,
			const_cast<char*>(yzfield.c_str()), 90.0, azimx); // not sure what the updownang or azimuth should be here 
       }
#ifdef USE_HDF5
       if (m_hdf5Format) {
         write_hdf5_format(mLastTimeStep+1, grp, mRecordedFloats[0], (float) m_shift, (float) m_dt,
          		const_cast<char*>(xfield.c_str()), 90.0, azimx, false, false); 
         write_hdf5_format(mLastTimeStep+1, grp, mRecordedFloats[1], (float) m_shift, (float) m_dt,
          		const_cast<char*>(yfield.c_str()), 90.0, azimy, false, false); 
         write_hdf5_format(mLastTimeStep+1, grp, mRecordedFloats[2], (float) m_shift, (float) m_dt,
          		const_cast<char*>(zfield.c_str()), updownang, 0.0, false, false); 
         write_hdf5_format(mLastTimeStep+1, grp, mRecordedFloats[3], (float) m_shift, (float) m_dt,
          		const_cast<char*>(xyfield.c_str()), 90.0, azimx, false, false); // not sure what the updownang or azimuth should be here 
         write_hdf5_format(mLastTimeStep+1, grp, mRecordedFloats[4], (float) m_shift, (float) m_dt,
          		const_cast<char*>(xzfield.c_str()), 90.0, azimx, false, false); // not sure what the updownang or azimuth should be here 
         write_hdf5_format(mLastTimeStep+1, grp, mRecordedFloats[5], (float) m_shift, (float) m_dt,
			const_cast<char*>(yzfield.c_str()), 90.0, azimx, false, true); // not sure what the updownang or azimuth should be here 
         m_isIncAzWritten = true;
       }
#endif
     }
     else if (m_mode == DisplacementGradient ) // 9 components
     {
       if (m_sacFormat) {
         write_sac_format(mLastTimeStep+1, 
  			const_cast<char*>(ux.str().c_str()), 
  			mRecordedFloats[0], (float) m_shift, (float) m_dt,
  			const_cast<char*>(xfield.c_str()), 90.0, azimx); 
         write_sac_format(mLastTimeStep+1,
  			const_cast<char*>(uxy.str().c_str()), 
  			mRecordedFloats[1], (float) m_shift, (float) m_dt,
  			const_cast<char*>(xyfield.c_str()), 90.0, azimx); // not sure what the updownang or azimuth should be here 
         write_sac_format(mLastTimeStep+1,
  			const_cast<char*>(uxz.str().c_str()), 
  			mRecordedFloats[2], (float) m_shift, (float) m_dt,
  			const_cast<char*>(xzfield.c_str()), 90.0, azimx); // not sure what the updownang or azimuth should be here 
  
         write_sac_format(mLastTimeStep+1,
  			const_cast<char*>(uyx.str().c_str()), 
  			mRecordedFloats[3], (float) m_shift, (float) m_dt,
  			const_cast<char*>(yxfield.c_str()), 90.0, azimx); // not sure what the updownang or azimuth should be here 
         write_sac_format(mLastTimeStep+1, 
  			const_cast<char*>(uy.str().c_str()), 
  			mRecordedFloats[4], (float) m_shift, (float) m_dt,
  			const_cast<char*>(yfield.c_str()), 90.0, azimy); 
         write_sac_format(mLastTimeStep+1,
  			const_cast<char*>(uyz.str().c_str()), 
  			mRecordedFloats[5], (float) m_shift, (float) m_dt,
  			const_cast<char*>(yzfield.c_str()), 90.0, azimx); // not sure what the updownang or azimuth should be here 
  
         write_sac_format(mLastTimeStep+1,
  			const_cast<char*>(uzx.str().c_str()), 
  			mRecordedFloats[6], (float) m_shift, (float) m_dt,
  			const_cast<char*>(zxfield.c_str()), 90.0, azimx); // not sure what the updownang or azimuth should be here 
         write_sac_format(mLastTimeStep+1,
  			const_cast<char*>(uzy.str().c_str()), 
  			mRecordedFloats[7], (float) m_shift, (float) m_dt,
  			const_cast<char*>(zyfield.c_str()), 90.0, azimx); // not sure what the updownang or azimuth should be here 
         write_sac_format(mLastTimeStep+1, 
  			const_cast<char*>(uz.str().c_str()), 
  			mRecordedFloats[8], (float) m_shift, (float) m_dt,
  			const_cast<char*>(zfield.c_str()), updownang, 0.0); 
       }
#ifdef USE_HDF5
       if (m_hdf5Format) {
         write_hdf5_format(mLastTimeStep+1, grp, mRecordedFloats[0], (float) m_shift, (float) m_dt,
  			const_cast<char*>(xfield.c_str()), 90.0, azimx, false, false); 
         write_hdf5_format(mLastTimeStep+1, grp, mRecordedFloats[1], (float) m_shift, (float) m_dt,
  			const_cast<char*>(xyfield.c_str()), 90.0, azimx, false, false); // not sure what the updownang or azimuth should be here 
         write_hdf5_format(mLastTimeStep+1, grp, mRecordedFloats[2], (float) m_shift, (float) m_dt,
  			const_cast<char*>(xzfield.c_str()), 90.0, azimx, false, false); // not sure what the updownang or azimuth should be here 
  
         write_hdf5_format(mLastTimeStep+1, grp, mRecordedFloats[3], (float) m_shift, (float) m_dt,
  			const_cast<char*>(yxfield.c_str()), 90.0, azimx, false, false); // not sure what the updownang or azimuth should be here 
         write_hdf5_format(mLastTimeStep+1, grp, mRecordedFloats[4], (float) m_shift, (float) m_dt,
  			const_cast<char*>(yfield.c_str()), 90.0, azimy, false, false); 
         write_hdf5_format(mLastTimeStep+1, grp, mRecordedFloats[5], (float) m_shift, (float) m_dt,
  			const_cast<char*>(yzfield.c_str()), 90.0, azimx, false, false); // not sure what the updownang or azimuth should be here 
  
         write_hdf5_format(mLastTimeStep+1, grp, mRecordedFloats[6], (float) m_shift, (float) m_dt,
  			const_cast<char*>(zxfield.c_str()), 90.0, azimx, false, false); // not sure what the updownang or azimuth should be here 
         write_hdf5_format(mLastTimeStep+1, grp, mRecordedFloats[7], (float) m_shift, (float) m_dt,
  			const_cast<char*>(zyfield.c_str()), 90.0, azimx, false, false); // not sure what the updownang or azimuth should be here 
         write_hdf5_format(mLastTimeStep+1, grp, mRecordedFloats[8], (float) m_shift, (float) m_dt,
  			const_cast<char*>(zfield.c_str()), updownang, 0.0, false, true); 
         m_isIncAzWritten = true;
       }
#endif
     }

  } // end if m_sacFormat || m_hdf5Format
  
  if( m_usgsFormat )
  {
    filePrefix << "txt";
    if (m_ew->getVerbosity() >= 3)
      cout << "Writing ASCII USGS file, "
        << "of size " << mLastTimeStep+1 << ": "
        << filePrefix.str() << endl;

    write_usgs_format( filePrefix.str() );
  }

#ifdef USE_HDF5
  if (m_hdf5Format) {
    if (grp > 0) 
      H5Gclose(grp);
  }
  etime = MPI_Wtime();
  m_writeTime += (etime - stime);

  /* printf("Rank %d: done written timeseries data of station [%s], %f seconds\n", myRank, m_staName.c_str(), etime - stime); */
  /* fflush(stdout); */
#endif


}

//-----------------------------------------------------------------------
void TimeSeries::writeFileUSGS( string suffix )
{
   // Force write USGS file
  if (!m_myPoint) return;
  stringstream filePrefix;

//building the file name...
  if( m_path != "." )
    filePrefix << m_path;
  if( suffix == "" )
     filePrefix << m_fileName << "." ;
  else
     filePrefix << m_fileName << suffix.c_str() << "." ;
  filePrefix << "txt";
  if (m_ew->getVerbosity() >= 3)
     cout << "Writing ASCII USGS file, "
	  << "of size " << mLastTimeStep+1 << ": "
	  << filePrefix.str() << endl;
  write_usgs_format( filePrefix.str() );
}

//-----------------------------------------------------------------------
void TimeSeries::
write_sac_format(int npts, char *ofile, float *y, float btime, float dt, char *var,
		 float cmpinc, float cmpaz, bool makeCopy /*=false*/)
{
  /*
    PURPOSE: SAVE RECEIVER DATA ON A SAC FILE
    
    	ofile	Char	name of file
    	y	R	array of values
    	npts	I	number of points in data
    	btime	R	start time
    	dt	R	sample interval
    	maxpts	I	maximum number of points to read
    	nerr	I	error return
    -----
  */
  float e;
  float depmax, depmin, depmen;
  int* nerr = 0;
// assign all names in a string array
//               0         1         2         3          4         5           6          7          8          9
  const char *nm[]={"DEPMAX", "DEPMIN", "DEPMEN", "NPTS    ","DELTA   ","B       ", "E       ","LEVEN   ","LOVROK  ","LCALDA  ",
//              10          11          12          13          14          15           16          17          18
	       "NZYEAR  ", "NZJDAY  ", "NZHOUR  ", "NZMIN   ", "NZSEC   ", "NZMSEC   ", "KCMPNM  ", "STLA    ", "STLO    ",
//              19          20          21          22          23          24          25
	       "EVLA    ", "EVLO    ", "EVDP    ", "O       ", "CMPINC  ", "CMPAZ   ", "KSTNM   "
  };

  newhdr();
  scmxmn(y,npts,&depmax,&depmin,&depmen);
//  setfhv("DEPMAX", depmax, nerr);
  setfhv( nm[0], depmax, nerr);
  setfhv( nm[1], depmin, nerr);
  setfhv( nm[2], depmen, nerr);
  setnhv( nm[3], npts,nerr);
  setfhv( nm[4], dt  ,nerr);
  setfhv( nm[5], btime  ,nerr);
  e = btime + (npts -1 )*dt;
  setfhv( nm[6], e, nerr);
  setlhv( nm[7], 1, nerr);
  setlhv( nm[8], 1, nerr);
  setlhv( nm[9], 1, nerr);

  // setup time info
  //  if( m_utc_set )
  //  {
     int days = 0;
     for( int m=1 ; m<m_utc[1]; m++ )
	days += lastofmonth(m_utc[0],m);
     days += m_utc[2];

     setnhv( nm[10], m_utc[0], nerr);
     setnhv( nm[11], days, nerr);
     setnhv( nm[12], m_utc[3], nerr);
     setnhv( nm[13], m_utc[4], nerr);
     setnhv( nm[14], m_utc[5], nerr);
     setnhv( nm[15], m_utc[6], nerr);
     //  }
     //  else
     //  {
     //     setnhv( nm[10], mEventYear, nerr);
     //     setnhv( nm[11], mEventDay, nerr);
     //     setnhv( nm[12], mEventHour, nerr);
     //     setnhv( nm[13], mEventMinute, nerr);
     //     setnhv( nm[14], static_cast<int>(mEventSecond), nerr);
     //     setnhv( nm[15], 0, nerr);
     //  }

  // field we're writing
  setkhv( nm[16], var, nerr);

  // location of the receiver
//   double lat, lon;
//   a_ew->computeGeographicCoord(mX, mY, lon, lat); //(C.B: I think that this is the point we want)
  setfhv( nm[17], m_rec_lat, nerr);
  setfhv( nm[18], m_rec_lon, nerr);
  // location of epicenter
  setfhv( nm[19], m_epi_lat, nerr);
  setfhv( nm[20], m_epi_lon, nerr);
  setfhv( nm[21], m_epi_depth/1000.0, nerr); // in km, not meters
  // time offset for epicenter source
  setfhv( nm[22], m_epi_time_offset, nerr);

  // set inclination and azimuthal angle
  setfhv( nm[23], cmpinc, nerr);
  setfhv( nm[24], cmpaz, nerr);

  // set the station name
  setkhv( nm[25], const_cast<char*>(m_staName.c_str()), nerr);

  if( (makeCopy) && (access( ofile, F_OK ) != -1) ) {
    // if the file exists, move it to a .bak before writing
    stringstream bak;
    bak << ofile << ".bak";
    int ret = rename(ofile, bak.str().c_str());
    if( ret == -1 )
      cout << "ERROR: renaming USGS file to " << bak.str() <<  endl;
  }

  if (!mBinaryMode)
    awsac(npts, ofile, y);
  else
    bwsac(npts, ofile, y);
}

#ifdef USE_HDF5
//-----------------------------------------------------------------------
void TimeSeries::
write_hdf5_format(int npts, hid_t grp, float *y, float btime, float dt, char *var,
		 float cmpinc, float cmpaz, bool makeCopy /*=false*/, bool isLast /*=false*/)
{
  bool is_debug = false;
  /* is_debug = true; */
  double stime, etime;

  hsize_t start, count;
  int ret = 1, prev_npts;
  int write_npts;
  float *write_data;

  /* stime = MPI_Wtime(); */

  write_npts = npts;
  write_data = y;
  if (mDownSample > 1) {
    write_npts = write_npts/mDownSample;
    if (write_npts % mDownSample != 0) 
      write_npts++;
    write_data = new float[write_npts];
    int j = 0;
    for (int i = 0; i < npts; i += mDownSample) {
      if (j >= write_npts) 
        break;
      write_data[j++] = y[i];
#if defined(BZ_DEBUG) || defined(USE_HDF5_ZERO_SAC_CHECK)
      if (i > 0 && y[i-1] != 0 && y[i] == 0) {
        fprintf(stderr, "SACHDF5 possible zero value error, y[%d]=%e, y[%d]=%e\n", i-1, y[i-1], i, y[i]);
      }
#endif
    }
  }

  // write only new data
  start = (hsize_t)m_nptsWritten;
  count = (hsize_t)(write_npts - m_nptsWritten);

  if (is_debug) {
    printf("dset %s, start=%llu, count=%llu, write_npts=%d, nptswritten=%d\n", var, start, count, write_npts, m_nptsWritten);
    fflush(stdout);
  }

  if (count > 0) 
    ret = openWriteData(grp, var, H5T_NATIVE_FLOAT, (void*)write_data, 1, &start, &count, write_npts, btime, cmpinc, cmpaz, m_isIncAzWritten, isLast);

  if (isLast && ret == 1) {
    m_nptsWritten += count;
    H5Gflush(grp);
  }

  if (mDownSample > 1) 
    delete [] write_data;

  /* etime = MPI_Wtime(); */
  /* int myRank; */
  /* MPI_Comm_rank(MPI_COMM_WORLD, &myRank); */
  /* printf("Rank %d: [%s], write_npts=%d, time=%f\n", myRank, var, count, etime-stime); */
  /* fflush(stdout); */
}
#endif

//-----------------------------------------------------------------------
void TimeSeries::write_usgs_format(string a_fileName)
{
   string mname[] = {"Zero","Jan","Feb","Mar","Apr","May","Jun","Jul","Aug","Sep","Oct","Nov","Dec"};
   // Open the file and overwrite; restart read in old data already
   FILE *fd=fopen(a_fileName.c_str(), "w");
   //   double lat, lon;
   //   float_sw4 x, y, z;

   if( fd == NULL )
      cout << "ERROR: opening USGS file " << a_fileName << " for writing" <<  endl;
   else
   {

      //      cout << "IN write_usgs " << " mt0 = " << m_t0 << " mshift = " << m_shift << endl;
// frequency resolution
//    double freq_limit=-999;
//    if (a_ew->m_prefilter_sources)
//      freq_limit = a_ew->m_fc;
//    else if (a_ew->m_limit_frequency)
//      freq_limit = a_ew->m_frequency_limit;

// write the header
   fprintf(fd, "# Author: SW4\n");
   fprintf(fd, "# Scenario: %s\n", "test"/*a_ew->m_scenario.c_str()*/);
//   if( m_utc_set )
// AP: micro-second field is padded from left with 0, i.e., 1 micro sec gets written as 001, second is also padded by a zero, if needed
   fprintf(fd, "# Date: UTC  %02i/%02i/%i:%i:%i:%02i.%.3i\n", m_utc[1], m_utc[2], m_utc[0], m_utc[3],
	   m_utc[4], m_utc[5], m_utc[6] );
      //   else
      //      fprintf(fd, "# Date: %i-%s-%i\n", mEventDay, mname[mEventMonth].c_str(), mEventYear);

   fprintf(fd, "# Bandwith (Hz): %e\n", 1.234 /*freq_limit*/);
   fprintf(fd, "# Station: %s\n", m_fileName.c_str() /*mStationName.c_str()*/ );
   fprintf(fd, "# Target location (WGS84 longitude, latitude) (deg): %e %e\n", m_rec_lon, m_rec_lat);
   fprintf(fd, "# Actual location (WGS84 longitude, latitude) (deg): %e %e\n", m_rec_gp_lon, m_rec_gp_lat);
// distance in horizontal plane
   fprintf(fd, "# Distance from target to actual location (m): %e\n", sqrt( (mX-mGPX)*(mX-mGPX)+(mY-mGPY)*(mY-mGPY) ) );
   fprintf(fd, "# nColumns: %i\n", m_nComp+1);
   
   fprintf(fd, "# Column 1: Time (s)\n");
   if (m_mode == Displacement && m_xyzcomponent )
   {
     fprintf(fd, "# Column 2: X displacement (m)\n");
     fprintf(fd, "# Column 3: Y displacement (m)\n");
     fprintf(fd, "# Column 4: Z displacement (m)\n");
   }
   else if (m_mode == Displacement && !m_xyzcomponent )
   {
     fprintf(fd, "# Column 2: East-west displacement (m)\n");
     fprintf(fd, "# Column 3: North-sourth displacement (m)\n");
     fprintf(fd, "# Column 4: Up-down displacement (m)\n");
   }
   else if( m_mode == Velocity && m_xyzcomponent )
   {
     fprintf(fd, "# Column 2: X velocity (m/s)\n");
     fprintf(fd, "# Column 3: Y velocity (m/s)\n");
     fprintf(fd, "# Column 4: Z velocity (m/s)\n");
   }
   else if( m_mode == Velocity && !m_xyzcomponent )
   {
     fprintf(fd, "# Column 2: East-west velocity (m/s)\n");
     fprintf(fd, "# Column 3: Nort-south velocity (m/s)\n");
     fprintf(fd, "# Column 4: Up-down velocity (m/s)\n");
   }
   else if( m_mode == Div )
   {
     fprintf(fd, "# Column 2: divergence of displacement ()\n");
   }
   else if( m_mode == Curl )
   {
     fprintf(fd, "# Column 2: curl of displacement, component 1 ()\n");
     fprintf(fd, "# Column 3: curl of displacement, component 2 ()\n");
     fprintf(fd, "# Column 4: curl of displacement, component 3 ()\n");
//       }
   }
   else if( m_mode == Strains )
   {
     fprintf(fd, "# Column 2: xx strain component ()\n");
     fprintf(fd, "# Column 3: yy strain component ()\n");
     fprintf(fd, "# Column 4: zz strain component ()\n");
     fprintf(fd, "# Column 5: xy strain component ()\n");
     fprintf(fd, "# Column 6: xz strain component ()\n");
     fprintf(fd, "# Column 7: yz strain component ()\n");
   }
   else if( m_mode == DisplacementGradient )
   {
     fprintf(fd, "# Column 2 : dux/dx component ()\n");
     fprintf(fd, "# Column 3 : dux/dy component ()\n");
     fprintf(fd, "# Column 4 : dux/dz component ()\n");
     fprintf(fd, "# Column 5 : duy/dx component ()\n");
     fprintf(fd, "# Column 6 : duy/dy component ()\n");
     fprintf(fd, "# Column 7 : duy/dz component ()\n");
     fprintf(fd, "# Column 8 : duz/dx component ()\n");
     fprintf(fd, "# Column 9 : duz/dy component ()\n");
     fprintf(fd, "# Column 10: duz/dz component ()\n");
   }

// write the data

   if( m_xyzcomponent || (!m_xyzcomponent && m_mode == Div) )
   {
      for( int i = 0 ; i <= mLastTimeStep ; i++ )
      {
	 fprintf(fd, "%e", m_shift + i*m_dt);
	 for (int q=0; q<m_nComp; q++)
// AP (not always enough resolution)	    fprintf(fd, " %20.12g", mRecordedSol[q][i]);
	    fprintf(fd, " %24.17e", mRecordedSol[q][i]);
	 fprintf(fd, "\n");
      }
   }
   else if( m_mode == Displacement || m_mode == Velocity )
   {
      for( int i = 0 ; i <= mLastTimeStep ; i++ )
      {
	 fprintf(fd, "%e", m_shift + i*m_dt);
	 float_sw4 uns = m_thynrm*mRecordedSol[0][i]-m_thxnrm*mRecordedSol[1][i];
	 float_sw4 uew = m_salpha*mRecordedSol[0][i]+m_calpha*mRecordedSol[1][i];
// AP (not always enough resolution)
	 // fprintf(fd, " %20.12g", uew );
	 // fprintf(fd, " %20.12g", uns );
	 // fprintf(fd, " %20.12g", -mRecordedSol[2][i] );
	 fprintf(fd, " %24.17e", uew );
	 fprintf(fd, " %24.17e", uns );
	 fprintf(fd, " %24.17e", -mRecordedSol[2][i] );
	 fprintf(fd, "\n");
      }
   }
   else
   {
      printf("TimeSeries::write_usgs_format, Can not write ");
      if( m_mode == Strains )
	 printf("strains");
      else if( m_mode == Curl )
	 printf("curl");
      else if( m_mode == DisplacementGradient )
	 printf("displacement gradient");
      printf(" in geographic coordinates\n" );
   }
   fclose(fd);
   }
}

//-----------------------------------------------------------------------
void TimeSeries::readFile( EW *ew, bool ignore_utc )
{
//building the file name...
// 
   stringstream filePrefix;
   if( ew->getObservationPath(m_global_event) != "./" )
      filePrefix << ew->getObservationPath(m_global_event);
   else if( mIsRestart )
      filePrefix << ew->getPath() << "/";
   filePrefix << m_fileName << ".txt" ;


   if( m_myPoint && m_usgsFormat )
   {
      bool debug = false;
      FILE *fd=fopen(filePrefix.str().c_str(),"r");
      if( fd == NULL )
	 cout << "ERROR: observed data file " << filePrefix.str() << " not found " << endl;
      else
      {
	 int bufsize=1024;
	 char* buf = new char[bufsize];

      // Read header
	 for( int line=0 ; line < 13 ; line++ )
	 {
	    fgets(buf,bufsize,fd);
            if( line == 2 && !ignore_utc )
	    {
	       // set UTC time, if defined in file
	       string timestr(buf);
	       size_t utcind = timestr.find("UTC");
               if( utcind != string::npos  )
	       {
                  int fail;
                  char *utcstr=new char[timestr.size()];
		  // Skip characters 'UTC'
		  utcind += 3;
		  timestr.copy(utcstr, timestr.size()-utcind , utcind );
                  utcstr[timestr.size()-utcind] = '\0';
		  ew->parsedate( utcstr, m_utc[0], m_utc[1], m_utc[2], m_utc[3],
				 m_utc[4], m_utc[5], m_utc[6], fail );
                  if( fail != 0 )
		     cout << "ERROR reading observation " << m_fileName << " , UTC parse failure no. " << fail << endl;
                  else
		  {
                     int utcrefsim[7];
		     m_ew->get_utc(utcrefsim, m_event );
		     //		     cout << "UTC from EW : ";
		     //		     for( int c=0;c<7;c++ )
		     //			cout << utcrefsim[c] << " " ;
		     //		     cout << endl;
		     //		     cout << "UTC from file : ";
		     //		     for( int c=0;c<7;c++ )
		     //			cout << m_utc[c] << " " ;
		     //		     cout << endl;
		     m_t0 = utc_distance( utcrefsim, m_utc );
		  }
                  delete[] utcstr;
                  if( debug )
		  {
		     cout << "found observation utc time " ;
                     for( int u=0 ; u < 7 ; u++ )
			cout << m_utc[u] << " ";
		     cout << endl;
		  }
	       }
	    }
	 }
         string bufstr(buf);
         bool foundd = (bufstr.find("displacement") != string::npos);
         bool foundv = (bufstr.find("velocity") != string::npos);
         if( foundd || foundv )
	 {
	    // The file contains velocities or displacements. 
	    // The last line read contains the z-component. Check whether it is a ENU or XYZ file.
            bool cartesian = (bufstr.find("Z") != string::npos);
	    
            m_xyzcomponent = cartesian;

            if( debug )
	    {
	       cout << "Found observed ";
	       if( foundd )
		  cout << "displacement ";
	       else
		  cout << "velocity ";
	       cout << "file with ";
	       if( cartesian )
		  cout << "Cartesian ";
	       else
		  cout << "geographic ";
	       cout << "components " << endl;
	    }
	    float_sw4 tstart, dt, td, ux, uy, uz;
	    int nlines = 0;
	    if( fscanf(fd,"%le %le %le %le",&tstart,&ux,&uy,&uz) != EOF )
	       nlines++;
	    if( fscanf(fd,"%le %le %le %le",&dt,&ux,&uy,&uz) != EOF )
	       nlines++;
	    dt = dt-tstart;
	    while( fscanf(fd,"%le %le %le %le",&td,&ux,&uy,&uz) != EOF )
	       nlines++;
	    fclose(fd);
	    // Use offset in time column.
      // Only allocate arrays if we aren't doing a restart
	    if(!mIsRestart)
	       allocateRecordingArrays( nlines, m_t0+tstart, dt );
	    if( nlines <= 1 )
	    {
	       cout << "ERROR: observed data is too short" << endl;
	       cout << "    File " << filePrefix.str() << " not read." << endl;
	    }
	    fd=fopen(filePrefix.str().c_str(),"r");	 
	    if( fd == NULL )
	       cout << "ERROR: observed data file " << filePrefix.str() << " could not be reopened" << endl;

	 // Read past header
	    for( int line=0 ; line < 13 ; line++ )
	       fgets(buf,bufsize,fd);
	    // Mapping to invert (e,n) to (x,y) components, Only needed in the non-cartesian case.
            float_sw4 deti = 1.0/(m_thynrm*m_calpha+m_thxnrm*m_salpha);
            float_sw4 a11 = m_calpha*deti;
	    float_sw4 a12 = m_thxnrm*deti;
            float_sw4 a21 =-m_salpha*deti;
	    float_sw4 a22 = m_thynrm*deti;
	 // Read the data on file	 
            if( debug )
	       cout << "Found " << nlines << " lines of observation data " << endl;
            for( int line=0 ; line < nlines ; line++ )
	    {
	       int nr=fscanf(fd, "%lf %lf %lf %lf \n", &tstart,&ux,&uy,&uz);
       //               cout << "nr = " << nr << " tstart " << tstart << " ux " << ux << " uy " << uy << " uz " << uz << endl;
               if( nr != 4 )
	       {
		  cout << "ERROR: could not read observed data file " << endl;
	       }
               if( cartesian )
	       {
		  mRecordedSol[0][line]=ux;
		  mRecordedSol[1][line]=uy;
		  mRecordedSol[2][line]=uz;
	       }
	       else
	       {
		  // Geographic coordinates, read East, North, and Up velocities/displacements
                  float_sw4 uns = uy;
                  float_sw4 uew = ux;
		  mRecordedSol[2][line] = -uz;
		  // Transform to Cartesian
                  mRecordedSol[0][line] = a11*uns + a12*uew;
		  mRecordedSol[1][line] = a21*uns + a22*uew;
	       }

	    }
	    fclose(fd);
            mLastTimeStep = nlines-1;
	 }
	 else
	 {
	    cout << "ERROR: observed data must contain displacements" << endl;
	    cout << "    File " << filePrefix.str() << " not read " << endl;
	 }
	 delete[] buf;
      }
   }
   else if( !m_usgsFormat )
   {
      cout << "ERROR: observed data must be an ASCII USGS file" << endl;
      cout << "    File " << filePrefix.str() << " not read " << endl;
   }
}

//-----------------------------------------------------------------------
void TimeSeries::interpolate( TimeSeries& intpfrom )
{
// Interpolate data to the grid in this object
   int order = 4;

   float_sw4 dtfr  = intpfrom.m_dt;
   float_sw4 t0fr  = intpfrom.m_t0+intpfrom.m_shift;
   int nfrsteps = intpfrom.mLastTimeStep+1;
   for( int i= 0 ; i <= mLastTimeStep ; i++ )
   {
      float_sw4 t  = m_t0 + m_shift + i*m_dt;
      float_sw4 ir = (t-t0fr)/dtfr;
      int ie   = static_cast<int>(ir);
      int mmin = ie-order/2+1;
      int mmax = ie+order/2;
      if( m_usgsFormat )
	 mRecordedSol[0][i] = mRecordedSol[1][i] = mRecordedSol[2][i] = 0;
      else
	 mRecordedFloats[0][i] = mRecordedFloats[1][i] = mRecordedFloats[2][i] = 0;
      if( mmax-mmin+1 > nfrsteps )
      {
         cout << "Error in TimeSeries::interpolate : Can not interpolate, " <<
	    "because the grid is too coarse " << endl;
	 return;
      }

// If too far past the end of intpfrom, extrapolate constant value
      if( ie > nfrsteps + order/2 )
      {
	 if( m_usgsFormat )
	 {
	    mRecordedSol[0][i] = mRecordedSol[0][i-1];
	    mRecordedSol[1][i] = mRecordedSol[1][i-1];
	    mRecordedSol[2][i] = mRecordedSol[2][i-1];
	 }
	 else
	 {
	    mRecordedFloats[0][i] = mRecordedFloats[0][i-1];
            mRecordedFloats[1][i] = mRecordedFloats[1][i-1];
            mRecordedFloats[2][i] = mRecordedFloats[2][i-1];
	 }
      }
      else if( ie < 1 )
      {
// Before start of intpfrom, use first value
	 if( m_usgsFormat )
	 {
	    mRecordedSol[0][i] = intpfrom.mRecordedSol[0][0];
	    mRecordedSol[1][i] = intpfrom.mRecordedSol[1][0];
	    mRecordedSol[2][i] = intpfrom.mRecordedSol[2][0];
	 }
	 else
	 {
	    mRecordedFloats[0][i] = intpfrom.mRecordedFloats[0][0];
            mRecordedFloats[1][i] = intpfrom.mRecordedFloats[1][0];
            mRecordedFloats[2][i] = intpfrom.mRecordedFloats[2][0];
	 }

      }
      else
      {
         int off;
	 if( mmin < 1 )
	 {
	    off = 1-mmin;
	    mmin = mmin + off;
	    mmax = mmax + off;
	 }
	 if( mmax > nfrsteps )
	 {
	    off = mmax - nfrsteps;
	    mmin = mmin - off;
	    mmax = mmax - off;
	 }
	 for( int m = mmin ; m <= mmax ; m++ )
	 {
	    float_sw4 cof=1;
	    for( int k = mmin ; k <= mmax ; k++ )
	       if( k != m )
		  cof *= (ir-k)/(m-k);

	    if( m_usgsFormat && intpfrom.m_usgsFormat )
	    {
	       mRecordedSol[0][i] += cof*intpfrom.mRecordedSol[0][m];
	       mRecordedSol[1][i] += cof*intpfrom.mRecordedSol[1][m];
	       mRecordedSol[2][i] += cof*intpfrom.mRecordedSol[2][m];
	    }
	    else if( m_usgsFormat && !intpfrom.m_usgsFormat )
	    {
	       mRecordedSol[0][i] += cof*intpfrom.mRecordedFloats[0][m];
	       mRecordedSol[1][i] += cof*intpfrom.mRecordedFloats[1][m];
	       mRecordedSol[2][i] += cof*intpfrom.mRecordedFloats[2][m];
	    }
	    else if( !m_usgsFormat && intpfrom.m_usgsFormat )
	    {
	       mRecordedFloats[0][i] += cof*intpfrom.mRecordedSol[0][m];
	       mRecordedFloats[1][i] += cof*intpfrom.mRecordedSol[1][m];
	       mRecordedFloats[2][i] += cof*intpfrom.mRecordedSol[2][m];
	    }
	    else if( !m_usgsFormat && !intpfrom.m_usgsFormat )
	    {
	       mRecordedFloats[0][i] += cof*intpfrom.mRecordedFloats[0][m];
	       mRecordedFloats[1][i] += cof*intpfrom.mRecordedFloats[1][m];
	       mRecordedFloats[2][i] += cof*intpfrom.mRecordedFloats[2][m];
	    }
	 }
      }
   }
}

//-----------------------------------------------------------------------
float_sw4 TimeSeries::misfit( TimeSeries& observed, TimeSeries* diff,
			      float_sw4& dshift, float_sw4& ddshift, float_sw4& dd1shift )
{
   //-----------------------------------------------------------------------
   // Computes  misfit, as norm of difference between `this' and `observed'. 
   // 
   // The misfit is assumed of the form \sum_n (u_j^n - obs(t_n-s))^2, where s is a
   // shift of the observed data. The observed data are interpolated onto the grid
   // of `this' and is set to zero outside its interval of definition.
   //
   // Input: observed - Observed data.
   //
   // Output: diff     - if diff != NULL, the routine computes diff := this - observed.
   //         dshift   - Derivative of misfit w.r.t. shift parameter s.
   //         ddshift  - Second derivative of misfit w.r.t shift parameter s.
   //         dd1shirt - One term of second derivative in ddshift.
   //
   // Return value:  The misfit.
   //
   //-----------------------------------------------------------------------

   float_sw4 misfit = 0;
   dshift  = 0;
   ddshift = 0;
   dd1shift = 0;
   if( m_myPoint )
   {
// Interpolate data to this object
//      int order = 4;
      float_sw4 scale_factor=0;

      float_sw4 mf[3], dmf[3], ddmf[3];
      float_sw4 dtfr  = observed.m_dt;
      float_sw4 t0fr  = observed.m_t0+observed.m_shift;
      int nfrsteps = observed.mLastTimeStep+1;

      bool compute_difference = (diff!=NULL);
      float_sw4** misfitsource;
      float_sw4 aw, bw;
      if( m_use_win )
      {
	aw = M_PI/(m_winR-m_winL);
	bw = -aw*0.5*(m_winR+m_winL);
      }
      if( compute_difference )
      {
	 if( diff->mLastTimeStep < mLastTimeStep )
	    diff->allocateRecordingArrays(mLastTimeStep,m_t0+m_shift,m_dt);
	 misfitsource = diff->getRecordingArray();
      }
      if( abs(m_t0+m_shift-(observed.m_t0+observed.m_shift)) > 100 )
	 cout <<"WARNING: Mismatch between observation start time and simulation start time is large. Station Tstart = " << m_t0+m_shift << " Observation Tstart = " << observed.m_t0+observed.m_shift << endl;

      // Weight to ramp down the end of misfit.
      float_sw4 wghv;
      int p =20 ; // Number of points in ramp;
      int istart = 1; // Starting index for downward ramp.
      if( mLastTimeStep-p+1 > 1 )
	 istart = mLastTimeStep-p+1;

      //      cout << "in misfit, " ;
      //      if( m_use_win )
      //	 cout << "using window= " << m_winL << " to " << m_winR << endl;
      //      else
      //	 cout << "not using window " << endl;

      //      if( m_use_x && m_use_y && m_use_z )
      //	 cout << "not excluding any component " << endl;
      //      if( !m_use_x )
      //	 cout << "excluding component x" << endl;
      //      if( !m_use_y )
      //	 cout << "excluding component y" << endl;
      //      if( !m_use_z )
      //	 cout << "excluding component z" << endl;

      //      cout << "in misfit last step = " << mLastTimeStep << " m_t0= " << m_t0 << " m_shift = " << m_shift << endl;
      //      cout << "in misfit t0fr= = " << t0fr << endl;
      for( int i= 0 ; i <= mLastTimeStep ; i++ )
      {
	 wghv = 1;
	 if( i >= istart )
	 {
	    float_sw4 arg = (mLastTimeStep-i)/(p-1.0);
	    wghv = arg*arg*arg*arg*(35-84*arg+70*arg*arg-20*arg*arg*arg);
	 }


	 float_sw4 t  = m_t0 + m_shift + i*m_dt;
<<<<<<< HEAD
	 float_sw4 ir = ((t-t0fr)/dtfr);
=======
	 float_sw4 ir = (t-t0fr)/dtfr;
>>>>>>> fca50c92
	 int ie   = static_cast<int>(ir);
	 //	 int mmin = ie-order/2+1;
	 //	 int mmax = ie+order/2;
         int mmin = ie-2;
	 int mmax = ie+3;
	 if( mmax-mmin+1 > nfrsteps )
	 {
	    cout << "Error in TimeSeries::misfit : Can not interpolate, " <<
	       "because the grid is too coarse " << endl;
            cout << "mmin = " << mmin << endl;
            cout << "mmax = " << mmax << endl;
	    cout << "nfrsteps = " << nfrsteps << endl;
	    return 0.0;
	 }

// Windowing and component selection
         float_sw4 wghx, wghy, wghz;
	 wghx = wghy = wghz = wghv;
         if( m_use_win )
	 {
	   if( t < m_winL || t > m_winR ) 
	     wghx = wghy = wghz = 0;
	   else
	     wghx = wghy = wghz = pow(cos(aw*t+bw),10.0)*wghv;
	 }
         if( !m_use_x )
	    wghx = 0;
         if( !m_use_y )
	    wghy = 0;
         if( !m_use_z )
	    wghz = 0;

	 // If too far past the end of observed, set to zero.
	 //	 if( ie > nfrsteps + order/2 )
         if( ie > nfrsteps-1 )
	 {
	    mf[0]   = mf[1]   = mf[2]   = 0;
            dmf[0]  = dmf[1]  = dmf[2]  = 0;
            ddmf[0] = ddmf[1] = ddmf[2] = 0;
	 }
         else if( ie < 1 )
	 {
	    // Before the starting point of the observations.
	    mf[0]   = mf[1]   = mf[2]   = 0;
            dmf[0]  = dmf[1]  = dmf[2]  = 0;
            ddmf[0] = ddmf[1] = ddmf[2] = 0;
	 }
	 else
	 {
   	    mf[0]   = mf[1]   = mf[2]   = 0;
   	    dmf[0]  = dmf[1]  = dmf[2]  = 0;
   	    ddmf[0] = ddmf[1] = ddmf[2] = 0;
	    //	    int off;
	    //	    if( mmin < 1 )
	    //	    {
	    //	       off = 1-mmin;
	    //	       mmin = mmin + off;
	    //	       mmax = mmax + off;
	    //	    }
	    //	    if( mmax > nfrsteps )
	    //	    {
	    //	       off = mmax - nfrsteps;
	    //	       mmin = mmin - off;
	    //	       mmax = mmax - off;
	    //	    }

            float_sw4 ai, wgh[6], dwgh[6], ddwgh[6];
            if( ie < 3 )
	    {
	       mmin = 0;
	       mmax = 4;
	       ai   = ir - (mmin+2);
	       getwgh5( ai, wgh, dwgh, ddwgh );
            
	    }
	    else if( ie > nfrsteps-3 )
	    {
	       mmin = nfrsteps-5;
	       mmax = nfrsteps-1;
	       ai   = ir - (mmin+2);
	       getwgh5( ai, wgh, dwgh, ddwgh );
	    }
            else
	    {
	       ai = ir-(mmin+2);
	       getwgh( ai, wgh, dwgh, ddwgh );
	    }

            float_sw4 idtfr = 1/dtfr;
	    float_sw4 idtfr2 = idtfr*idtfr;
	    for( int m = mmin ; m <= mmax ; m++ )
	    {
	       if( observed.m_usgsFormat )
	       {

		  mf[0]   += wgh[m-mmin]*observed.mRecordedSol[0][m];
		  mf[1]   += wgh[m-mmin]*observed.mRecordedSol[1][m];
		  mf[2]   += wgh[m-mmin]*observed.mRecordedSol[2][m];

		  dmf[0]  += dwgh[m-mmin]*observed.mRecordedSol[0][m]*idtfr;
		  dmf[1]  += dwgh[m-mmin]*observed.mRecordedSol[1][m]*idtfr;
		  dmf[2]  += dwgh[m-mmin]*observed.mRecordedSol[2][m]*idtfr;

		  ddmf[0] += ddwgh[m-mmin]*observed.mRecordedSol[0][m]*idtfr2;
		  ddmf[1] += ddwgh[m-mmin]*observed.mRecordedSol[1][m]*idtfr2;
		  ddmf[2] += ddwgh[m-mmin]*observed.mRecordedSol[2][m]*idtfr2;
	       }
               else
	       {
		  mf[0]   += wgh[m-mmin]*observed.mRecordedFloats[0][m];
		  mf[1]   += wgh[m-mmin]*observed.mRecordedFloats[1][m];
		  mf[2]   += wgh[m-mmin]*observed.mRecordedFloats[2][m];
		  dmf[0]  += dwgh[m-mmin]*observed.mRecordedFloats[0][m]*idtfr;
		  dmf[1]  += dwgh[m-mmin]*observed.mRecordedFloats[1][m]*idtfr;
		  dmf[2]  += dwgh[m-mmin]*observed.mRecordedFloats[2][m]*idtfr;
		  ddmf[0] += ddwgh[m-mmin]*observed.mRecordedFloats[0][m]*idtfr2;
		  ddmf[1] += ddwgh[m-mmin]*observed.mRecordedFloats[1][m]*idtfr2;
		  ddmf[2] += ddwgh[m-mmin]*observed.mRecordedFloats[2][m]*idtfr2;
	       }
	    }
	 }
	 if( m_usgsFormat )
	 {
	    misfit += ( (mf[0]-mRecordedSol[0][i])*(mf[0]-mRecordedSol[0][i])*wghx + 
			(mf[1]-mRecordedSol[1][i])*(mf[1]-mRecordedSol[1][i])*wghy + 
			(mf[2]-mRecordedSol[2][i])*(mf[2]-mRecordedSol[2][i])*wghz    );

            dshift -= wghx*(mf[0]-mRecordedSol[0][i])*dmf[0]+
	              wghy*(mf[1]-mRecordedSol[1][i])*dmf[1]+
	              wghz*(mf[2]-mRecordedSol[2][i])*dmf[2];

            ddshift += wghx*(mf[0]-mRecordedSol[0][i])*ddmf[0]+
	               wghy*(mf[1]-mRecordedSol[1][i])*ddmf[1]+
 	               wghz*(mf[2]-mRecordedSol[2][i])*ddmf[2] +
	               wghx*dmf[0]*dmf[0]+wghy*dmf[1]*dmf[1]+wghz*dmf[2]*dmf[2];

            dd1shift += wghx*dmf[0]*dmf[0]+wghy*dmf[1]*dmf[1]+wghz*dmf[2]*dmf[2];
	    if( compute_difference )
	    {
	       misfitsource[0][i] = wghx*(mRecordedSol[0][i]-mf[0]);
	       misfitsource[1][i] = wghy*(mRecordedSol[1][i]-mf[1]);
	       misfitsource[2][i] = wghz*(mRecordedSol[2][i]-mf[2]);
	    }
	 }
	 else
	 {
	    misfit += ( wghx*(mf[0]-mRecordedFloats[0][i])*(mf[0]-mRecordedFloats[0][i]) + 
			wghy*(mf[1]-mRecordedFloats[1][i])*(mf[1]-mRecordedFloats[1][i]) + 
			wghz*(mf[2]-mRecordedFloats[2][i])*(mf[2]-mRecordedFloats[2][i]) );

            dshift -= wghx*(mf[0]-mRecordedFloats[0][i])*dmf[0]+
                      wghy*(mf[1]-mRecordedFloats[1][i])*dmf[1]+
	              wghz*(mf[2]-mRecordedFloats[2][i])*dmf[2];

            ddshift += wghx*(mf[0]-mRecordedFloats[0][i])*ddmf[0]+
                       wghy*(mf[1]-mRecordedFloats[1][i])*ddmf[1]+
	               wghz*(mf[2]-mRecordedFloats[2][i])*ddmf[2] + 
                       wghx*dmf[0]*dmf[0]+wghy*dmf[1]*dmf[1]+wghz*dmf[2]*dmf[2];

            dd1shift += wghx*dmf[0]*dmf[0]+wghy*dmf[1]*dmf[1]+wghz*dmf[2]*dmf[2];
	    if( compute_difference )
	    {
	       misfitsource[0][i] = wghx*(mRecordedFloats[0][i]-mf[0]);
	       misfitsource[1][i] = wghy*(mRecordedFloats[1][i]-mf[1]);
	       misfitsource[2][i] = wghz*(mRecordedFloats[2][i]-mf[2]);
	    }
	 }
	 scale_factor += wghx*mf[0]*mf[0]+wghy*mf[1]*mf[1]+wghz*mf[2]*mf[2];
      }
      //  scale misfit and diff-source
      if( m_misfit_scaling == 1 )
      {
	 if( scale_factor == 0 )
	 {
	    cout << "WARNING: Observation contains zero data" << endl;
	    scale_factor=1;
	 }
	 float_sw4 iscale = 1/scale_factor;
	 misfit *= iscale;
	 if( compute_difference )
	    for( int i=0 ; i <= mLastTimeStep ; i++ )
	    {
	       misfitsource[0][i] *= iscale;
	       misfitsource[1][i] *= iscale;
	       misfitsource[2][i] *= iscale;
	    }
      }
   }
   else
      misfit = 0;
   return 0.5*misfit;
}

//-----------------------------------------------------------------------
float_sw4 TimeSeries::compute_maxshift( TimeSeries& observed )
{
   bool dbg =false;
   if( m_myPoint )
   {
     //       dbg = m_staName == "FAKE.51";
      // 1. Evaluate correlation at some time shifts around zero
      int noptpt = 40;
      float_sw4 tlim = 2, fmax = -1e38, tmax=0;
      float_sw4 f, df, ddf;
      if( dbg )
	cout << m_global_event << "Compute maxshift \n 1. scan through time points " << endl;
      for( int n=0 ; n < noptpt ; n++ )
      {
	 float_sw4 tshift = -tlim + n*2*tlim/(noptpt-1);
	 shiftfunc( observed, tshift, f, df, ddf );
	 if( f > fmax )
	 {
	    fmax = f;
	    tmax = tshift;
	 }
	 if( dbg )
	   cout << m_global_event << "ts= " << tshift << " f= " << f << endl;
      }
      // 2. Use maximum from 1 to start Newton iteration for solving f'(tshift) = 0
      int maxit=10, it=0;
      float_sw4 tol=1e-12;
      float_sw4 err=tol+1;
      float_sw4 t1 = tmax;
      if( dbg )
	cout << m_global_event << " 2. Newton iteration" << endl;
      while( it < maxit && err > tol )
      {
	 shiftfunc( observed, t1, f, df, ddf );
	 float_sw4 tnew = t1 - df/ddf;
	 err = abs(tnew-t1);
	 t1=tnew;
	 it++;
	 if( dbg )
	   cout << m_global_event << " it " << it << " err " << err << endl;
      }
      if( f > fmax )
      {
	 tmax = t1;
	 if( err > tol )
	 {
	    cout << "ERROR: No convergence in compute_maxshift, err= " << err << endl;
	 }
	 if( ddf >= 0 )
	 {
	    cout << "ERROR: compute_maxshift found a minimum,  f'' = " << ddf << endl;
	 }
      }
      if( dbg )
	cout << m_global_event << " Found optimal time shift = " << tmax << " df= " << df << " f= " << f << " fmax= " << fmax << endl;
      return tmax;
   }
   else
      return 0;
}

//-----------------------------------------------------------------------
void TimeSeries::shiftfunc( TimeSeries& observed, float_sw4 tshift, float_sw4 &func,
			    float_sw4 &dfunc, float_sw4& ddfunc, float_sw4** adjsrc )
{
// Interpolate data to this object

// Cross correlation function \sum w(t_n)*u(t_n)*w(t_n+tshift)*uobs(t_n+tshift)
//  w(t) is windowing function

   float_sw4 dtfr  = observed.m_dt;
   float_sw4 idtfr = 1/dtfr;
   float_sw4 idtfr2 = idtfr*idtfr;

   float_sw4 t0fr  = observed.m_t0+observed.m_shift;
   int nfrsteps = observed.mLastTimeStep+1;

   float_sw4 mf[3], dmf[3], ddmf[3];
   func = dfunc = ddfunc = 0;
   bool compute_adjsrc = adjsrc != NULL;
   //   float_sw4 scale_factor=0;
      
   float_sw4 aw, bw;
   if( m_use_win )
   {
      aw = M_PI/(m_winR-m_winL);
      bw = -aw*0.5*(m_winR+m_winL);
   }

   // Weight to ramp down the end of misfit.
   float_sw4 wghv;
   int p =20 ; // Number of points in ramp;
   int istart = 1; // Starting index for downward ramp.
   if( mLastTimeStep-p+1 > 1 )
      istart = mLastTimeStep-p+1;
   for( int i= 0 ; i <= mLastTimeStep ; i++ )
   {
      wghv = 1;
      if( i >= istart )
      {
	 float_sw4 arg = (mLastTimeStep-i)/(p-1.0);
	 wghv = arg*arg*arg*arg*(35-84*arg+70*arg*arg-20*arg*arg*arg);
      }
      float_sw4 t  = m_t0 + m_shift + i*m_dt + tshift;
      float_sw4 ir = (t-t0fr)/dtfr;
      // Here t is t_n+tshift, t_n is time in this object.
      //   ir is grid point index in observed object that correspond to t_n+tshift
      //  need to evaluate the observed data at this grid point.
      int ie   = static_cast<int>(ir);
      int mmin = ie-2;
      int mmax = ie+3;
      if( mmax-mmin+1 > nfrsteps )
      {
	 cout << "Error in TimeSeries::shiftfunc : Can not interpolate, " <<
	    "because the grid is too coarse " << endl;
	 cout << "mmin = " << mmin << endl;
	 cout << "mmax = " << mmax << endl;
	 cout << "nfrsteps = " << nfrsteps << endl;
	 return;
      }
// Windowing and component selection
      float_sw4 wghx, wghy, wghz;
      wghx = wghy = wghz = wghv;
      if( m_use_win )
      {
	 // Window data in this object w(t_n)
	 if( t-tshift < m_winL || t-tshift > m_winR ) 
	    wghx = wghy = wghz = 0;
	 else
	   wghx = wghy = wghz = pow(cos(aw*(t-tshift)+bw),5.0)*wghv;
      }
      if( !m_use_x )
	 wghx = 0;
      if( !m_use_y )
	 wghy = 0;
      if( !m_use_z )
	 wghz = 0;

// Set to zero before the starting point of the observations, or past end of observed data.
      mf[0]   = mf[1]   = mf[2]   = 0;
      dmf[0]  = dmf[1]  = dmf[2]  = 0;
      ddmf[0] = ddmf[1] = ddmf[2] = 0;
      if(  1 <= ie && ie <= nfrsteps )
      {
	 float_sw4 ai, wgh[6], dwgh[6], ddwgh[6];
	 if( ie < 3 )
	 {
	    mmin = 0;
	    mmax = 4;
	    ai   = ir - (mmin+2);
	    getwgh5( ai, wgh, dwgh, ddwgh );
	 }
	 else if( ie > nfrsteps-3 )
	 {
	    mmin = nfrsteps-5;
	    mmax = nfrsteps-1;
	    ai   = ir - (mmin+2);
	    getwgh5( ai, wgh, dwgh, ddwgh );
	 }
	 else
	 {
	    ai = ir-(mmin+2);
	    getwgh( ai, wgh, dwgh, ddwgh );
	 }
	 for( int m = mmin ; m <= mmax ; m++ )
	 {
	    // Window observed data
	    float_sw4 wghxobs, wghyobs, wghzobs;
	    wghxobs=wghyobs=wghzobs=1;
	    if( m_use_win )
	    {
	       double tobs = m*dtfr+t0fr; // t_n+tshift in Observation time 
	       // Window data in this object w(t_n+tshift)
	       if( tobs < m_winL || tobs > m_winR ) 
		  wghxobs = wghyobs = wghzobs = 0;
	       else
		  wghxobs = wghyobs = wghzobs = pow(cos(aw*(tobs)+bw),5.0);
	    }

	    if( observed.m_usgsFormat )
	    {
	       mf[0]   += wgh[m-mmin]*observed.mRecordedSol[0][m]*wghxobs;
	       mf[1]   += wgh[m-mmin]*observed.mRecordedSol[1][m]*wghyobs;
	       mf[2]   += wgh[m-mmin]*observed.mRecordedSol[2][m]*wghzobs;

	       dmf[0]  += dwgh[m-mmin]*observed.mRecordedSol[0][m]*idtfr*wghxobs;
	       dmf[1]  += dwgh[m-mmin]*observed.mRecordedSol[1][m]*idtfr*wghyobs;
	       dmf[2]  += dwgh[m-mmin]*observed.mRecordedSol[2][m]*idtfr*wghzobs;

	       ddmf[0] += ddwgh[m-mmin]*observed.mRecordedSol[0][m]*idtfr2*wghxobs;
	       ddmf[1] += ddwgh[m-mmin]*observed.mRecordedSol[1][m]*idtfr2*wghyobs;
	       ddmf[2] += ddwgh[m-mmin]*observed.mRecordedSol[2][m]*idtfr2*wghzobs;
	    }
	    else
	    {
	       mf[0]   += wgh[m-mmin]*observed.mRecordedFloats[0][m]*wghxobs;
	       mf[1]   += wgh[m-mmin]*observed.mRecordedFloats[1][m]*wghyobs;
	       mf[2]   += wgh[m-mmin]*observed.mRecordedFloats[2][m]*wghzobs;

	       dmf[0]  += dwgh[m-mmin]*observed.mRecordedFloats[0][m]*idtfr*wghxobs;
	       dmf[1]  += dwgh[m-mmin]*observed.mRecordedFloats[1][m]*idtfr*wghyobs;
	       dmf[2]  += dwgh[m-mmin]*observed.mRecordedFloats[2][m]*idtfr*wghzobs;

	       ddmf[0] += ddwgh[m-mmin]*observed.mRecordedFloats[0][m]*idtfr2*wghxobs;
	       ddmf[1] += ddwgh[m-mmin]*observed.mRecordedFloats[1][m]*idtfr2*wghyobs;
	       ddmf[2] += ddwgh[m-mmin]*observed.mRecordedFloats[2][m]*idtfr2*wghzobs;
	    }
	 }
      }
      if( m_usgsFormat )
      {
	 func += ( mf[0]*mRecordedSol[0][i]*wghx + 
		   mf[1]*mRecordedSol[1][i]*wghy + 
		   mf[2]*mRecordedSol[2][i]*wghz   );
	 dfunc += ( dmf[0]*mRecordedSol[0][i]*wghx + 
		    dmf[1]*mRecordedSol[1][i]*wghy + 
		    dmf[2]*mRecordedSol[2][i]*wghz   );
	 ddfunc += ( ddmf[0]*mRecordedSol[0][i]*wghx + 
		     ddmf[1]*mRecordedSol[1][i]*wghy + 
		     ddmf[2]*mRecordedSol[2][i]*wghz   );
      }
      else
      {
	 func += ( mf[0]*mRecordedFloats[0][i]*wghx + 
	           mf[1]*mRecordedFloats[1][i]*wghy + 
	 	   mf[2]*mRecordedFloats[2][i]*wghz );
	 dfunc += ( dmf[0]*mRecordedFloats[0][i]*wghx + 
	            dmf[1]*mRecordedFloats[1][i]*wghy + 
	 	    dmf[2]*mRecordedFloats[2][i]*wghz );
	 ddfunc += ( ddmf[0]*mRecordedFloats[0][i]*wghx + 
	             ddmf[1]*mRecordedFloats[1][i]*wghy + 
	 	     ddmf[2]*mRecordedFloats[2][i]*wghz );
      }
      //      scale_factor += wghx*mf[0]*mf[0] + wghy*mf[1]*mf[1] + wghz*mf[2]*mf[2];

      if( compute_adjsrc )
      {
	 adjsrc[0][i] = -tshift*wghx*dmf[0];
	 adjsrc[1][i] = -tshift*wghy*dmf[1];
	 adjsrc[2][i] = -tshift*wghz*dmf[2];
      }

   }
   if( compute_adjsrc )
   {
      float_sw4 iddf=1/ddfunc;
      for( int i= 0 ; i <= mLastTimeStep ; i++ )      
      {
	 adjsrc[0][i] *= iddf;
	 adjsrc[1][i] *= iddf;
	 adjsrc[2][i] *= iddf;
      }
   }
}

//-----------------------------------------------------------------------
float_sw4 TimeSeries::misfit2( TimeSeries& observed, TimeSeries* diff )
{
   // Computes  travel time (correlation) misfit.
   //  if diff !=NULL, also computes diff := this - observed
   //       where 'diff' has the same grid points as 'this'. 'observed' is
   //       interpolated to this grid, and is set to zero outside its interval
   //       of definition.
   float_sw4 misfit = 0;
   if( m_myPoint )
   {
      if( abs(m_t0+m_shift-(observed.m_t0+observed.m_shift)) > 100 )
	 cout <<"WARNING: Mismatch between observation start time and simulation start time is large. " << 
                    "Station Tstart = " << m_t0+m_shift << 
               " Observation Tstart = " << observed.m_t0+observed.m_shift << endl;

      float_sw4 ms=compute_maxshift( observed );
      misfit = 0.5*ms*ms;

      if( diff != NULL )
      {
	 float_sw4 f, df, ddf;
	 float_sw4** misfitsource;
	 if( diff->mLastTimeStep < mLastTimeStep )
	    diff->allocateRecordingArrays(mLastTimeStep,m_t0+m_shift,m_dt);
	 misfitsource = diff->getRecordingArray();
	 shiftfunc( observed, ms, f, df, ddf, misfitsource );
      }
   }
   return misfit;
}

//-----------------------------------------------------------------------
TimeSeries* TimeSeries::copy( EW* a_ew, string filename, bool addname )
{
   string hdf5name = m_hdf5Name;
   if( addname ) 
   {
      hdf5name = m_hdf5Name + filename; 
      filename = m_fileName + filename;
   }

   TimeSeries* retval = new TimeSeries( a_ew, filename, m_staName, m_mode, m_sacFormat, m_usgsFormat, m_hdf5Format, hdf5name, 
					mX, mY, mZ, m_zRelativeToTopography, mWriteEvery, mDownSample, m_xyzcomponent, m_event );
   retval->m_t0    = m_t0;
   retval->m_dt    = m_dt;
   retval->m_shift = m_shift;
   retval->mAllocatedSize = mAllocatedSize;
   retval->mLastTimeStep  = mLastTimeStep;
   //   if( m_myPoint )
   //      cout << "In copy, xyz = " << m_xyzcomponent << endl;
   retval->m_scalefactor = m_scalefactor;
   retval->m_compute_scalefactor = m_compute_scalefactor;
   retval->m_misfit_scaling = m_misfit_scaling;

#ifdef USE_HDF5
   // Record the number of timesteps for HDF5 dset space allocation
   retval->m_nsteps = m_nsteps;
#endif

// Component rotation:
   retval->m_calpha = m_calpha;
   retval->m_salpha = m_salpha;
   retval->m_thxnrm = m_thxnrm;
   retval->m_thynrm = m_thynrm;
//   retval->m_xyzcomponent = m_xyzcomponent;

// UTC time reference point:
   for( int c=0; c < 7; c++ )
      retval->m_utc[c] = m_utc[c];
	 
// windows and exclusions
   retval->m_use_win = m_use_win;
   retval->m_winL = m_winL;
   retval->m_winR = m_winR;
   retval->m_use_x = m_use_x;
   retval->m_use_y = m_use_y;
   retval->m_use_z = m_use_z;
   if( m_myPoint )
   {
      if( m_sacFormat )
      {
	 // Overwrite pointers, don't want to copy them.
	 retval->mRecordedFloats = new float*[m_nComp];
	 if( mAllocatedSize > 0 )
	 {
	    for( int q=0 ; q < m_nComp ; q++ )
	       retval->mRecordedFloats[q] = new float[mAllocatedSize];
	    for( int q=0 ; q < m_nComp ; q++ )
	       for( int i=0 ; i < mAllocatedSize ; i++ )
		  retval->mRecordedFloats[q][i] = mRecordedFloats[q][i];
	 }
	 else
	 {
	    for( int q=0 ; q < m_nComp ; q++ )
	       retval->mRecordedFloats[q] = NULL;
	 }
      }
      else
      {
	 retval->mRecordedSol = new float_sw4*[m_nComp];
	 if( mAllocatedSize > 0 )
	 {
	    for( int q=0 ; q < m_nComp ; q++ )
	       retval->mRecordedSol[q] = new float_sw4[mAllocatedSize];
	    for( int q=0 ; q < m_nComp ; q++ )
	       for( int i=0 ; i < mAllocatedSize ; i++ )
		  retval->mRecordedSol[q][i] = mRecordedSol[q][i];
	 }
	 else
	 {
	    for( int q=0 ; q < m_nComp ; q++ )
	       retval->mRecordedSol[q] = NULL;
	 }
      }
   }
   return retval;
}

//-----------------------------------------------------------------------
float_sw4 TimeSeries::arrival_time( float_sw4 lod )
{
  // Assume three components
   if( m_nComp != 3 )
   {
      cout << "ERROR: TimeSeries::arrival_time: Number of components must be three";
      cout << " not " << m_nComp << endl;
      return -1;
   }

   float_sw4* maxes = new float_sw4[m_nComp];
   for( int c=0 ; c < m_nComp ; c++ )
      maxes[c] = 0;
   
   int n;
   if( m_usgsFormat )
   {
      for( int i=0 ; i <= mLastTimeStep ; i++ )
	 for( int c=0 ; c < m_nComp ; c++ )
	    if( fabs(mRecordedSol[c][i]) > maxes[c] )
	       maxes[c] = fabs(mRecordedSol[c][i]);
      n=0;
  //            cout << "max = " << maxes[0] << " " << maxes[1] << " " << maxes[2] << endl;
      while( fabs(mRecordedSol[0][n])<maxes[0]*lod &&
	     fabs(mRecordedSol[1][n])<maxes[1]*lod &&
	     fabs(mRecordedSol[2][n])<maxes[2]*lod &&
	     n < mLastTimeStep )
	 n++;
   }
   else
   {
      for( int i=0 ; i <= mLastTimeStep ; i++ )
	 for( int c=0 ; c < m_nComp ; c++ )
	    if( fabs(mRecordedFloats[c][i]) > maxes[c] )
	       maxes[c] = fabs(mRecordedFloats[c][i]);
      n=0;
      while( fabs(mRecordedFloats[0][n])<maxes[0]*lod &&
	     fabs(mRecordedFloats[1][n])<maxes[1]*lod &&
	     fabs(mRecordedFloats[2][n])<maxes[2]*lod &&
	     n < mLastTimeStep )
	 n++;
   }

   delete[] maxes;
   return m_t0 + m_shift + n*m_dt;
}

//-----------------------------------------------------------------------
void TimeSeries::use_as_forcing( int n, std::vector<Sarray>& f,
				 std::vector<float_sw4> & h, float_sw4 dt,
				 vector<Sarray>& Jac, bool topography_exists )
{
   // Use at grid point, n, in the grid of this object.
   if( m_myPoint )
   {
      float_sw4 normwgh[4]={17.0/48.0, 59.0/48.0, 43.0/48.0, 49.0/48.0 };
      float_sw4 ih3 = 1.0/(h[m_grid0]*h[m_grid0]*h[m_grid0]);
      if( topography_exists && m_grid0 >= m_ew->mNumberOfCartesianGrids )
	 ih3 = 1.0/Jac[m_grid0](m_i0,m_j0,m_k0);

      //      float_sw4 ih3 = 1.0;
      float_sw4 iwgh = 1.0;
      if( 1 <= m_k0 && m_k0 <= 4  )
	 iwgh = 1.0/normwgh[m_k0-1];
      ih3 *= iwgh;
      // Compensate for  dt^4/12 factor in forward corrector step.
      ih3 *= 12/(dt*dt);
      //      n = static_cast<int>(round( (t-m_t0)/m_dt ));
      if( n >= 0 && n <= mLastTimeStep )
      {
	 f[m_grid0](1,m_i0,m_j0,m_k0) -= mRecordedSol[0][n]*ih3;
	 f[m_grid0](2,m_i0,m_j0,m_k0) -= mRecordedSol[1][n]*ih3;
	 f[m_grid0](3,m_i0,m_j0,m_k0) -= mRecordedSol[2][n]*ih3;
      }
   }
}

//-----------------------------------------------------------------------
float_sw4 TimeSeries::product( TimeSeries& ts ) const
{
   // No weighting, use if one of the time series already has
   // been multiplied by wgh, such as returned by the mistfit function
   float_sw4 prod = 0;
   if( mLastTimeStep == ts.mLastTimeStep )
   {
#pragma omp parallel for reduction(+:prod)
      for( int i= 0 ; i <= mLastTimeStep ; i++ )
      {
	 prod += ts.mRecordedSol[0][i]*mRecordedSol[0][i] +
	    ts.mRecordedSol[1][i]*mRecordedSol[1][i] + 
	    ts.mRecordedSol[2][i]*mRecordedSol[2][i];
      }
   }
   else
      cout << "TimeSeries::product: Error time series have incompatible sizes" << endl;
   return prod;
}

//-----------------------------------------------------------------------
float_sw4 TimeSeries::product_wgh( TimeSeries& ts ) const
{
   // Product which uses weighting, for computing Hessian
   float_sw4 prod = 0;
   if( mLastTimeStep == ts.mLastTimeStep )
   {
   // Weight to ramp down the end of misfit.
      int p =20 ; // Number of points in ramp;
      int istart = 1;
      if( mLastTimeStep-p+1 > 1 )
	 istart = mLastTimeStep-p+1;

#pragma omp parallel for reduction(+:prod)
      for( int i= 0 ; i <= mLastTimeStep ; i++ )
      {
	 float_sw4 wghv = 1;
	 if( i >= istart )
	 {
	    float_sw4 arg = (mLastTimeStep-i)/(p-1.0);
	    wghv = arg*arg*arg*arg*(35-84*arg+70*arg*arg-20*arg*arg*arg);
	 }

// Windowing and component selection
         float_sw4 wghx, wghy, wghz;
	 wghx = wghy = wghz = wghv;
         float_sw4 t = m_t0 + i*m_dt;
         if( m_use_win && (t < m_winL || t > m_winR) )
	    wghx = wghy = wghz = 0;
         if( !m_use_x )
	    wghx = 0;
         if( !m_use_y )
	    wghy = 0;
         if( !m_use_z )
	    wghz = 0;

	 prod += (ts.mRecordedSol[0][i]*mRecordedSol[0][i]*wghx +
  	          ts.mRecordedSol[1][i]*mRecordedSol[1][i]*wghy + 
	          ts.mRecordedSol[2][i]*mRecordedSol[2][i]*wghz );
      }
   }
   else
      cout << "TimeSeries::product_wgh: Error time series have incompatible sizes" << endl;
   return prod;
}

//-----------------------------------------------------------------------
float_sw4 TimeSeries::utc_distance( int utc1[7], int utc2[7] )
{
   // Compute time in seconds between two [y,M,d,h,m,s,ms] times
   // returns utc2-utc1 in seconds.

   int start[7], finish[7];
   int c=0;
   while( c <= 6 && utc1[c] == utc2[c] )
      c++;
   if( c == 7 )
      // Identical times
      return 0;
   else
   {
      bool onesmallest;
      if( utc1[c] < utc2[c] )
         for( int k= 0 ; k <7 ;k++)
	 {
	    start[k] = utc1[k];
            finish[k] = utc2[k];
            onesmallest = true;
	 }
      else
         for( int k= 0 ; k <7 ;k++)
	 {
	    start[k] = utc2[k];
            finish[k] = utc1[k];
            onesmallest = false;
	 }
      float_sw4 d = 0;
      if( c <= 1 )
      {
	 // different month or year, count days
         d = 0;
         while( !(start[0]==finish[0] && start[1]==finish[1]) )
	 {
	    dayinc( start );
	    d++; 
	 }
      }
      d = d + finish[2]-start[2];
      // Convert days,min,secs, and msecs to seconds
      float_sw4 sg = 1;
      if( !onesmallest )
         sg = -1;
      int ls = leap_second_correction(start,finish);
      return sg*(86400.0*d + (finish[3]-start[3])*3600.0 + (finish[4]-start[4])*60.0 +
		 (finish[5]-start[5]) +(finish[6]-start[6])*1e-3 + ls);
   }
}

//-----------------------------------------------------------------------
void TimeSeries::dayinc( int date[7] )
{
   date[2]++;
   if( date[2] > lastofmonth( date[0], date[1] ) )
   {
      date[2] = 1;
      date[1]++;
   }
   if( date[1] > 12 )
   {
      date[2] = date[1] = 1;
      date[0]++;
   }
}

//-----------------------------------------------------------------------
int TimeSeries::lastofmonth( int year, int month )
{
   int days;
   int leapyear=0;
   leapyear = ( year % 400 == 0 ) || ( (year % 4 == 0) && !(year % 100 == 0) );
   if( month == 2 )
      days = 28 + leapyear;
   else if( month==4 || month==6 || month==9 || month==11 )
      days = 30;
   else
      days = 31;
   return days;
}

//-----------------------------------------------------------------------
int TimeSeries::utccompare( int utc1[7], int utc2[7] )
{
   int c = 0;
   int retval;
   while( utc1[c] == utc2[c] && c <= 6 )
      c++;
   if( c == 7 )
      retval=0;
   else
   {
      if( utc1[c] < utc2[c] )
	 retval=-1;
      else
	 retval=1;
   }
   return retval;
}   

//-----------------------------------------------------------------------
int TimeSeries::leap_second_correction( int utc1[7], int utc2[7] )
// Count the number of leap seconds between two utc times.
{
   int* leap_sec_y, *leap_sec_m;
   int nls = 25;
   leap_sec_y = new int[nls];
   leap_sec_m = new int[nls];
   // Table of UTC leap seconds, added at the end of june (6) or december (12) 
   leap_sec_y[0] = 1972;
   leap_sec_m[0] = 6;
   leap_sec_y[1] = 1972;
   leap_sec_m[1] = 12;
   leap_sec_y[2] = 1973;
   leap_sec_m[2] = 12;
   leap_sec_y[3] = 1974;
   leap_sec_m[3] = 12;
   leap_sec_y[4] = 1975;
   leap_sec_m[4] = 12;
   leap_sec_y[5] = 1976;
   leap_sec_m[5] = 12;
   leap_sec_y[6] = 1977;
   leap_sec_m[6] = 12;
   leap_sec_y[7] = 1978;
   leap_sec_m[7] = 12;
   leap_sec_y[8] = 1979;
   leap_sec_m[8] = 12;
   leap_sec_y[9] = 1981;
   leap_sec_m[9] = 6;
   leap_sec_y[10] = 1982;
   leap_sec_m[10] = 6;
   leap_sec_y[11] = 1983;
   leap_sec_m[11] = 6;
   leap_sec_y[12] = 1985;
   leap_sec_m[12] = 6;
   leap_sec_y[13] = 1987;
   leap_sec_m[13] = 12;
   leap_sec_y[14] = 1989;
   leap_sec_m[14] = 12;
   leap_sec_y[15] = 1990;
   leap_sec_m[15] = 12;
   leap_sec_y[16] = 1992;
   leap_sec_m[16] = 6;
   leap_sec_y[17] = 1993;
   leap_sec_m[17] = 6;
   leap_sec_y[18] = 1994;
   leap_sec_m[18] = 6;
   leap_sec_y[19] = 1995;
   leap_sec_m[19] = 12;
   leap_sec_y[20] = 1997;
   leap_sec_m[20] = 6;
   leap_sec_y[21] = 1998;
   leap_sec_m[21] = 12;
   leap_sec_y[22] = 2005;
   leap_sec_m[22] = 12;
   leap_sec_y[23] = 2008;
   leap_sec_m[23] = 12;
   leap_sec_y[24] = 2012;
   leap_sec_m[24] = 6;
   int leaps[7];
   leaps[2] = 30;
   leaps[3] = 23;
   leaps[4] = 59;
   leaps[5] = 60;
   leaps[6] = 00;
   int start[7], end[7];
   if( utccompare(utc1,utc2) <= 0 )
      for( int c=0 ; c < 7 ;c++ )
      {
	 start[c] = utc1[c];
         end[c]   = utc2[c];
      }
   else
      for( int c=0 ; c < 7 ;c++ )
      {
	 start[c] = utc2[c];
         end[c]   = utc1[c];
      }

   int l, lstart, lend;
   l = 0;
   leaps[0] = leap_sec_y[l];
   leaps[1] = leap_sec_m[l];
   leaps[2] = leap_sec_m[l] == 6 ? 30 : 31;
   while( l <= nls-1 && utccompare(start,leaps) >= 0 )
   {
      l++;
      if( l <= nls-1 )
      {
	 leaps[0] = leap_sec_y[l];
	 leaps[1] = leap_sec_m[l];
	 leaps[2] = leap_sec_m[l] == 6 ? 30 : 31;
      }
   }
   lstart = l;
   //   cout << "lstart = " << lstart << endl;
   l = nls-1;
   leaps[0] = leap_sec_y[l];
   leaps[1] = leap_sec_m[l];
   leaps[2] = leap_sec_m[l] == 6 ? 30 : 31;
   while( l >= 0 && utccompare(end,leaps) <= 0 )
   {
      l--;
      if( l >= 0 )
      {
	 leaps[0] = leap_sec_y[l];
	 leaps[1] = leap_sec_m[l];
	 leaps[2] = leap_sec_m[l] == 6 ? 30 : 31;
      }
   }
   lend = l;
   //   cout << "lend = " << lend << endl;
   int corr = lend-lstart+1;
   delete[] leap_sec_y;
   delete[] leap_sec_m;
   return corr;
}

//-----------------------------------------------------------------------
void TimeSeries::filter_data( Filter* filter_ptr )
{
   if( m_myPoint )
   {
      filter_ptr->computeSOS( m_dt );

      filter_ptr->evaluate( mLastTimeStep+1, &mRecordedSol[0][0], &mRecordedSol[0][0] );
      filter_ptr->evaluate( mLastTimeStep+1, &mRecordedSol[1][0], &mRecordedSol[1][0] );
      filter_ptr->evaluate( mLastTimeStep+1, &mRecordedSol[2][0], &mRecordedSol[2][0] );

// Give the source time function a smooth start if this is a 2-pass (forward + backward) bandpass filter
      if( filter_ptr->get_passes() == 2 && filter_ptr->get_type() == bandPass )
      {    
	 float_sw4 wghv, xi;
	 int p0=3, p=20 ; // First non-zero time level, and number of points in ramp;

	 for( int i=1 ; i<=p0-1 ; i++ )
	 {
	    mRecordedSol[0][i-1] = 0;
	    mRecordedSol[1][i-1] = 0;
	    mRecordedSol[2][i-1] = 0;
	 }
	 for( int i=p0 ; i<=p0+p ; i++ )
	 {
	    wghv = 0;
	    xi = (i-p0)/((float_sw4) p);
	 // polynomial P(xi), P(0) = 0, P(1)=1
	    wghv = xi*xi*xi*xi*(35-84*xi+70*xi*xi-20*xi*xi*xi);
	    mRecordedSol[0][i-1] *= wghv;
	    mRecordedSol[1][i-1] *= wghv;
	    mRecordedSol[2][i-1] *= wghv;
	 }
      }
   }
}

//-----------------------------------------------------------------------
void TimeSeries::print_timeinfo() const
{
   if( m_myPoint )
   {
     cout << "Observation/TimeSeries from station '" << m_staName << "' at grid point " << 
       m_i0 << " " << m_j0 << " " << m_k0 << endl;
     cout << "   t0 = " << m_t0 << " shift= " << m_shift << " dt= " << m_dt << endl;
     cout << "   Observation interval  [ " << m_t0+m_shift << " , " << m_t0 + m_shift + m_dt*mLastTimeStep << " ] simulation time " << endl;
     printf( "   Observation reference UTC  %02i/%02i/%i:%i:%i:%02i.%03i\n", m_utc[1], m_utc[2], m_utc[0], m_utc[3],
	     m_utc[4], m_utc[5], m_utc[6] );
   }
}

//-----------------------------------------------------------------------
void TimeSeries::set_window( float_sw4 winl, float_sw4 winr )
{
   m_use_win = true;
   m_winL = winl;
   m_winR = winr;
}

//-----------------------------------------------------------------------
void TimeSeries::exclude_component( bool usex, bool usey, bool usez )
{
   m_use_x = usex;
   m_use_y = usey;
   m_use_z = usez;
}

//-----------------------------------------------------------------------
void TimeSeries::readSACfiles( EW *ew, const char* sac1,
			       const char* sac2, const char* sac3, bool ignore_utc )
{
   string file1, file2, file3;
   if( ew->getObservationPath(m_global_event) != "./" )
   {
      file1 += ew->getObservationPath(m_global_event);
      file2 += ew->getObservationPath(m_global_event);
      file3 += ew->getObservationPath(m_global_event);
   }
   file1 += sac1;
   file2 += sac2;
   file3 += sac3;

   if( m_myPoint )
   {
      bool debug = false;
      float_sw4 dt1, dt2, dt3, t01, t02, t03, lat1, lat2, lat3, lon1, lon2, lon3;
      float_sw4 cmpaz1, cmpaz2, cmpaz3, cmpinc1, cmpinc2, cmpinc3;
      int utc1[7], utc2[7], utc3[7], npts1, npts2, npts3;

// Read header information
      readSACheader( file1.c_str(), dt1, t01, lat1, lon1, cmpaz1, cmpinc1, utc1, npts1 );
      readSACheader( file2.c_str(), dt2, t02, lat2, lon2, cmpaz2, cmpinc2, utc2, npts2 );
      readSACheader( file3.c_str(), dt3, t03, lat3, lon3, cmpaz3, cmpinc3, utc3, npts3 );

// Check that files are consistent with each other
      int eflag = 0;
      if( dt1 != dt2 || dt1 != dt3 || dt2 != dt3 )
         eflag = 1;
      if( t01 != t02 || t01 != t03 || t02 != t03 )
         eflag = 1;
      if( lat1 != lat2 || lat1 != lat3 || lat2 != lat3 )
         eflag = 1;
      if( lon1 != lon2 || lon1 != lon3 || lon2 != lon3 )
         eflag = 1;
      if( npts1 != npts2 || npts1 != npts3 || npts2 != npts3 )
         eflag = 1;

      bool utcequal=true;
      for( int c=0 ; c < 7 ; c++ )
	 if( utc1[c] != utc2[c] )
	    utcequal = false;
      for( int c=0 ; c < 7 ; c++ )
	 if( utc1[c] != utc3[c] )
	    utcequal = false;
      for( int c=0 ; c < 7 ; c++ )
	 if( utc2[c] != utc3[c] )
	    utcequal = false;
      if( !utcequal )
	 eflag = 1;
      
      if( eflag == 0 )
// Headers are ok, get the data
      {
	 // Check that all data are available
         
         bool azfail = false, incfail = false;
         if( cmpaz1 == -12345 || cmpaz2 == -12345 || cmpaz3 == -12345 )
            azfail = true;
         if( cmpinc1 == -12345 || cmpinc2 == -12345 || cmpinc3 == -12345 )
            incfail = true;

         if( !azfail && !incfail )
	 {
	    float_sw4* u1 = new float_sw4[npts1];
	    float_sw4* u2 = new float_sw4[npts1];
	    float_sw4* u3 = new float_sw4[npts1];
	    readSACdata( file1.c_str(), npts1, u1 );
	    readSACdata( file2.c_str(), npts1, u2 );
	    readSACdata( file3.c_str(), npts1, u3 );

      // For restart, don't overwrite member vars except data 
	    if (!mIsRestart) 
	    {
	       if( !ignore_utc )
	       {
		  for( int c=0 ; c < 7 ; c++ )
		     m_utc[c] = utc1[c];
		  int utcrefsim[7];
		  m_ew->get_utc(utcrefsim,m_event);
		  m_t0 = utc_distance( utcrefsim, m_utc );
	       }
	       m_shift = t01;
	       allocateRecordingArrays( npts1, m_t0+m_shift, dt1 );
	    }

	    if( debug )
	    {
	       cout << "Read sac files " << file1 << " " << file2 << " " << file3 << endl;
	       cout << "UTC = " << utc1[1] << "/" << utc1[2] << "/" << utc1[0] << ":" << utc1[3]
		    << ":" << utc1[4] << ":" << utc1[5] << "." << utc1[6] << endl;
	       cout << " lat = " << lat1 << " lon = " << lon1 << endl;
	       cout << " dt = " << dt1 << " t0= " << t01  << " npts = " << npts1 << endl;
	       cout << " az1 = " << cmpaz1 << " inc1 = " << cmpinc1 << endl;
	       cout << " az2 = " << cmpaz2 << " inc2 = " << cmpinc2 << endl;
	       cout << " az3 = " << cmpaz3 << " inc3 = " << cmpinc3 << endl;
	    }
// Assume that we are using geographic coordinates, transform to (east,north,up) components.
	    const float_sw4 convfactor = M_PI/180.0;
	    cmpaz1  *= convfactor;
	    cmpaz2  *= convfactor;
	    cmpaz3  *= convfactor;
	    cmpinc1 *= convfactor;
	    cmpinc2 *= convfactor;
	    cmpinc3 *= convfactor;

// Convert from station azimut to (e,n,u) components
	    float_sw4 tmat[9];
	    tmat[0] = sin(cmpinc1)*cos(cmpaz1);
	    tmat[1] = sin(cmpinc2)*cos(cmpaz2);
	    tmat[2] = sin(cmpinc3)*cos(cmpaz3);
	    tmat[3] = sin(cmpinc1)*sin(cmpaz1);
	    tmat[4] = sin(cmpinc2)*sin(cmpaz2);
	    tmat[5] = sin(cmpinc3)*sin(cmpaz3);
	    tmat[6] = cos(cmpinc1);
	    tmat[7] = cos(cmpinc2);
	    tmat[8] = cos(cmpinc3);

	    if (!mIsRestart) // For restart, already in xyz format?
	    {
	       m_xyzcomponent = false; //note this is format on output file, 
 	      //internally, we always use (x,y,z) during computation.

        // Convert (e,n,u) to (x,y,z) components.
	       float_sw4 deti = 1.0/(m_thynrm*m_calpha+m_thxnrm*m_salpha);
	       float_sw4 a11 = m_calpha*deti;
	       float_sw4 a12 = m_thxnrm*deti;
	       float_sw4 a21 =-m_salpha*deti;
	       float_sw4 a22 = m_thynrm*deti;
	       for( int i=0 ; i < npts1 ; i++ )
	       {
		  float_sw4 ncomp = tmat[0]*u1[i] + tmat[1]*u2[i] + tmat[2]*u3[i];
		  float_sw4 ecomp = tmat[3]*u1[i] + tmat[4]*u2[i] + tmat[5]*u3[i];
		  float_sw4 ucomp = tmat[6]*u1[i] + tmat[7]*u2[i] + tmat[8]*u3[i];
		  mRecordedSol[0][i] = a11*ncomp + a12*ecomp;
		  mRecordedSol[1][i] = a21*ncomp + a22*ecomp;
		  mRecordedSol[2][i] = -ucomp;
	       }
	       mLastTimeStep = npts1-1;
	    }
	    else
	    {
	       // Just copy the read values into our time series
	       for( int i=0 ; i < npts1 ; i++ )
	       {
		  mRecordedSol[0][i] = u1[i];
		  mRecordedSol[1][i] = u2[i];
		  mRecordedSol[2][i] = u3[i];
		  mRecordedFloats[0][i] = (float) u1[i];
		  mRecordedFloats[1][i] = (float) u2[i];
		  mRecordedFloats[2][i] = (float) u3[i];
	       }
	    }
	 }
	 else
	 {
	    cout << "readSACfile, ERROR: no information about ";
            if( azfail )
	       cout << "component azimut ";
	    if( incfail )
	       cout << "component inclination ";
	    cout << " found on sac file" << endl;
  	    cout << "  station not read " << endl;
	 }
        if( m_ew->getVerbosity() >= 3 )
          cout << "read sac file m_t0= " << m_t0 << " m_shift = " << m_shift << endl;
      }
      else
      {
         cout << "readSACfile, ERROR: found inconsistent meta data for files " << file1 << ", "
	      << file2 << ", " << file3 << endl;
	 cout << "  station not read " << endl;
         cout << "dt = " << dt1 << " " << dt2 << " " << dt3 << endl;
         cout << "t0 = " << t01 << " " << t02 << " " << t03 << endl;
         cout << "lat= " << lat1 << " " << lat2 << " " << lat3 << endl;
         cout << "lon= " << lon1 << " " << lon2 << " " << lon3 << endl;
         cout << "npt= " << npts1 << " " << npts2 << " " << npts3 << endl;
	 cout << "utc1 = " ;
	 for( int c=0 ; c < 7 ; c++ )
	    cout << utc1[c] << " ";
	 cout << endl;
	 cout << "utc2 = " ;
	 for( int c=0 ; c < 7 ; c++ )
	    cout << utc2[c] << " ";
	 cout << endl;
	 cout << "utc3 = " ;
	 for( int c=0 ; c < 7 ; c++ )
	    cout << utc3[c] << " ";
	 cout << endl;
      }
   }
}

//-----------------------------------------------------------------------
void TimeSeries::readSACheader( const char* fname, float_sw4& dt, float_sw4& t0,
				float_sw4& lat, float_sw4& lon, float_sw4& cmpaz,
				float_sw4& cmpinc, int utc[7], int& npts )
{

   float float70[70];
   int int35[35], logical[5];
   char kvalues[192];

   if( !(sizeof(float)==4) || !(sizeof(int)==4) || !(sizeof(char)==1) )
   {
      cout << "readSACheader: ERROR, size of datatypes do not match the SAC specification. Can not read SAC file "
	   << fname << endl;
      return;
   }

// Open SAC file
   FILE* fd=fopen(fname,"r");
   if( fd == NULL )
   {
      cout << "readSACheader: ERROR, observed data file " << fname << " could not be opened" << endl;
      return;
   }

// Read header data blocks
   size_t nr = fread(float70, sizeof(float), 70, fd );
   if( nr != 70 )
   {
      cout << "readSACheader: ERROR, could not read float part of header of " << fname << endl;
      fclose(fd);
      return;
   }
   nr = fread(int35, sizeof(int), 35, fd );
   if( nr != 35 )
   {
      cout << "readSACheader: ERROR, could not read int part of header of " << fname << endl;
      fclose(fd);
      return;
   }
   nr = fread(logical, sizeof(int), 5, fd );   
   if( nr != 5 )
   {
      cout << "readSACheader: ERROR, could not read bool part of header of " << fname << endl;
      fclose(fd);
      return;
   }
   nr = fread(kvalues, sizeof(char), 192, fd );   
   if( nr != 192 )
   {
      cout << "readSACheader: ERROR, could not read character part of header of " << fname << endl;
      fclose(fd);
      return;
   }

// Take out wanted information
   dt     = float70[0]; 
   t0     = float70[5];
   lat    = float70[31];
   lon    = float70[32];
   cmpaz  = float70[57];
   cmpinc = float70[58];
   utc[0] = int35[0];
   int jday=int35[1];
   convertjday( jday, utc[0], utc[2], utc[1] );
   utc[3] = int35[2];
   utc[4] = int35[3];
   utc[5] = int35[4];
   utc[6] = int35[5];
   npts   = int35[9];
}

//-----------------------------------------------------------------------
void TimeSeries::readSACdata( const char* fname, int npts, float_sw4* u )
{
   if( !(sizeof(float)==4) || !(sizeof(int)==4) || !(sizeof(char)==1) )
   {
      cout << "readSACdata: ERROR, size of datatypes do not match the SAC specification. Can not read SAC file "
	   << fname << endl;
      return;
   }

// Open SAC file
   FILE* fd=fopen(fname,"r");
   if( fd == NULL )
   {
      cout << "readSACdata: ERROR, observed data file " << fname << " could not be opened" << endl;
      return;
   }

// Skip header
   int retcode = fseek(fd,158*4,SEEK_SET);
   if( retcode != 0 )
   {
      cout << "readSACdata: ERROR, could not skip header in file " << fname << endl;
      fclose(fd);
      return;
   }

// Read data
   float* uf = new float[npts];
   size_t nr = fread( uf, sizeof(float), npts, fd );
   if( nr != npts )
   {
      cout << "readSACdata: ERROR, could not read float array of " << fname << endl;
      delete[] uf;
      fclose(fd);
      return;
   }

// Return floats as float_sw4s
   for( int i=0 ; i < npts ; i++ )
      u[i] = static_cast<float_sw4>(uf[i]);
   delete[] uf;
   fclose(fd);
}

//-----------------------------------------------------------------------
void TimeSeries::convertjday( int jday, int year, int& day, int& month )
{
   if( jday > 0 && jday < 367 )
   {
      day = 1;
      int jd  = 1;
      month = 1;
      while( jd < jday )
      {
	 jd++;
         day++;
	 if( day > lastofmonth(year,month) )
	 {
	    day = 1;
	    month++;
	 }
      }
   }
   else
      cout << "convertjday: ERROR, jday is outside range " << endl;
}

////-----------------------------------------------------------------------
//void TimeSeries::reset_utc( int utc[7] )
//{
//   for( int c=0 ; c < 7 ; c++ )
//      m_utc[c] = utc[c];
//   int utcrefsim[7];
//   m_ew->get_utc(utcrefsim);
//   m_t0 = utc_distance( utcrefsim, m_utc );
//}

//-----------------------------------------------------------------------
void TimeSeries::set_utc_to_simulation_utc()
{
   m_ew->get_utc(m_utc,m_event);
   m_shift += m_t0;
   m_t0 = 0;
}

#ifdef USE_HDF5
/* 
 * Cubic interpolation code spline, splint, spline1_c are modified from 
 * https://www.atnf.csiro.au/computing/software/gipsy/sub/spline.c
 */
static int spline( float *x, float *y, int n, float yp1, float ypn, float *y2)
{
    int  i,k;
    float p,qn,sig,un,*u;

    u=(float *)calloc((n-1), sizeof(float));
    if (!u) return -1;
    if (yp1 > 0.99e30)
            y2[0]=u[0]=0.0;
    else {
        y2[0] = -0.5;
        u[0]=(3.0/(x[1]-x[0]))*((y[1]-y[0])/(x[1]-x[0])-yp1);
    }
    for (i=1;i<=n-2;i++) {
        sig=(x[i]-x[i-1])/(x[i+1]-x[i-1]);
        p=sig*y2[i-1]+2.0;
        y2[i]=(sig-1.0)/p;
        u[i]=(y[i+1]-y[i])/(x[i+1]-x[i]) - (y[i]-y[i-1])/(x[i]-x[i-1]);
        u[i]=(6.0*u[i]/(x[i+1]-x[i-1])-sig*u[i-1])/p;
    }
    if (ypn > 0.99e30)
        qn=un=0.0;
    else {
        qn=0.5;
        un=(3.0/(x[n-1]-x[n-2]))*(ypn-(y[n-1]-y[n-2])/(x[n-1]-x[n-2]));
    }
    y2[n-1]=(un-qn*u[n-2])/(qn*y2[n-2]+1.0);
    for (k=n-2;k>=0;k--)
        y2[k]=y2[k]*y2[k+1]+u[k];
    free(u);
    return 0;
}

static int splint(float *xa, float *ya, float *y2a, int n, float x, float *y)
{
    int k, klo = 0, khi = n-1;
    float h,b,a;

    while (khi-klo > 1) {
        k=(khi+klo) >> 1;
        if (xa[k] > x) khi=k;
        else klo=k;
    }
    h=xa[khi]-xa[klo];
    if (h == 0.0) {
       memset(y, 0, sizeof(float)*n) ;
    } 
    else {
       a=(xa[khi]-x)/h;
       b=(x-xa[klo])/h;
       *y=a*ya[klo]+b*ya[khi]+( (a*a*a-a)*y2a[klo]+
                                (b*b*b-b)*y2a[khi] ) * (h*h) / 6.0;
    }
    return 0;
}

/* xi      Array containing input x-coordinates. */
/* yi      Array containing input y-coordinates. */
/* nin     Number of (XI,YI) coordinate pairs. */
/* xo      Array containing x-coordinates for which y-coordinates */
/*         are to be interpolated. */
/* yo      Array containing interpolated y-coordinates. */
/*         If ALL YI are undefined, ALL YO are set to undefined. */
/* nout    Number of x-coordinates for which interpolation */
/*         is wanted. */

static int cubic_interp(float *xi, float *yi, int nin, float *xo, float *yo, int nout)
{
    float *y2;
    int error, n;

    if (NULL==xi || NULL==yi || NULL==xo || NULL==yo) 
        return -1;

    y2 = (float *)malloc(nin * sizeof(float));
    if (NULL == y2) return -1 ;

    error = spline(xi, yi, nin, 3e30, 3e30, y2) ;
    if ( error < 0 ) return -1 ;

    for ( n = 0  ; n < nout ; n++ ) {
      error = splint(xi, yi, y2, nin, xo[n] , &yo[n]) ;
      if ( error < 0 ) return -1;
    }

    free(y2) ;

    return 0;
}

void TimeSeries::readSACHDF5( EW *ew, string FileName, bool ignore_utc)
{
  bool debug = false;
  hid_t fid, grp;
  char data[128];
  hsize_t ndim, dims[4];
  int ret;

  if (!m_myPoint) 
      return;

  /* setenv("HDF5_USE_FILE_LOCKING", "FALSE", 1); */
  fid = H5Fopen(FileName.c_str(),  H5F_ACC_RDONLY, H5P_DEFAULT);
  if (fid < 0) {
    printf("%s Error opening file [%s]\n", __func__, FileName.c_str());
    return;
  }
  
  char datetime[128];
  readAttrStr(fid, "DATETIME", datetime);

  if (sscanf(datetime, "%4d-%2d-%2dT%2d:%2d:%2d.%d",  &m_utc[0],  &m_utc[1], &m_utc[2], &m_utc[3], &m_utc[4], &m_utc[5], &m_utc[6]) == EOF) {
    cout << "ERROR reading observation " << m_fileName << " , UTC parse [" << datetime << "] failed!" << endl;
  }
  else {
    int utcrefsim[7];
    m_ew->get_utc(utcrefsim, m_event );
    m_t0 = utc_distance( utcrefsim, m_utc );
  }

  // dt may be downsampled 
  int downsample;
  readAttrInt(fid, "DOWNSAMPLE", &downsample);
  if (downsample < 1) {
     cout << "ERROR: downsample="<< downsample << " is invalid! Setting to 1" << endl;
     downsample = 1;
  }

  std::string dset_names[3];
  char unit[128];
  readAttrStr(fid, "UNIT", unit);
  bool foundd = (strstr(unit, "m") != NULL);
  bool foundv = (strstr(unit, "m/s") != NULL);

  if( foundd || foundv ) {
    // The file contains velocities or displacements. 
    bool cartesian = false;

    grp = H5Gopen(fid, m_staName.c_str(), H5P_DEFAULT);
    if (grp < 0) 
      cout << "ERROR opening group [" << m_staName << "] !" << endl;

    int is_nsew, npts, sw4npts;
    readAttrInt(grp, "ISNSEW", &is_nsew);

    if (is_nsew == 1) {
      dset_names[0] = "EW";
      dset_names[1] = "NS";
      dset_names[2] = "UP";
    }
    else {
      cartesian = true;
      dset_names[0] = "X";
      dset_names[1] = "Y";
      dset_names[2] = "Z";
    }
    m_xyzcomponent = cartesian;

    readAttrInt(grp, "NPTS", &npts);
    if( npts <= 1 ) {
       cout << "ERROR: observed data is too short" << endl;
       cout << "    File " << FileName << " not read." << endl;
       return;
    }

    float dt, tstart;
    readAttrFloat(fid, "DELTA", &dt);

    sw4npts =  (npts-1) * downsample + 1;

    // Only allocate arrays if we aren't doing a restart
    if(!mIsRestart) {
      // Assumes starting from time 0 and timestep 0
      tstart = 0;
      allocateRecordingArrays( sw4npts, m_t0+tstart, (float_sw4)(dt/downsample));
    }
    else {
      m_nptsWritten = npts;
    }

    if (mAllocatedSize <= 0) {
       cout << "ERROR: recording arrays not allocated!" << endl;
       return;
    }

    mLastTimeStep = sw4npts - 1;

    float *buf_0 = new float[npts];
    float *buf_1 = new float[npts];
    float *buf_2 = new float[npts];

    readHDF5Data(grp, dset_names[0].c_str(), npts, buf_0);
    readHDF5Data(grp, dset_names[1].c_str(), npts, buf_1);
    readHDF5Data(grp, dset_names[2].c_str(), npts, buf_2);

    // Mapping to invert (e,n) to (x,y) components, Only needed in the non-cartesian case.
    float_sw4 deti = 1.0/(m_thynrm*m_calpha+m_thxnrm*m_salpha);
    float_sw4 a11 = m_calpha*deti;
    float_sw4 a12 = m_thxnrm*deti;
    float_sw4 a21 =-m_salpha*deti;
    float_sw4 a22 = m_thynrm*deti;

    if (downsample > 1) {
      float *buf_0up = new float[sw4npts];
      float *buf_1up = new float[sw4npts];
      float *buf_2up = new float[sw4npts];
      float *x  = new float[npts];
      float *nx = new float[sw4npts];
      for (int i = 0; i < npts; i++) 
          x[i] = i * downsample;

      for (int i = 0; i < sw4npts; i++) 
          nx[i] = i;

      // Cubic interpolation
      ret = cubic_interp(x, buf_0, npts, nx, buf_0up, sw4npts);
      if (ret < 0) {
        cout << "ERROR: cubic_interp failed!" << endl;
        return;
      }
      ret = cubic_interp(x, buf_1, npts, nx, buf_1up, sw4npts);
      if (ret < 0) {
        cout << "ERROR: cubic_interp failed!" << endl;
        return;
      }
      ret = cubic_interp(x, buf_2, npts, nx, buf_2up, sw4npts);
      if (ret < 0) {
        cout << "ERROR: cubic_interp failed!" << endl;
        return;
      }

      for (int i = 0; i < sw4npts; i++) {
        if( cartesian ) {
          mRecordedSol[0][i] = (float_sw4)buf_0up[i];
          mRecordedSol[1][i] = (float_sw4)buf_1up[i];
          mRecordedSol[2][i] = (float_sw4)buf_2up[i];
        }
        else {
          mRecordedSol[0][i] = a11*(float_sw4)buf_1up[i] + a12*(float_sw4)buf_0up[i];
          mRecordedSol[1][i] = a21*(float_sw4)buf_1up[i] + a22*(float_sw4)buf_0up[i];
          mRecordedSol[2][i] = -(float_sw4)buf_2up[i];
        }

      }

      delete[] buf_0up;
      delete[] buf_1up;
      delete[] buf_2up;
      delete[] x;
      delete[] nx;
    }
    else {
      for (int i = 0; i < sw4npts; i++) {
        if( cartesian ) {
          mRecordedSol[0][i] = (float_sw4)buf_0[i];
          mRecordedSol[1][i] = (float_sw4)buf_1[i];
          mRecordedSol[2][i] = (float_sw4)buf_2[i];
        }
        else {
          mRecordedSol[0][i] = a11*(float_sw4)buf_1[i] + a12*(float_sw4)buf_0[i];
          mRecordedSol[1][i] = a21*(float_sw4)buf_1[i] + a22*(float_sw4)buf_0[i];
          mRecordedSol[2][i] = -(float_sw4)buf_2[i];
        }
      }
    }

    for (int i = 0; i < sw4npts; i++) {
      mRecordedFloats[0][i] = (float) mRecordedSol[0][i];
      mRecordedFloats[1][i] = (float) mRecordedSol[1][i];
      mRecordedFloats[2][i] = (float) mRecordedSol[2][i];
    }

    delete[] buf_0;
    delete[] buf_1;
    delete[] buf_2;
    H5Gclose(grp);
  }
  else {
    cout << "ERROR: unit [" << unit << "] is unrecognized! Currently supports m or m/s" << endl;
  }

  H5Fclose(fid);
}
#endif


//-----------------------------------------------------------------------
// Restart by reading in prior time series file
void TimeSeries::doRestart(EW *ew, bool ignore_utc, float_sw4 shift, int beginCycle)
{   
  // Read in this TimeSeries' file
  isRestart();
  if (m_sacFormat)
  {
    // Read the old SAC files from the fileio path directory
    std::string fullFilePath = ew->getPath();
    fullFilePath += "/" + m_fileName;
    std::string filex = fullFilePath + ".x";
    std::string filey = fullFilePath + ".y";
    std::string filez = fullFilePath + ".z";
    readSACfiles(ew, const_cast<char*>(filex.c_str()), 
        const_cast<char*>(filey.c_str()),
        const_cast<char*>(filez.c_str()), ignore_utc);
  }
  else if (m_hdf5Format) {
    // Read the timeseries data in the HDF5 file from the fileio path directory
    std::string fullFilePath = ew->getPath();
    fullFilePath += "/" + m_hdf5Name;
#ifdef USE_HDF5
    if( m_myPoint )
      readSACHDF5(ew, fullFilePath, ignore_utc);
#else
    cout << "readSACHDF5: read from HDF5 file but sw4 is not compiled with HDF5!" << endl;
#endif

  }
  else
  {
    // Read the old USGS files from the restart directory
    readFile(ew, ignore_utc);
  }
  // Reset next time step to beginning of checkpoint
  mLastTimeStep = beginCycle-1;
  // set_shift(shift);
}

//-----------------------------------------------------------------------
// Indicates restart, so time series files are appended, not overwritten
void TimeSeries::isRestart()
{
   mIsRestart = true;
}

//-----------------------------------------------------------------------
// Sets the time offset for output.
void TimeSeries::set_shift( float_sw4 shift )
{
   m_shift = shift;
}

//-----------------------------------------------------------------------
float_sw4 TimeSeries::get_shift() const
{
   return m_shift;
}

//-----------------------------------------------------------------------
void TimeSeries::add_shift( float_sw4 shift )
{
   m_shift += shift;
}

//-----------------------------------------------------------------------
void TimeSeries::getwgh( float_sw4 ai, float_sw4 wgh[6], float_sw4 dwgh[6], float_sw4 ddwgh[6] )
{
   float_sw4 pol=ai*ai*ai*ai*ai*(5.0/3-7.0/24*ai-17.0/12*ai*ai + 1.125*ai*ai*ai-0.25*ai*ai*ai*ai);
   wgh[0] = (2*ai-ai*ai-2*ai*ai*ai-19*ai*ai*ai*ai)/24 + pol;
   wgh[1] = (-4*ai + 4*ai*ai +ai*ai*ai)/6 + 4*ai*ai*ai*ai -5*pol;
   wgh[2] = 1 - 1.25*ai*ai - 97*ai*ai*ai*ai/12 + 10*pol;
   wgh[3] = (4*ai + 4*ai*ai - ai*ai*ai + 49*ai*ai*ai*ai)/6 -10*pol;
   wgh[4] = (-2*ai-ai*ai+2*ai*ai*ai)/24-4.125*ai*ai*ai*ai + 5*pol;
   wgh[5] = 5*ai*ai*ai*ai/6 - pol;

   pol =  ai*ai*ai*ai*(25.0/3-7.0/4*ai-119.0/12*ai*ai+9*ai*ai*ai-2.25*ai*ai*ai*ai);
   dwgh[0] = (1-ai-3*ai*ai-38*ai*ai*ai)/12 + pol;
   dwgh[1] = (-4 + 8*ai +3*ai*ai)/6 + 16*ai*ai*ai -5*pol;
   dwgh[2] = - 2.5*ai - 97*ai*ai*ai/3 + 10*pol;
   dwgh[3] = (4 + 8*ai - 3*ai*ai + 49*4*ai*ai*ai)/6 -10*pol;
   dwgh[4] = (-1-ai+3*ai*ai)/12-16.5*ai*ai*ai + 5*pol;
   dwgh[5] = 10*ai*ai*ai/3 - pol;

   pol = ai*ai*ai*(100.0/3-8.75*ai-59.5*ai*ai+63*ai*ai*ai-18*ai*ai*ai*ai);
   ddwgh[0] = (-1-6*ai-114*ai*ai)/12 + pol;
   ddwgh[1] = 4.0/3 + ai + 48*ai*ai -5*pol;
   ddwgh[2] = - 2.5 - 97*ai*ai + 10*pol;
   ddwgh[3] = 4.0/3 - ai + 98*ai*ai -10*pol;
   ddwgh[4] = (-1+6*ai)/12-49.5*ai*ai + 5*pol;
   ddwgh[5] = 10*ai*ai - pol;
}

//-----------------------------------------------------------------------
void TimeSeries::getwgh5( float_sw4 ai, float_sw4 wgh[6], float_sw4 dwgh[6], float_sw4 ddwgh[6] )
{
   wgh[0] = (2*ai-ai*ai-2*ai*ai*ai+ai*ai*ai*ai)/24;
   wgh[1] = (-ai+ai*ai)*2.0/3+ai*ai*ai*(1-ai)/6;
   wgh[2] = 1-1.25*ai*ai+0.25*ai*ai*ai*ai;
   wgh[3] = (ai+ai*ai)*2.0/3-ai*ai*ai*(1+ai)/6;
   wgh[4] = (-2*ai-ai*ai+2*ai*ai*ai+ai*ai*ai*ai)/24;
   wgh[5] = 0;

   dwgh[0] = (1-ai-3*ai*ai+2*ai*ai*ai)/12;
   dwgh[1] = (-1+2*ai-ai*ai*ai)*2.0/3 + 0.5*ai*ai;
   dwgh[2] = -2.5*ai+ai*ai*ai;
   dwgh[3] = ( 1+2*ai-ai*ai*ai)*2.0/3 - 0.5*ai*ai;
   dwgh[4] = (-1-ai+3*ai*ai+2*ai*ai*ai)/12;
   dwgh[5] = 0;

   ddwgh[0] = (-1-6*ai+6*ai*ai)/12;
   ddwgh[1] = 4.0/3 - 2*ai*ai + ai;
   ddwgh[2] = -2.5+3*ai*ai;
   ddwgh[3] = 4.0/3 - 2*ai*ai - ai;
   ddwgh[4] = (-1+6*ai+6*ai*ai)/12;
   ddwgh[5] = 0;
}

//-----------------------------------------------------------------------
void TimeSeries::set_scalefactor( float_sw4 value )
{
   m_scalefactor = value;
   m_compute_scalefactor = false;
}


//-----------------------------------------------------------------------
bool TimeSeries::get_compute_scalefactor() const
{
   return m_compute_scalefactor;
}

//-----------------------------------------------------------------------
float_sw4 TimeSeries::get_scalefactor() const
{
   return m_scalefactor;
}

#ifdef USE_HDF5
int TimeSeries::allocFid()
{
  m_fid_ptr = new hid_t;
  *m_fid_ptr = 0;
}

int TimeSeries::closeHDF5File()
{ 
  /* int myRank; */
  /* MPI_Comm_rank(MPI_COMM_WORLD, &myRank); */

  if(m_fid_ptr && *m_fid_ptr > 0) {
    /* printf("%d: Closing HDf5 file: %ld\n", myRank, *m_fid_ptr); */
    /* fflush(stdout); */
    H5Fclose(*m_fid_ptr);
    *m_fid_ptr = 0;
    if (this->m_ts0Ptr)
      this->m_ts0Ptr->m_fidName = "";
    else
      printf("%s: Error with ts0 pointer!\n", __func__);
    /* printf("HDf5 file closed\n"); */
    /* fflush(stdout); */
  }

  return 0;
}
void TimeSeries::resetHDF5file()
{
  m_nptsWritten = 0;
  m_isMetaWritten = m_isIncAzWritten = false;
  closeHDF5File();
}

hid_t TimeSeries::openHDF5File(std::string suffix)
{
  hid_t fapl;
  bool is_debug = false;
  /* is_debug = true; */

  std::string filename;

  if (NULL == m_fid_ptr) {
    printf("%s Error! No HDF5 fid allocated!\n", __func__); 
    return 0;
  }

  // Build the file name
  if( m_path != "." )
    filename = m_path;

  filename.append(m_hdf5Name);
  filename.append(suffix);

  if (m_hdf5Name.find(".hdf5") == string::npos && m_hdf5Name.find(".h5") == string::npos) 
    filename.append(".hdf5");

  if (*m_fid_ptr >=0 && this->m_ts0Ptr && filename.compare(this->m_ts0Ptr->m_fidName) == 0) {
    // If file is alread open, no need to open it again
    return *m_fid_ptr;
  }
  else {
    // Close file and open a new one
    closeHDF5File();
  }
 
  fapl = H5Pcreate(H5P_FILE_ACCESS);
  /* H5Pset_fapl_sec2(fapl); */
  /* H5Pset_fapl_stdio(fapl); */

  H5Pset_fapl_mpio(fapl, MPI_COMM_SELF, MPI_INFO_NULL);
  /* H5Pset_fapl_mpio(fapl, MPI_COMM_WORLD, MPI_INFO_NULL); */
  /* H5Pset_coll_metadata_write(fapl, false); */
  /* H5Pset_all_coll_metadata_ops(fapl, false); */


  *m_fid_ptr = H5Fopen(filename.c_str(),  H5F_ACC_RDWR, fapl);
  if (*m_fid_ptr <= 0) {
    printf("%s Error opening file [%s]\n", __func__, filename.c_str());
    H5Pclose(fapl);
    return 0;
  }

  if (this->m_ts0Ptr)
    this->m_ts0Ptr->m_fidName = filename;
  else
    printf("%s: Error with ts0 pointer!\n", __func__);

  int myRank;
  if (is_debug) {
    MPI_Comm_rank(MPI_COMM_WORLD, &myRank);
    printf("Rank %d: HDF5 file [%s] successfully opened: %ld\n", myRank, filename.c_str(), *m_fid_ptr);
    fflush(stdout);
  }

  H5Pclose(fapl);

  return *m_fid_ptr;
}

#endif<|MERGE_RESOLUTION|>--- conflicted
+++ resolved
@@ -1744,11 +1744,7 @@
 
 
 	 float_sw4 t  = m_t0 + m_shift + i*m_dt;
-<<<<<<< HEAD
-	 float_sw4 ir = ((t-t0fr)/dtfr);
-=======
 	 float_sw4 ir = (t-t0fr)/dtfr;
->>>>>>> fca50c92
 	 int ie   = static_cast<int>(ir);
 	 //	 int mmin = ie-order/2+1;
 	 //	 int mmax = ie+order/2;
