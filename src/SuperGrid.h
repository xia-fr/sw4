--- conflicted
+++ resolved
@@ -39,7 +39,6 @@
 {
 
 public:
-<<<<<<< HEAD
 SuperGrid();
 void define_taper(bool left, float_sw4 leftStart, bool right, float_sw4 rightEnd, 
 		  float_sw4 width );
@@ -50,6 +49,7 @@
 float_sw4 get_tw_omega() const {return m_tw_omega;}
 void   set_twilight( float_sw4 omega );
 void   print_parameters() const;
+void set_eps( float_sw4 new_eps );
 
 private:
 bool m_left, m_right;
@@ -59,29 +59,5 @@
 float_sw4 PsiAux(float_sw4 x) const;
 float_sw4 PsiDamp(float_sw4 x) const;
 float_sw4 linTaper(float_sw4 x) const;
-
-=======
-   SuperGrid();
-   void define_taper(bool left, double leftStart, bool right, double rightEnd, 
-                     double width );
-   double dampingCoeff(double x) const;
-   double stretching( double x ) const;
-   double cornerTaper( double x ) const;
-   double tw_stretching( double x ) const;
-   double get_tw_omega() const {return m_tw_omega;}
-   void   set_twilight( double omega );
-   void   print_parameters() const;
-   void set_eps( double new_eps );
-
-private:
-   bool m_left, m_right;
-   double m_x0, m_x1, m_width, m_trans_width, m_const_width;
-   double m_epsL, m_tw_omega;
-   double Psi0(double xi) const;
-   double PsiAux(double x) const;
-   double PsiDamp(double x) const;
-   double linTaper(double x) const;
->>>>>>> b2935875
 };
-
 #endif