--- conflicted
+++ resolved
@@ -1,430 +1,6 @@
 #include "sw4.h"
 
 //-----------------------------------------------------------------------
-<<<<<<< HEAD
-=======
-void add_pseudohessian_terms1(  int ifirst, int ilast, int jfirst, int jlast, 
-                               int kfirst, int klast,
-                               int ifirstact, int ilastact, int jfirstact, int jlastact, 
-                               int kfirstact, int klastact, 
-                               float_sw4* __restrict__ a_um, float_sw4* __restrict__ a_u,
-                               float_sw4* __restrict__ a_up, float_sw4* __restrict__ a_rho,
-                               float_sw4* __restrict__ a_mu, float_sw4* __restrict__ a_lambda,
-                               float_sw4 h, float_sw4 dt, int onesided[6], int varcase,
-                               float_sw4* __restrict__ a_bope, 
-                               float_sw4* __restrict__ a_acof, float_sw4* a_ghcof,
-                               float_sw4* __restrict__ a_ph )
-{
-   const float_sw4 ih2= 1.0/(h*h);
-   const float_sw4 idt2=1/(dt*dt);
-   const float_sw4 d4a= 2.0/3;
-   const float_sw4 d4b=-1.0/12;
-
- // Const coeff op interior: u_{xx} = -1/12*(u_{j-2}+u_{j+2}) +4/3*(u_{j-1}+u__{j+1}) - 5/2*u_j
-   const float_sw4 dd4a= 4.0/3;
-
-   const int ni    = ilast-ifirst+1;
-   const int nij   = ni*(jlast-jfirst+1);
-   const int nijk  = nij*(klast-kfirst+1);
-   const int base  = -(ifirst+ni*jfirst+nij*kfirst);
-   const int base3 = base-nijk;
-
-#define rho(i,j,k) a_rho[base+(i)+ni*(j)+nij*(k)]
-#define mu(i,j,k) a_mu[base+(i)+ni*(j)+nij*(k)]
-#define lambda(i,j,k) a_lambda[base+(i)+ni*(j)+nij*(k)]   
-#define um(c,i,j,k) a_um[base3+(i)+ni*(j)+nij*(k)+nijk*(c)]
-#define u(c,i,j,k) a_u[base3+(i)+ni*(j)+nij*(k)+nijk*(c)]
-#define up(c,i,j,k) a_up[base3+(i)+ni*(j)+nij*(k)+nijk*(c)]
-#define ph(c,i,j,k) a_ph[base3+(i)+ni*(j)+nij*(k)+nijk*(c)]      
-#define bope(k,q) a_bope[k-1+6*(q-1)]
-#define acof(k,p,q) a_acof[k-1+6*(p-1)+48*(q-1)]
-#define bop2(k,q) _bop2[(k-1)+6*(q-1)]
-#define ghcof(k) a_ghcof[k-1]
-#define SQR(x) ((x)*(x))   
-
-   float_sw4 _bop2[48];
-
-   float_sw4 ph1, ph2, ph3, ph4, ph5, ph6, ph7, ph8, ph9;
-   int nb=6;
-   if( onesided[4]==1 || onesided[5]==1)
-   {
-
-      for( int p=1; p <=8  ;p++ )
-         for( int j=1; j <=6  ;j++ )
-            bop2(j,p) = 0;
-      for( int q=1; q <=8  ;q++ )
-         for( int p=1; p <=8  ;p++ )
-            for( int j=1; j <=6  ;j++ )
-               bop2(j,p) += acof(j,p,q);
-   }
-   int kstart = kfirstact;
-   if( onesided[4] == 1 && kfirstact <= nb )
-   {
-    // SBP boundary operators
-      kstart = nb+1;
-      for( int k=kfirstact; k <= nb; k++ )
-/* #pragma omp parallel for */
-         for( int j=jfirstact; j <= jlastact; j++ )
-/* #pragma ivdep */
-            for( int i=ifirstact; i <= ilastact; i++ )
-            {
-               float_sw4 dxx = d4b*(u(1,i+2,j,k)+u(1,i-2,j,k)) + 
-                  dd4a*(u(1,i+1,j,k)+u(1,i-1,j,k)) - 2.5*u(1,i,j,k);
-               float_sw4 dyy = d4b*(u(1,i,j+2,k)+u(1,i,j-2,k)) + 
-                  dd4a*(u(1,i,j+1,k)+u(1,i,j-1,k)) - 2.5*u(1,i,j,k);
-               //               float_sw4 dzz = d4b*(u(1,i,j,k+2)+u(1,i,j,k-2)) + 
-               //                  dd4a*(u(1,i,j,k+1)+u(1,i,j,k-1)) - 2.5*u(1,i,j,k);
-               float_sw4 dzz =0;
-               for( int p=1 ; p <= 8 ; p++ )
-                  dzz += bop2(k,p)*u(1,i,j,p);
-               dzz += ghcof(k)*u(1,i,j,0);
-           // xy derivatives
-               float_sw4 dxp2 = d4b*(u(1,i+2,j+2,k)-u(1,i-2,j+2,k)) +
-                                d4a*(u(1,i+1,j+2,k)-u(1,i-1,j+2,k));
-               float_sw4 dxp1 = d4b*(u(1,i+2,j+1,k)-u(1,i-2,j+1,k)) +
-                                d4a*(u(1,i+1,j+1,k)-u(1,i-1,j+1,k));
-               float_sw4 dxm2 = d4b*(u(1,i+2,j-2,k)-u(1,i-2,j-2,k)) +
-                                d4a*(u(1,i+1,j-2,k)-u(1,i-1,j-2,k));
-               float_sw4 dxm1 = d4b*(u(1,i+2,j-1,k)-u(1,i-2,j-1,k)) +
-                                d4a*(u(1,i+1,j-1,k)-u(1,i-1,j-1,k));
-               float_sw4 uxy = d4b*(dxp2-dxm2) + d4a*(dxp1-dxm1);
-
-           // xz derivative
-               float_sw4 dzp2 = 0;
-               for( int p=1 ; p <= 8 ; p++ )
-                  dzp2 += bope(k,p)*u(1,i+2,j,p);
-               float_sw4 dzp1 = 0;
-               for( int p=1 ; p <= 8 ; p++ )
-                  dzp1 += bope(k,p)*u(1,i+1,j,p);
-               float_sw4 dzm1 = 0;
-               for( int p=1 ; p <= 8 ; p++ )
-                  dzm1 += bope(k,p)*u(1,i-1,j,p);
-               float_sw4 dzm2 = 0;
-               for( int p=1 ; p <= 8 ; p++ )
-                  dzm2 += bope(k,p)*u(1,i-2,j,p);
-               float_sw4 uxz = d4b*(dzp2-dzm2) + d4a*(dzp1-dzm1);
-
-          // dL/d(rho)
-               ph1 = idt2*(up(1,i,j,k)-2*u(1,i,j,k)+um(1,i,j,k));
-
-          // dL/d(mu)
-               ph4 = 2*dxx+dyy+dzz;
-               ph5 = uxy;
-               ph6 = uxz;
-          // dL/d(lambda)
-               ph7 = dxx;
-               ph8 = uxy;
-               ph9 = uxz;
-
-               dxx = d4b*(u(2,i+2,j,k)+u(2,i-2,j,k)) + 
-                    dd4a*(u(2,i+1,j,k)+u(2,i-1,j,k)) - 2.5*u(2,i,j,k);
-               dyy = d4b*(u(2,i,j+2,k)+u(2,i,j-2,k)) + 
-                    dd4a*(u(2,i,j+1,k)+u(2,i,j-1,k)) - 2.5*u(2,i,j,k);
-               dzz =0;
-               for( int p=1 ; p <= 8 ; p++ )
-                  dzz += bop2(k,p)*u(2,i,j,p);
-               dzz += ghcof(k)*u(2,i,j,0);
-
-          // xy derivatives
-               dxp2 = d4b*(u(2,i+2,j+2,k)-u(2,i-2,j+2,k)) +
-                      d4a*(u(2,i+1,j+2,k)-u(2,i-1,j+2,k));
-               dxp1 = d4b*(u(2,i+2,j+1,k)-u(2,i-2,j+1,k)) +
-                      d4a*(u(2,i+1,j+1,k)-u(2,i-1,j+1,k));
-               dxm2 = d4b*(u(2,i+2,j-2,k)-u(2,i-2,j-2,k)) +
-                      d4a*(u(2,i+1,j-2,k)-u(2,i-1,j-2,k));
-               dxm1 = d4b*(u(2,i+2,j-1,k)-u(2,i-2,j-1,k)) +
-                      d4a*(u(2,i+1,j-1,k)-u(2,i-1,j-1,k));
-               uxy = d4b*(dxp2-dxm2) + d4a*(dxp1-dxm1);
-
-           // yz derivative
-               dzp2 = 0;
-               for( int p=1 ; p <= 8 ; p++ )
-                  dzp2 += bope(k,p)*u(2,i,j+2,p);
-               dzp1 = 0;
-               for( int p=1 ; p <= 8 ; p++ )
-                  dzp1 += bope(k,p)*u(2,i,j+1,p);
-               dzm1 = 0;
-               for( int p=1 ; p <= 8 ; p++ )
-                  dzm1 += bope(k,p)*u(2,i,j-1,p);
-               dzm2 = 0;
-               for( int p=1 ; p <= 8 ; p++ )
-                  dzm2 += bope(k,p)*u(2,i,j-2,p);
-               float_sw4 uyz = d4b*(dzp2-dzm2) + d4a*(dzp1-dzm1);
-
-          // dL/d(rho)
-               ph2 = idt2*(up(2,i,j,k)-2*u(2,i,j,k)+um(2,i,j,k));
-          // dL/d(mu)
-               ph4 += uxy;
-               ph5 += dxx+2*dyy+dzz;
-               ph6 += uyz;
-          // dL/d(lambda)
-               ph7 += uxy;
-               ph8 += dyy;
-               ph9 += uyz;
-
-               dxx = d4b*(u(3,i+2,j,k)+u(3,i-2,j,k)) + 
-                    dd4a*(u(3,i+1,j,k)+u(3,i-1,j,k)) - 2.5*u(3,i,j,k);
-               dyy = d4b*(u(3,i,j+2,k)+u(3,i,j-2,k)) + 
-                    dd4a*(u(3,i,j+1,k)+u(3,i,j-1,k)) - 2.5*u(3,i,j,k);
-               dzz =0;
-               for( int p=1 ; p <= 8 ; p++ )
-                  dzz += bop2(k,p)*u(3,i,j,p);
-               dzz += ghcof(k)*u(3,i,j,0);
-
-           // yz derivative
-               dzp2 = 0;
-               for( int p=1 ; p <= 8 ; p++ )
-                  dzp2 += bope(k,p)*u(3,i,j+2,p);
-               dzp1 = 0;
-               for( int p=1 ; p <= 8 ; p++ )
-                  dzp1 += bope(k,p)*u(3,i,j+1,p);
-               dzm1 = 0;
-               for( int p=1 ; p <= 8 ; p++ )
-                  dzm1 += bope(k,p)*u(3,i,j-1,p);
-               dzm2 = 0;
-               for( int p=1 ; p <= 8 ; p++ )
-                  dzm2 += bope(k,p)*u(3,i,j-2,p);
-               uyz = d4b*(dzp2-dzm2) + d4a*(dzp1-dzm1);
-
-           // xz derivative
-               dzp2 = 0;
-               for( int p=1 ; p <= 8 ; p++ )
-                  dzp2 += bope(k,p)*u(3,i+2,j,p);
-               dzp1 = 0;
-               for( int p=1 ; p <= 8 ; p++ )
-                  dzp1 += bope(k,p)*u(3,i+1,j,p);
-               dzm1 = 0;
-               for( int p=1 ; p <= 8 ; p++ )
-                  dzm1 += bope(k,p)*u(3,i-1,j,p);
-               dzm2 = 0;
-               for( int p=1 ; p <= 8 ; p++ )
-                  dzm2 += bope(k,p)*u(3,i-2,j,p);
-               uxz = d4b*(dzp2-dzm2) + d4a*(dzp1-dzm1);
-
-          // dL/d(rho)
-               ph3 = idt2*(up(3,i,j,k)-2*u(3,i,j,k)+um(3,i,j,k));
-          // dL/d(mu)
-               ph4 += uxz;
-               ph5 += uyz;
-               ph6 += dxx+dyy+2*dzz;
-          // dL/d(lambda)
-               ph7 += uxz;
-               ph8 += uyz;
-               ph9 += dzz;
-
-               ph4 *= ih2;
-               ph5 *= ih2;
-               ph6 *= ih2;
-               ph7 *= ih2;
-               ph8 *= ih2;
-               ph9 *= ih2;
-
-               if( varcase == 1 )
-               {
-                  ph(1,i,j,k) += ph1*ph1+ph2*ph2+ph3*ph3;
-                  ph(2,i,j,k) += ph4*ph4+ph5*ph5+ph6*ph6;
-                  ph(3,i,j,k) += ph7*ph7+ph8*ph8+ph9*ph9;
-               }
-               else if( varcase == 2 )
-               {
-                  float_sw4 cp2 =(2*mu(i,j,k)+lambda(i,j,k))/rho(i,j,k);
-                  float_sw4 cs2 =mu(i,j,k)/rho(i,j,k);
-                  ph(1,i,j,k) += SQR( ph1+cs2*(ph4-2*ph7)+cp2*ph7) +
-                     SQR( ph2+cs2*(ph5-2*ph8)+cp2*ph8) +
-                     SQR( ph3+cs2*(ph6-2*ph9)+cp2*ph9);
-                  ph(2,i,j,k) += 4*rho(i,j,k)*mu(i,j,k)*
-                     (SQR(ph4-2*ph7)+ SQR( ph5-2*ph8) + SQR(ph6-2*ph9));
-                  ph(3,i,j,k) += 4*rho(i,j,k)*
-                     (2*mu(i,j,k)+lambda(i,j,k))*(ph7*ph7+ph8*ph8+ph9*ph9);
-               }
-               else if( varcase == 3 )
-               {
-                  ph(2,i,j,k) += 4*rho(i,j,k)*mu(i,j,k)*
-                     (SQR(ph4-2*ph7)+ SQR( ph5-2*ph8) + SQR(ph6-2*ph9));
-                  ph(3,i,j,k) += 4*rho(i,j,k)*
-                     (2*mu(i,j,k)+lambda(i,j,k))*(ph7*ph7+ph8*ph8+ph9*ph9);                  
-               }
-               else
-               {
-                  float_sw4 irat=mu(i,j,k)/(2*mu(i,j,k)+lambda(i,j,k));
-                  ph(3,i,j,k) += 4*rho(i,j,k)*mu(i,j,k)*
-                     (SQR(irat*(ph4-2*ph7)+ph7)+ SQR(irat*(ph5-2*ph8)+ph8) + 
-                      SQR(irat*(ph6-2*ph9)+ph9));
-               }
-            }
-   }
-   // Interior
-/* #pragma omp parallel for */
-   for( int k=kstart ; k <= klastact; k++ )
-      for( int j=jfirstact; j <= jlastact; j++ )
-/* #pragma ivdep */
-         for( int i=ifirstact; i <= ilastact; i++ )
-         {
-            float_sw4 dxx = d4b*(u(1,i+2,j,k)+u(1,i-2,j,k)) + 
-                           dd4a*(u(1,i+1,j,k)+u(1,i-1,j,k)) - 2.5*u(1,i,j,k);
-            float_sw4 dyy = d4b*(u(1,i,j+2,k)+u(1,i,j-2,k)) + 
-                           dd4a*(u(1,i,j+1,k)+u(1,i,j-1,k)) - 2.5*u(1,i,j,k);
-            float_sw4 dzz = d4b*(u(1,i,j,k+2)+u(1,i,j,k-2)) + 
-                           dd4a*(u(1,i,j,k+1)+u(1,i,j,k-1)) - 2.5*u(1,i,j,k);
-
-           // xy derivatives
-               float_sw4 dxp2 = d4b*(u(1,i+2,j+2,k)-u(1,i-2,j+2,k)) +
-                                d4a*(u(1,i+1,j+2,k)-u(1,i-1,j+2,k));
-               float_sw4 dxp1 = d4b*(u(1,i+2,j+1,k)-u(1,i-2,j+1,k)) +
-                                d4a*(u(1,i+1,j+1,k)-u(1,i-1,j+1,k));
-               float_sw4 dxm2 = d4b*(u(1,i+2,j-2,k)-u(1,i-2,j-2,k)) +
-                                d4a*(u(1,i+1,j-2,k)-u(1,i-1,j-2,k));
-               float_sw4 dxm1 = d4b*(u(1,i+2,j-1,k)-u(1,i-2,j-1,k)) +
-                                d4a*(u(1,i+1,j-1,k)-u(1,i-1,j-1,k));
-               float_sw4 uxy = d4b*(dxp2-dxm2) + d4a*(dxp1-dxm1);
-
-           // xz derivative
-               float_sw4 dzp2 = d4b*(u(1,i+2,j,k+2)-u(1,i-2,j,k+2)) +
-                                d4a*(u(1,i+1,j,k+2)-u(1,i-1,j,k+2));
-               float_sw4 dzp1 = d4b*(u(1,i+2,j,k+1)-u(1,i-2,j,k+1)) +
-                                d4a*(u(1,i+1,j,k+1)-u(1,i-1,j,k+1));
-               float_sw4 dzm2 = d4b*(u(1,i+2,j,k-2)-u(1,i-2,j,k-2)) +
-                                d4a*(u(1,i+1,j,k-2)-u(1,i-1,j,k-2));
-               float_sw4 dzm1 = d4b*(u(1,i+2,j,k-1)-u(1,i-2,j,k-1)) +
-                                d4a*(u(1,i+1,j,k-1)-u(1,i-1,j,k-1));
-               float_sw4 uxz = d4b*(dzp2-dzm2) + d4a*(dzp1-dzm1);
-
-          // dL/d(rho)
-               ph1 = idt2*(up(1,i,j,k)-2*u(1,i,j,k)+um(1,i,j,k));
-
-          // dL/d(mu)
-               ph4 = 2*dxx+dyy+dzz;
-               ph5 = uxy;
-               ph6 = uxz;
-          // dL/d(lambda)
-               ph7 = dxx;
-               ph8 = uxy;
-               ph9 = uxz;
-
-               dxx = d4b*(u(2,i+2,j,k)+u(2,i-2,j,k)) + 
-                    dd4a*(u(2,i+1,j,k)+u(2,i-1,j,k)) - 2.5*u(2,i,j,k);
-               dyy = d4b*(u(2,i,j+2,k)+u(2,i,j-2,k)) + 
-                    dd4a*(u(2,i,j+1,k)+u(2,i,j-1,k)) - 2.5*u(2,i,j,k);
-               dzz = d4b*(u(2,i,j,k+2)+u(2,i,j,k-2)) + 
-                    dd4a*(u(2,i,j,k+1)+u(2,i,j,k-1)) - 2.5*u(2,i,j,k);
-
-           // xy derivatives
-               dxp2 = d4b*(u(2,i+2,j+2,k)-u(2,i-2,j+2,k)) +
-                      d4a*(u(2,i+1,j+2,k)-u(2,i-1,j+2,k));
-               dxp1 = d4b*(u(2,i+2,j+1,k)-u(2,i-2,j+1,k)) +
-                      d4a*(u(2,i+1,j+1,k)-u(2,i-1,j+1,k));
-               dxm2 = d4b*(u(2,i+2,j-2,k)-u(2,i-2,j-2,k)) +
-                      d4a*(u(2,i+1,j-2,k)-u(2,i-1,j-2,k));
-               dxm1 = d4b*(u(2,i+2,j-1,k)-u(2,i-2,j-1,k)) +
-                      d4a*(u(2,i+1,j-1,k)-u(2,i-1,j-1,k));
-               uxy = d4b*(dxp2-dxm2) + d4a*(dxp1-dxm1);
-
-           // yz derivative
-               dzp2 = d4b*(u(2,i,j+2,k+2)-u(2,i,j-2,k+2)) +
-                      d4a*(u(2,i,j+1,k+2)-u(2,i,j-1,k+2));
-               dzp1 = d4b*(u(2,i,j+2,k+1)-u(2,i,j-2,k+1)) +
-                      d4a*(u(2,i,j+1,k+1)-u(2,i,j-1,k+1));
-               dzm2 = d4b*(u(2,i,j+2,k-2)-u(2,i,j-2,k-2)) +
-                      d4a*(u(2,i,j+1,k-2)-u(2,i,j-1,k-2));
-               dzm1 = d4b*(u(2,i,j+2,k-1)-u(2,i,j-2,k-1)) +
-                      d4a*(u(2,i,j+1,k-1)-u(2,i,j-1,k-1));
-               float_sw4 uyz = d4b*(dzp2-dzm2) + d4a*(dzp1-dzm1);
-
-          // dL/d(rho)
-               ph2 = idt2*(up(2,i,j,k)-2*u(2,i,j,k)+um(2,i,j,k));
-          // dL/d(mu)
-               ph4 += uxy;
-               ph5 += dxx+2*dyy+dzz;
-               ph6 += uyz;
-          // dL/d(lambda)
-               ph7 += uxy;
-               ph8 += dyy;
-               ph9 += uyz;
-
-               dxx = d4b*(u(3,i+2,j,k)+u(3,i-2,j,k)) + 
-                    dd4a*(u(3,i+1,j,k)+u(3,i-1,j,k)) - 2.5*u(3,i,j,k);
-               dyy = d4b*(u(3,i,j+2,k)+u(3,i,j-2,k)) + 
-                    dd4a*(u(3,i,j+1,k)+u(3,i,j-1,k)) - 2.5*u(3,i,j,k);
-               dzz = d4b*(u(3,i,j,k+2)+u(3,i,j,k-2)) + 
-                    dd4a*(u(3,i,j,k+1)+u(3,i,j,k-1)) - 2.5*u(3,i,j,k);
-
-           // yz derivative
-               dzp2 = d4b*(u(3,i,j+2,k+2)-u(3,i,j-2,k+2)) +
-                      d4a*(u(3,i,j+1,k+2)-u(3,i,j-1,k+2));
-               dzp1 = d4b*(u(3,i,j+2,k+1)-u(3,i,j-2,k+1)) +
-                      d4a*(u(3,i,j+1,k+1)-u(3,i,j-1,k+1));
-               dzm2 = d4b*(u(3,i,j+2,k-2)-u(3,i,j-2,k-2)) +
-                      d4a*(u(3,i,j+1,k-2)-u(3,i,j-1,k-2));
-               dzm1 = d4b*(u(3,i,j+2,k-1)-u(3,i,j-2,k-1)) +
-                      d4a*(u(3,i,j+1,k-1)-u(3,i,j-1,k-1));
-               uyz = d4b*(dzp2-dzm2) + d4a*(dzp1-dzm1);
-
-           // xz derivative
-               dzp2 = d4b*(u(3,i+2,j,k+2)-u(3,i-2,j,k+2)) +
-                      d4a*(u(3,i+1,j,k+2)-u(3,i-1,j,k+2));
-               dzp1 = d4b*(u(3,i+2,j,k+1)-u(3,i-2,j,k+1)) +
-                      d4a*(u(3,i+1,j,k+1)-u(3,i-1,j,k+1));
-               dzm2 = d4b*(u(3,i+2,j,k-2)-u(3,i-2,j,k-2)) +
-                      d4a*(u(3,i+1,j,k-2)-u(3,i-1,j,k-2));
-               dzm1 = d4b*(u(3,i+2,j,k-1)-u(3,i-2,j,k-1)) +
-                      d4a*(u(3,i+1,j,k-1)-u(3,i-1,j,k-1));
-               uxz = d4b*(dzp2-dzm2) + d4a*(dzp1-dzm1);
-
-          // dL/d(rho)
-               ph3 = idt2*(up(3,i,j,k)-2*u(3,i,j,k)+um(3,i,j,k));
-          // dL/d(mu)
-               ph4 += uxz;
-               ph5 += uyz;
-               ph6 += dxx+dyy+2*dzz;
-          // dL/d(lambda)
-               ph7 += uxz;
-               ph8 += uyz;
-               ph9 += dzz;
-
-               ph4 *= ih2;
-               ph5 *= ih2;
-               ph6 *= ih2;
-               ph7 *= ih2;
-               ph8 *= ih2;
-               ph9 *= ih2;
-
-               if( varcase == 1 )
-               {
-                  ph(1,i,j,k) += ph1*ph1+ph2*ph2+ph3*ph3;
-                  ph(2,i,j,k) += ph4*ph4+ph5*ph5+ph6*ph6;
-                  ph(3,i,j,k) += ph7*ph7+ph8*ph8+ph9*ph9;
-               }
-               else if( varcase == 2 )
-               {
-                  float_sw4 cp2 =(2*mu(i,j,k)+lambda(i,j,k))/rho(i,j,k);
-                  float_sw4 cs2 =mu(i,j,k)/rho(i,j,k);
-                  ph(1,i,j,k) += SQR( ph1+cs2*(ph4-2*ph7)+cp2*ph7) +
-                     SQR( ph2+cs2*(ph5-2*ph8)+cp2*ph8) +
-                     SQR( ph3+cs2*(ph6-2*ph9)+cp2*ph9);
-                  ph(2,i,j,k) += 4*rho(i,j,k)*mu(i,j,k)*
-                     (SQR(ph4-2*ph7)+ SQR( ph5-2*ph8) + SQR(ph6-2*ph9));
-                  ph(3,i,j,k) += 4*rho(i,j,k)*
-                     (2*mu(i,j,k)+lambda(i,j,k))*(ph7*ph7+ph8*ph8+ph9*ph9);
-               }
-               else if( varcase == 3 )
-               {
-                  ph(2,i,j,k) += 4*rho(i,j,k)*mu(i,j,k)*
-                     (SQR(ph4-2*ph7)+ SQR( ph5-2*ph8) + SQR(ph6-2*ph9));
-                  ph(3,i,j,k) += 4*rho(i,j,k)*
-                     (2*mu(i,j,k)+lambda(i,j,k))*(ph7*ph7+ph8*ph8+ph9*ph9);                  
-               }
-               else
-               {
-                  float_sw4 irat=mu(i,j,k)/(2*mu(i,j,k)+lambda(i,j,k));
-                  ph(3,i,j,k) += 4*rho(i,j,k)*mu(i,j,k)*
-                     (SQR(irat*(ph4-2*ph7)+ph7)+ SQR(irat*(ph5-2*ph8)+ph8) + 
-                      SQR(irat*(ph6-2*ph9)+ph9));
-               }
-         }
-}
-
-//-----------------------------------------------------------------------
->>>>>>> 536f089b
 void add_pseudohessian_terms2( int ifirst, int ilast, int jfirst, int jlast, 
                                int kfirst, int klast,
                                int ifirstact, int ilastact, int jfirstact, int jlastact, 
@@ -476,11 +52,8 @@
       // SBP boundary operators
       kstart = nb+1;
       for( int n=kfirstact; n <= nb; n++ )
-<<<<<<< HEAD
+
 //#pragma omp parallel for
-=======
-/* #pragma omp parallel for */
->>>>>>> 536f089b
          for( int m=jfirstact; m <= jlastact; m++ )
 /* #pragma ivdep */
             for( int l=ifirstact; l <= ilastact; l++ )
@@ -903,11 +476,7 @@
 #define srcmu(c,i,j,k) srcmu_[(i+2)+5*(j+2)+25*(k+2)+(c-1)*125]
 
      // Interior operators
-<<<<<<< HEAD
 //#pragma omp parallel for
-=======
-/* #pragma omp parallel for */
->>>>>>> 536f089b
    for( int n=kstart; n <= klastact; n++ )
       for( int m=jfirstact; m <= jlastact; m++ )
 /* #pragma ivdep */
