--- conflicted
+++ resolved
@@ -407,6 +407,7 @@
      *                   mu(i,j+2,k)*(u(2,i-2,j+2,k)-u(2,i+2,j+2,k)+
      *                        8*(-u(2,i-1,j+2,k)+u(2,i+1,j+2,k))) ))
 ***   (la*w_z)_x: NOT CENTERED
+
             u3zip2=0
             u3zip1=0
             u3zim1=0
@@ -861,12 +862,8 @@
       k1 = kfirst+2
       if (onesided(5).eq.1) k1 = 7
       k2 = klast-2
-<<<<<<< HEAD
       if (onesided(6).eq.1) k2 = nz-6
-=======
-      if (onesided(6).eq.1) k2 = nz-6;
-
->>>>>>> b2935875
+
 c the centered stencil can be evaluated 2 points away from the boundary
 !$OMP PARALLEL PRIVATE(k,i,j,mux1,mux2,mux3,mux4,muy1,muy2,muy3,muy4,
 !$OMP*   muz1,muz2,muz3,muz4,
@@ -887,19 +884,7 @@
      *                      3*(mu(i+1,j,k)*strx(i+1)+mu(i,j,k)*strx(i))
             mux4 = mu(i+1,j,k)*strx(i+1)-
      *                     tf*(mu(i,j,k)*strx(i)+mu(i+2,j,k)*strx(i+2))
-<<<<<<< HEAD
-=======
-c
-            lax1 = la(i-1,j,k)*strx(i-1)-
-     *                     tf*(la(i,j,k)*strx(i)+la(i-2,j,k)*strx(i-2))
-            lax2 = la(i-2,j,k)*strx(i-2)+la(i+1,j,k)*strx(i+1)+
-     *                      3*(la(i,j,k)*strx(i)+la(i-1,j,k)*strx(i-1))
-            lax3 = la(i-1,j,k)*strx(i-1)+la(i+2,j,k)*strx(i+2)+
-     *                      3*(la(i+1,j,k)*strx(i+1)+la(i,j,k)*strx(i))
-            lax4 = la(i+1,j,k)*strx(i+1)-
-     *                     tf*(la(i,j,k)*strx(i)+la(i+2,j,k)*strx(i+2))
-c
->>>>>>> b2935875
+
             muy1 = mu(i,j-1,k)*stry(j-1)-
      *                    tf*(mu(i,j,k)*stry(j)+mu(i,j-2,k)*stry(j-2))
             muy2 = mu(i,j-2,k)*stry(j-2)+mu(i,j+1,k)*stry(j+1)+
@@ -908,19 +893,7 @@
      *                     3*(mu(i,j+1,k)*stry(j+1)+mu(i,j,k)*stry(j))
             muy4 = mu(i,j+1,k)*stry(j+1)-
      *                    tf*(mu(i,j,k)*stry(j)+mu(i,j+2,k)*stry(j+2))
-<<<<<<< HEAD
-=======
-c
-            lay1 = la(i,j-1,k)*stry(j-1)-
-     *                    tf*(la(i,j,k)*stry(j)+la(i,j-2,k)*stry(j-2))
-            lay2 = la(i,j-2,k)*stry(j-2)+la(i,j+1,k)*stry(j+1)+
-     *                     3*(la(i,j,k)*stry(j)+la(i,j-1,k)*stry(j-1))
-            lay3 = la(i,j-1,k)*stry(j-1)+la(i,j+2,k)*stry(j+2)+
-     *                     3*(la(i,j+1,k)*stry(j+1)+la(i,j,k)*stry(j))
-            lay4 = la(i,j+1,k)*stry(j+1)-
-     *                    tf*(la(i,j,k)*stry(j)+la(i,j+2,k)*stry(j+2))
-c
->>>>>>> b2935875
+
             muz1 = mu(i,j,k-1)*strz(k-1)-
      *                    tf*(mu(i,j,k)*strz(k)+mu(i,j,k-2)*strz(k-2))
             muz2 = mu(i,j,k-2)*strz(k-2)+mu(i,j,k+1)*strz(k+1)+
@@ -929,10 +902,8 @@
      *                     3*(mu(i,j,k+1)*strz(k+1)+mu(i,j,k)*strz(k))
             muz4 = mu(i,j,k+1)*strz(k+1)-
      *                    tf*(mu(i,j,k)*strz(k)+mu(i,j,k+2)*strz(k+2))
-<<<<<<< HEAD
-c            write(*,*) 'F muz 1-4 ',muz1, muz2, muz3, muz4
+
 *** xx, yy, and zz derivatives:
-c note that we could have introduced intermediate variables for the average of lambda in the same way as we did for mu
 *** 75 ops
             r1 = i6*( strx(i)*( (2*mux1+la(i-1,j,k)*strx(i-1)-
      *          tf*(la(i,j,k)*strx(i)+la(i-2,j,k)*strx(i-2)))*
@@ -956,153 +927,57 @@
      *                muz4*(u(1,i,j,k+2)-u(1,i,j,k)) ) )
 
 *** 75 ops
-            r2 = i6*( strx(i)*(mux1*(u(2,i-2,j,k)-u(2,i,j,k)) + 
-=======
-c
-            laz1 = la(i,j,k-1)*strz(k-1)-
-     *                    tf*(la(i,j,k)*strz(k)+la(i,j,k-2)*strz(k-2))
-            laz2 = la(i,j,k-2)*strz(k-2)+la(i,j,k+1)*strz(k+1)+
-     *                     3*(la(i,j,k)*strz(k)+la(i,j,k-1)*strz(k-1))
-            laz3 = la(i,j,k-1)*strz(k-1)+la(i,j,k+2)*strz(k+2)+
-     *                     3*(la(i,j,k+1)*strz(k+1)+la(i,j,k)*strz(k))
-            laz4 = la(i,j,k+1)*strz(k+1)-
-     *                    tf*(la(i,j,k)*strz(k)+la(i,j,k+2)*strz(k+2))
-
-            r1=0
-            r2=0
-            r3=0
-*** xx, yy, and zz derivatives:
-c note that we could have introduced intermediate variables for the average of lambda in the same way as we did for mu
-c$$$            r1 = i6*(
-c$$$     *       strx(i)*( (2*mux1+la(i-1,j,k)*strx(i-1)-
-c$$$     *             tf*(la(i,j,k)*strx(i)+la(i-2,j,k)*strx(i-2)))*
-c$$$     *                 (u(1,i-2,j,k)-u(1,i,j,k))+
-c$$$     *             (2*mux2+la(i-2,j,k)*strx(i-2)+la(i+1,j,k)*strx(i+1)+
-c$$$     *             3*(la(i,j,k)*strx(i)+la(i-1,j,k)*strx(i-1)))*
-c$$$     *             (u(1,i-1,j,k)-u(1,i,j,k))+ 
-c$$$     *             (2*mux3+la(i-1,j,k)*strx(i-1)+la(i+2,j,k)*strx(i+2)+
-c$$$     *           3*(la(i+1,j,k)*strx(i+1)+la(i,j,k)*strx(i)))*
-c$$$     *           (u(1,i+1,j,k)-u(1,i,j,k))+
-c$$$     *           (2*mux4+ la(i+1,j,k)*strx(i+1)-
-c$$$     *           tf*(la(i,j,k)*strx(i)+la(i+2,j,k)*strx(i+2)))*
-c$$$     *           (u(1,i+2,j,k)-u(1,i,j,k)) )
-            r1 = i6*(
-     *           strx(i)*(
-     *               (2*mux1+lax1)*(u(1,i-2,j,k)-u(1,i,j,k)) +
-     *               (2*mux2+lax2)*(u(1,i-1,j,k)-u(1,i,j,k))+ 
-     *               (2*mux3+lax3)*(u(1,i+1,j,k)-u(1,i,j,k))+
-     *               (2*mux4+lax4)*(u(1,i+2,j,k)-u(1,i,j,k)) )
-     *       + stry(j)*(
-     *               muy1*(u(1,i,j-2,k)-u(1,i,j,k)) + 
-     *               muy2*(u(1,i,j-1,k)-u(1,i,j,k)) + 
-     *               muy3*(u(1,i,j+1,k)-u(1,i,j,k)) +
-     *               muy4*(u(1,i,j+2,k)-u(1,i,j,k)) )
-     *       + strz(k)*(
-     *               muz1*(u(1,i,j,k-2)-u(1,i,j,k)) + 
-     *               muz2*(u(1,i,j,k-1)-u(1,i,j,k)) + 
-     *               muz3*(u(1,i,j,k+1)-u(1,i,j,k)) +
-     *               muz4*(u(1,i,j,k+2)-u(1,i,j,k)) )
-     *           )
-
-c$$$            r2 = i6*(
-c$$$     *           strx(i)*(
-c$$$     *                 mux1*(u(2,i-2,j,k)-u(2,i,j,k)) + 
-c$$$     *                 mux2*(u(2,i-1,j,k)-u(2,i,j,k)) + 
-c$$$     *                 mux3*(u(2,i+1,j,k)-u(2,i,j,k)) +
-c$$$     *                 mux4*(u(2,i+2,j,k)-u(2,i,j,k)) )
-c$$$     *           + stry(j)*(
-c$$$     *             (2*muy1+la(i,j-1,k)*stry(j-1)-
-c$$$     *                 tf*(la(i,j,k)*stry(j)+la(i,j-2,k)*stry(j-2)))*
-c$$$     *                     (u(2,i,j-2,k)-u(2,i,j,k))+
-c$$$     *      (2*muy2+la(i,j-2,k)*stry(j-2)+la(i,j+1,k)*stry(j+1)+
-c$$$     *                3*(la(i,j,k)*stry(j)+la(i,j-1,k)*stry(j-1)))*
-c$$$     *                     (u(2,i,j-1,k)-u(2,i,j,k))+ 
-c$$$     *      (2*muy3+la(i,j-1,k)*stry(j-1)+la(i,j+2,k)*stry(j+2)+
-c$$$     *                3*(la(i,j+1,k)*stry(j+1)+la(i,j,k)*stry(j)))*
-c$$$     *                     (u(2,i,j+1,k)-u(2,i,j,k))+
-c$$$     *             (2*muy4+la(i,j+1,k)*stry(j+1)-
-c$$$     *               tf*(la(i,j,k)*stry(j)+la(i,j+2,k)*stry(j+2)))*
-c$$$     *           (u(2,i,j+2,k)-u(2,i,j,k)) )
-c$$$     *           + strz(k)*(
-c$$$     *                muz1*(u(2,i,j,k-2)-u(2,i,j,k)) + 
-c$$$     *                muz2*(u(2,i,j,k-1)-u(2,i,j,k)) + 
-c$$$     *                muz3*(u(2,i,j,k+1)-u(2,i,j,k)) +
-c$$$     *                muz4*(u(2,i,j,k+2)-u(2,i,j,k)) ) )
-
             r2 = i6*(
      *           strx(i)*(
      *                 mux1*(u(2,i-2,j,k)-u(2,i,j,k)) + 
->>>>>>> b2935875
      *                 mux2*(u(2,i-1,j,k)-u(2,i,j,k)) + 
      *                 mux3*(u(2,i+1,j,k)-u(2,i,j,k)) +
      *                 mux4*(u(2,i+2,j,k)-u(2,i,j,k)) )
      *           + stry(j)*(
-     *               (2*muy1+lay1)*(u(2,i,j-2,k)-u(2,i,j,k))+
-     *               (2*muy2+lay2)*(u(2,i,j-1,k)-u(2,i,j,k))+ 
-     *               (2*muy3+lay3)*(u(2,i,j+1,k)-u(2,i,j,k))+
-     *               (2*muy4+lay4)*(u(2,i,j+2,k)-u(2,i,j,k)) )
+     *             (2*muy1+la(i,j-1,k)*stry(j-1)-
+     *                 tf*(la(i,j,k)*stry(j)+la(i,j-2,k)*stry(j-2)))*
+     *                     (u(2,i,j-2,k)-u(2,i,j,k))+
+     *      (2*muy2+la(i,j-2,k)*stry(j-2)+la(i,j+1,k)*stry(j+1)+
+     *                3*(la(i,j,k)*stry(j)+la(i,j-1,k)*stry(j-1)))*
+     *                     (u(2,i,j-1,k)-u(2,i,j,k))+ 
+     *      (2*muy3+la(i,j-1,k)*stry(j-1)+la(i,j+2,k)*stry(j+2)+
+     *                3*(la(i,j+1,k)*stry(j+1)+la(i,j,k)*stry(j)))*
+     *                     (u(2,i,j+1,k)-u(2,i,j,k))+
+     *             (2*muy4+la(i,j+1,k)*stry(j+1)-
+     *               tf*(la(i,j,k)*stry(j)+la(i,j+2,k)*stry(j+2)))*
+     *           (u(2,i,j+2,k)-u(2,i,j,k)) )
      *           + strz(k)*(
      *                muz1*(u(2,i,j,k-2)-u(2,i,j,k)) + 
      *                muz2*(u(2,i,j,k-1)-u(2,i,j,k)) + 
      *                muz3*(u(2,i,j,k+1)-u(2,i,j,k)) +
      *                muz4*(u(2,i,j,k+2)-u(2,i,j,k)) ) )
-<<<<<<< HEAD
 
 *** 75 ops
             r3 = i6*( strx(i)*(mux1*(u(3,i-2,j,k)-u(3,i,j,k)) + 
      *                 mux2*(u(3,i-1,j,k)-u(3,i,j,k)) + 
      *                 mux3*(u(3,i+1,j,k)-u(3,i,j,k)) +
      *                 mux4*(u(3,i+2,j,k)-u(3,i,j,k))  ) + stry(j)*(
-=======
-            
-c$$$            r3 = i6*( strx(i)*(mux1*(u(3,i-2,j,k)-u(3,i,j,k)) + 
-c$$$     *                 mux2*(u(3,i-1,j,k)-u(3,i,j,k)) + 
-c$$$     *                 mux3*(u(3,i+1,j,k)-u(3,i,j,k)) +
-c$$$     *                 mux4*(u(3,i+2,j,k)-u(3,i,j,k))  ) + stry(j)*(
-c$$$     *                muy1*(u(3,i,j-2,k)-u(3,i,j,k)) + 
-c$$$     *                muy2*(u(3,i,j-1,k)-u(3,i,j,k)) + 
-c$$$     *                muy3*(u(3,i,j+1,k)-u(3,i,j,k)) +
-c$$$     *                muy4*(u(3,i,j+2,k)-u(3,i,j,k)) ) + strz(k)*(
-c$$$     *             (2*muz1+la(i,j,k-1)*strz(k-1)-
-c$$$     *                 tf*(la(i,j,k)*strz(k)+la(i,j,k-2)*strz(k-2)))*
-c$$$     *                     (u(3,i,j,k-2)-u(3,i,j,k))+
-c$$$     *      (2*muz2+la(i,j,k-2)*strz(k-2)+la(i,j,k+1)*strz(k+1)+
-c$$$     *                 3*(la(i,j,k)*strz(k)+la(i,j,k-1)*strz(k-1)))*
-c$$$     *                     (u(3,i,j,k-1)-u(3,i,j,k))+ 
-c$$$     *      (2*muz3+la(i,j,k-1)*strz(k-1)+la(i,j,k+2)*strz(k+2)+
-c$$$     *                 3*(la(i,j,k+1)*strz(k+1)+la(i,j,k)*strz(k)))*
-c$$$     *                     (u(3,i,j,k+1)-u(3,i,j,k))+
-c$$$     *             (2*muz4+la(i,j,k+1)*strz(k+1)-
-c$$$     *               tf*(la(i,j,k)*strz(k)+la(i,j,k+2)*strz(k+2)))*
-c$$$     *                     (u(3,i,j,k+2)-u(3,i,j,k)) ) )
-
-            r3 = i6*(
-     *           strx(i)*(
-     *               mux1*(u(3,i-2,j,k)-u(3,i,j,k)) + 
-     *               mux2*(u(3,i-1,j,k)-u(3,i,j,k)) + 
-     *               mux3*(u(3,i+1,j,k)-u(3,i,j,k)) +
-     *               mux4*(u(3,i+2,j,k)-u(3,i,j,k))  )
-     *           + stry(j)*(
->>>>>>> b2935875
      *                muy1*(u(3,i,j-2,k)-u(3,i,j,k)) + 
      *                muy2*(u(3,i,j-1,k)-u(3,i,j,k)) + 
      *                muy3*(u(3,i,j+1,k)-u(3,i,j,k)) +
-     *                muy4*(u(3,i,j+2,k)-u(3,i,j,k)) )
-     *           + strz(k)*(
-     *                (2*muz1+laz1)*(u(3,i,j,k-2)-u(3,i,j,k))+
-     *                (2*muz2+laz2)*(u(3,i,j,k-1)-u(3,i,j,k))+ 
-     *                (2*muz3+laz3)*(u(3,i,j,k+1)-u(3,i,j,k))+
-     *                (2*muz4+laz4)*(u(3,i,j,k+2)-u(3,i,j,k)) ) )
-
+     *                muy4*(u(3,i,j+2,k)-u(3,i,j,k)) ) + strz(k)*(
+     *             (2*muz1+la(i,j,k-1)*strz(k-1)-
+     *                 tf*(la(i,j,k)*strz(k)+la(i,j,k-2)*strz(k-2)))*
+     *                     (u(3,i,j,k-2)-u(3,i,j,k))+
+     *      (2*muz2+la(i,j,k-2)*strz(k-2)+la(i,j,k+1)*strz(k+1)+
+     *                 3*(la(i,j,k)*strz(k)+la(i,j,k-1)*strz(k-1)))*
+     *                     (u(3,i,j,k-1)-u(3,i,j,k))+ 
+     *      (2*muz3+la(i,j,k-1)*strz(k-1)+la(i,j,k+2)*strz(k+2)+
+     *                 3*(la(i,j,k+1)*strz(k+1)+la(i,j,k)*strz(k)))*
+     *                     (u(3,i,j,k+1)-u(3,i,j,k))+
+     *             (2*muz4+la(i,j,k+1)*strz(k+1)-
+     *               tf*(la(i,j,k)*strz(k)+la(i,j,k+2)*strz(k+2)))*
+     *                     (u(3,i,j,k+2)-u(3,i,j,k)) ) )
 
 *** Mixed derivatives:
-<<<<<<< HEAD
 *** 29ops /mixed derivative
 *** 116 ops for r1
 ***   (la*v_y)_x
-=======
-!***   (la*v_y)_x
->>>>>>> b2935875
             r1 = r1 + strx(i)*stry(j)*
      *            i144*( la(i-2,j,k)*(u(2,i-2,j-2,k)-u(2,i-2,j+2,k)+
      *                        8*(-u(2,i-2,j-1,k)+u(2,i-2,j+1,k))) - 8*(
@@ -1143,12 +1018,8 @@
      *                   mu(i,j,k+2)*(u(3,i-2,j,k+2)-u(3,i+2,j,k+2)+
      *                        8*(-u(3,i-1,j,k+2)+u(3,i+1,j,k+2))) )) 
 
-<<<<<<< HEAD
 *** 116 ops for r2
 ***   (mu*u_y)_x
-=======
-!***   (mu*u_y)_x
->>>>>>> b2935875
             r2 = r2 + strx(i)*stry(j)*
      *            i144*( mu(i-2,j,k)*(u(1,i-2,j-2,k)-u(1,i-2,j+2,k)+
      *                        8*(-u(1,i-2,j-1,k)+u(1,i-2,j+1,k))) - 8*(
@@ -1188,12 +1059,8 @@
      *                        8*(-u(3,i,j-1,k+1)+u(3,i,j+1,k+1))) ) - (
      *                   mu(i,j,k+2)*(u(3,i,j-2,k+2)-u(3,i,j+2,k+2)+
      *                        8*(-u(3,i,j-1,k+2)+u(3,i,j+1,k+2))) )) 
-<<<<<<< HEAD
 *** 116 ops for r3
 ***  (mu*u_z)_x
-=======
-!***  (mu*u_z)_x
->>>>>>> b2935875
             r3 = r3 + strx(i)*strz(k)*
      *            i144*( mu(i-2,j,k)*(u(1,i-2,j,k-2)-u(1,i-2,j,k+2)+
      *                        8*(-u(1,i-2,j,k-1)+u(1,i-2,j,k+1))) - 8*(
@@ -2117,64 +1984,6 @@
       return
       end
 
-<<<<<<< HEAD
-c-----------------------------------------------------------------------
-      subroutine updatememvar( ifirst, ilast, jfirst, jlast, kfirst,
-     * klast, alp, alm, up, u, um, omega, dt, domain )  bind(c)
-
-***********************************************************************
-*** 
-*** domain = 0 --> Entire domain
-*** domain = 1 --> Only upper (k=1) boundary ghost points + boundary point
-*** domain = 2 --> Only lower (k=N) boundary ghost points + boundary point
-***
-***********************************************************************      
-
-      implicit none
-      real*8 i6
-      parameter( i6=1d0/6 )
-      integer ifirst, ilast, jfirst, jlast, kfirst, klast, i, j, k, c
-      integer domain, k1, k2
-      real*8 omega, dt, dto, icp, cm, cof3
-      real*8 up(3,ifirst:ilast,jfirst:jlast,kfirst:klast)
-      real*8  u(3,ifirst:ilast,jfirst:jlast,kfirst:klast)
-      real*8 um(3,ifirst:ilast,jfirst:jlast,kfirst:klast)
-      real*8 alp(3,ifirst:ilast,jfirst:jlast,kfirst:klast)
-      real*8 alm(3,ifirst:ilast,jfirst:jlast,kfirst:klast)
-
-      dto = dt*omega
-      icp = 1/( 1d0/2 + 1/(2*dto) + dto/4 + dto*dto/12 )
-      cm  =     1d0/2 - 1/(2*dto) - dto/4 + dto*dto/12 
-      if( domain.eq.0 )then
-         k1 = kfirst
-         k2 = klast
-      elseif( domain.eq.1 )then
-         k1 = kfirst
-         k2 = kfirst+2
-      elseif( domain.eq.2 )then
-         k1 = klast-2
-         k2 = klast
-      endif
-!$OMP PARALLEL PRIVATE(k,i,j,c)
-!$OMP DO
-      do k=k1,k2
-         do j=jfirst,jlast
-            do i=ifirst,ilast
-               do c=1,3
-                  alp(c,i,j,k) = icp*(-cm*alm(c,i,j,k) + u(c,i,j,k) +
-     *         i6*( dto*dto*u(c,i,j,k) + dto*(up(c,i,j,k)-um(c,i,j,k)) +
-     *              (up(c,i,j,k)-2*u(c,i,j,k)+um(c,i,j,k))  )
-     *                                                  )
-               enddo
-            enddo
-         enddo
-      enddo
-!$OMP END DO
-!$OMP END PARALLEL
-      end
-=======
->>>>>>> b2935875
-
 c-----------------------------------------------------------------------
       subroutine dpdmtfortatt(ifirst, ilast, jfirst, jlast, kfirst, 
      +    klast, up, u, um, dt2i)  bind(c)
@@ -2321,11 +2130,7 @@
       subroutine ADDBSTRESSWRESC( ifirst, ilast, jfirst, jlast, kfirst,
      *      klast, nz, alphap, alpham, muve, lave, bforcerhs, 
      *      u, um, met, side, dt, omegave, memforce, muvebnd,
-<<<<<<< HEAD
-     *      lambdavebnd, s, cof, usesg, sgstrx, sgstry )  bind(c)
-=======
-     *      lambdavebnd, sbop, cof, usesg, sgstrx, sgstry )
->>>>>>> b2935875
+     *      lambdavebnd, sbop, cof, usesg, sgstrx, sgstry ) bind(c)
       implicit none
       real*8 i6, c1, c2
       parameter( i6=1d0/6, c1=2d0/3, c2=-1d0/12 )
@@ -2474,11 +2279,8 @@
            bforcerhs(3,i,j) = bforcerhs(3,i,j) + rhs3
          enddo
       enddo
-<<<<<<< HEAD
 !$OMP END DO
 !$OMP END PARALLEL
-      end      
-=======
       end      
 
 c-----------------------------------------------------------------------
@@ -2779,5 +2581,4 @@
          enddo
       enddo
       end
-      
->>>>>>> b2935875
+      