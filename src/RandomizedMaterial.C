--- conflicted
+++ resolved
@@ -151,24 +151,6 @@
 	 for( int j=mEW->m_jStartInt[g] ; j <= mEW->m_jEndInt[g] ; j++ )
 	    for( int i=mEW->m_iStartInt[g] ; i <= mEW->m_iEndInt[g] ; i++ )
 	    {
-<<<<<<< HEAD
-		  float_sw4 x = (i-1)*h, y=(j-1)*h, z= zmin + (k-1)*h;
-		  if( curvilinear )
-		  {
-		     x = mEW->mX(i,j,k);
-		     y = mEW->mY(i,j,k);
-		     z = mEW->mZ(i,j,k);
-		  }
-		  if( m_zmin <= z && z <= m_zmax )
-		  {
-		     int ip = x/m_hh, jp=y/m_hh, kp=(z-m_zmin)/m_hv;
-		     if( ip >= mRndMaterial.m_ib && ip <= mRndMaterial.m_ie-1 &&
-			 jp >= mRndMaterial.m_jb && jp <= mRndMaterial.m_je-1 &&
-			 kp >= mRndMaterial.m_kb && kp <= mRndMaterial.m_ke-1 )
-		     {
-			float_sw4 wghi= (x-ip*m_hh)/m_hh, wghj=(y-jp*m_hh)/m_hh, wghk=(z-(m_zmin+kp*m_hv))/m_hv;
-			float_sw4 rndpert =(1-wghk)*((1-wghj)*((1-wghi)*mRndMaterial(ip,jp,  kp)  + wghi*mRndMaterial(ip+1,jp,  kp))  +
-=======
 	       float_sw4 x = (i-1)*h, y=(j-1)*h, z= zmin + (k-1)*h;
 	       if( curvilinear )
 	       {
@@ -185,7 +167,6 @@
 	       {
 		  float_sw4 wghi= (x-ip*m_hh)/m_hh, wghj=(y-jp*m_hh)/m_hh, wghk=(z-(m_zmin+kp*m_hv))/m_hv;
 		  float_sw4 rndpert =(1-wghk)*((1-wghj)*((1-wghi)*mRndMaterial(ip,jp,  kp)  + wghi*mRndMaterial(ip+1,jp,  kp))  +
->>>>>>> a444f6dc
 					    (wghj) *((1-wghi)*mRndMaterial(ip,jp+1,kp)  + wghi*mRndMaterial(ip+1,jp+1,kp))) +
 		     (wghk)*((1-wghj)*((1-wghi)*mRndMaterial(ip,jp,  kp+1)+ wghi*mRndMaterial(ip+1,jp,  kp+1))+
 			     (wghj) *((1-wghi)*mRndMaterial(ip,jp+1,kp+1)+ wghi*mRndMaterial(ip+1,jp+1,kp+1)));
