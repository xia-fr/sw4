--- conflicted
+++ resolved
@@ -1108,13 +1108,9 @@
       subroutine forcingfortsgatt( ifirst, ilast, jfirst, jlast, kfirst, 
      +     klast, fo, t, omega, c, phase, momega, mphase, amprho, ampmu,
      +      amplambda, h, zmin, omstrx, omstry, omstrz ) bind(c)
-<<<<<<< HEAD
-
-=======
 c
 c NOTE: this routine adds visco-elastic forcing terms to fo(), i.e., assumes that
 c forcingfortsg() has been called before calling this routine
->>>>>>> b2935875
       implicit none
 
       integer ifirst, ilast, jfirst, jlast, kfirst, klast, i, j, k
