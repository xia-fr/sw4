#ifndef MATERIALPARCART_H
#define MATERIALPARCART_H

#include "MaterialParameterization.h"

// Represents material parameters on coarsened grid, given as
//    x_i= xmin + (i-1)*hx, i=1,..,nx
//    y_j= ymin + (j-1)*hy, j=1,..,ny
//    z_k= zmin + (k-1)*hz, k=1,..,nz
//
//
class MaterialParCart : public MaterialParameterization
{
protected:
   float_sw4 m_xmin, m_ymin, m_zmin, m_hx, m_hy, m_hz;   
   float_sw4 m_xmax, m_ymax, m_zmax, m_ratio;
   float_sw4 m_amplitude, m_omega;

   bool m_global;
   int m_nx, m_ny, m_nz;  // Global dimensions of parameter grid.
   int m_ib, m_ie, m_jb, m_je, m_kb, m_ke; // Index limits of par. grid in this processor.
   int m_ibint, m_ieint, m_jbint, m_jeint, m_kbint, m_keint; // interior grid in this processor.
   int m_ibpp, m_iepm, m_jbpp, m_jepm; // Index limits at proc p+1 (pp) and p-1 (pm).
   int m_init;
   int m_variables;
   std::vector<bool> m_limited;

   //   Sarray m_rho, m_mu, m_lambda;
   //   Sarray m_cs, m_cp; 
   //   EW* m_ew;
   void interpolate_parameters( int nmd, double* xmd, int nms, double* xms, 
                                std::vector<Sarray>& a_rho, std::vector<Sarray>& a_mu, 
                                std::vector<Sarray>& a_lambda, bool update );
   void find_lims( int ib, int ie, int iepm, int ibpp, int& ibint, int& ieint );
<<<<<<< HEAD
   bool compute_overlap( bool force_shared );
=======
   bool compute_overlap( bool dbg=false );
>>>>>>> bab02402
   void getwgh( float_sw4 ai, float_sw4 wgh[2], int& sl, int& su );
   void communicate( Sarray& u );
   void communicate_add( Sarray& u );
   void interpolate_gradient( int g, Sarray& a_gradrho, Sarray& a_gradmu, 
                              Sarray& a_gradlambda, Sarray& gradc );
   void get_gradient_shared( int nms, double* xms, double* dfs, 
                             std::vector<Sarray>& a_rho, std::vector<Sarray>& a_mu,
                             std::vector<Sarray>& a_lambda, std::vector<Sarray>& a_gradrho, 
                             std::vector<Sarray>& a_gradmu, std::vector<Sarray>& a_gradlambda );
   void interpolate_to_coarse( std::vector<Sarray>& rhogrid, std::vector<Sarray>& mugrid,
                               std::vector<Sarray>& lambdagrid, Sarray& rho, Sarray& mu, 
                               Sarray& lambda, bool update );
   void interpolate_to_coarse_vel(std::vector<Sarray>& rhogrid, std::vector<Sarray>& mugrid,
                                  std::vector<Sarray>& lambdagrid,
                                  Sarray& rho, Sarray& cs, Sarray& cp, bool update );

public:
   MaterialParCart( EW* a_ew, int nx, int ny, int nz, int init, int varcase, char* fname,
                    float_sw4 amp, float_sw4 omega, bool force_shared );

   virtual void get_material( int nmd, double* xmd, int nms, double* xms, std::vector<Sarray>& a_rho,
		      std::vector<Sarray>& a_mu, std::vector<Sarray>& a_lambda );

   virtual void interpolate( Sarray& matcart, int g, Sarray& rho, Sarray& mu, Sarray& lambda );

   virtual void get_parameters( int nmd, double* xmd, int nms, double* xms, std::vector<Sarray>& a_rho, 
                                std::vector<Sarray>& a_mu, std::vector<Sarray>& a_lambda, int nr );

   virtual void get_gradient( int nmd, double* xmd, int nms, double* xms, double* dfs, double* dfm,
		      std::vector<Sarray>& a_rho, std::vector<Sarray>& a_mu,
		      std::vector<Sarray>& a_lambda,
		      std::vector<Sarray>& a_gradrho, std::vector<Sarray>& a_gradmu,
		      std::vector<Sarray>& a_gradlambda );

   virtual void interpolate_pseudohessian(int nmpars, double* phs, int nmpard, double* phm, 
                                          std::vector<Sarray>& phgrid);

   virtual void set_scalefactors( int nmpars, double* sfs, double rho_ref, 
                                  double mu_ref, double lambda_ref, 
                                  double vs_ref, double vp_ref );

   ssize_t parameter_index( int ip, int jp, int kp, int grid, int var );
   ssize_t local_index( size_t ind_global );

   //   void subtract_base_mtrl( int nms, double* xms );
   int get_varcase(){return m_variables;};
   //   int get_varcase(){return 2;}
   void write_dfm_hdf5(double* dfm, std::string fname, MPI_Comm comm);
   void get_local_grid_begin_end(int* begin, int* end) {begin[0] = m_ibint; begin[1] = m_jbint; begin[2] = m_kbint; 
                                                        end[0] = m_ieint; end[1] = m_jeint; end[2] = m_keint;};
   void get_global_grid_size(int *grid_size) {printf("%s\n", __func__); grid_size[0] = m_nx; grid_size[1] = m_ny; grid_size[2] = m_nz;}


   virtual void limit_x( int nmd, double* xmd, int nms, double* xms,
                 float_sw4 vsmin, float_sw4 vsmax, 
                 float_sw4 vpmin, float_sw4 vpmax );
   virtual void limit_df( int nmd, double* dfd, int nms, double* dfs );

   double getXmin() const { return m_xmin; }
   double getDx() const { return m_hx; }
   int getNX() const { return m_nx; }
   double getYmin() const { return m_ymin; }
   double getDy() const { return m_hy; }
   int getNY() const { return m_ny; }
   double getZmin() const { return m_zmin; }
   double getDz() const { return m_hz; }
   int getNZ() const { return m_nz; }   
};

#endif<|MERGE_RESOLUTION|>--- conflicted
+++ resolved
@@ -32,11 +32,8 @@
                                 std::vector<Sarray>& a_rho, std::vector<Sarray>& a_mu, 
                                 std::vector<Sarray>& a_lambda, bool update );
    void find_lims( int ib, int ie, int iepm, int ibpp, int& ibint, int& ieint );
-<<<<<<< HEAD
+
    bool compute_overlap( bool force_shared );
-=======
-   bool compute_overlap( bool dbg=false );
->>>>>>> bab02402
    void getwgh( float_sw4 ai, float_sw4 wgh[2], int& sl, int& su );
    void communicate( Sarray& u );
    void communicate_add( Sarray& u );
