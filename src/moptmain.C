#include "EW.h"
#include "DataPatches.h"
#include <cstring>
#include "version.h"
//#include "MaterialParameterization.h"
//#include "MaterialParAllpts.h"
#include "MaterialParCartesian.h"
#include "Mopt.h"
#include "compute_f.h"
#ifndef SW4_NOOMP
#include <omp.h>
#endif

#include <fcntl.h>
#include <unistd.h>
#include <fstream>

void usage(string thereason)
{
  cout << endl
       << "sbp4mopt - Summation by parts 4th order inverse seismic wave solver"  << endl << endl
       << "Usage: sbp4mopt [-v] file.in" << endl
       << "\t -v:      prints out the version info" << endl
       << "\t file.in: an input file" << endl << endl
       << "Reason for message: " << thereason << endl;
}



//-----------------------------------------------------------------------
void set_source_pars( int nspar, double srcpars[11], double* xs )
{
   // nspar =11, all parameters=(x0,y0,z0,m_{xx}-m_{zz},t0,freq)
   // nspar =10, no freq., parameters=(x0,y0,z0,m_{xx}-m_{zz},t0)
   // nspar = 9 , no freq or t0, parameters=(x0,y0,z0,m_{xx}-m_{zz})
   // nspar = 0, source not part of inversion.
   if( nspar == 11 )
      for( int i=0; i<11 ;i++ )
	 srcpars[i] = xs[i];
   else if( nspar == 10 )
      for( int i=0; i<10 ;i++ )
	 srcpars[i] = xs[i];
   else if( nspar == 9 )
      for( int i=0; i<9 ;i++ )
	 srcpars[i] = xs[i];
   else if( nspar == 6 )
      for( int i=0; i<6 ;i++ )
	 srcpars[i+3] = xs[i];      
   else if( nspar !=0 )
      cout << "Error in set_source_pars, nspar = " << nspar
	   << " undefined case"<< endl;
}

//-----------------------------------------------------------------------
void get_source_pars( int nspar, double srcpars[11], double* xs )
{
   // nspar =11, all parameters=(x0,y0,z0,m_{xx}-m_{zz},t0,freq)
   // nspar =10, no freq., parameters=(x0,y0,z0,m_{xx}-m_{zz},t0)
   // nspar = 9 , no freq or t0, parameters=(x0,y0,z0,m_{xx}-m_{zz})
   // nspar = 0, source not part of inversion.
   if( nspar == 11 )
      for( int i=0; i<11 ;i++ )
	 xs[i] = srcpars[i];
   else if( nspar == 10 )
      for( int i=0; i<10 ;i++ )
	 xs[i] = srcpars[i];
   else if( nspar == 9 )
      for( int i=0; i<9 ;i++ )
	 xs[i] = srcpars[i];
   else if( nspar == 6 )
      for( int i=0 ; i< 6 ;i++)
	 xs[i] = srcpars[i+3];
   else if( nspar !=0 )
      cout << "Error in get_source_pars, nspar = " << nspar
	   << " undefined case"<< endl;
}

//-----------------------------------------------------------------------
void compute_f( EW& simulation, int nspar, int nmpars, double* xs,
		int nmpard, double* xm,
		vector<vector<Source*> >& GlobalSources,
		vector<vector<TimeSeries*> >& GlobalTimeSeries,
		vector<vector<TimeSeries*> >& GlobalObservations,
		double& mf, Mopt *mopt )
//-----------------------------------------------------------------------
// Compute misfit.
//
// Input: simulation - Simulation object
//        nspar  - Number of source parameters
//        nmpars - Number of shared material parameters
//        xs     - Vector of shared unknown, xs[0..nspar-1] are the source
//                 parameters, xs[nspar..nmpars+nspar-1] are the material parameters.
//        nmpard - Number of distributed material parameters
//        xm     - Vector of distributed unknown, of size nmpard.
//        GlobalSources - The single source object
//        GlobalTimeSeries   - TimeSeries objects, number of objects and
//                    locations should agree with the GlobalObservations vector.
//        GlobalObservations - The observed data at receivers.
//        mopt - Pointer to the class Mopt object
//
// Output: GlobalTimeSeries - The solution of the forward problem at the stations.
//         mf               - The misfit.
//-----------------------------------------------------------------------
{
   // Source optimization
   //   vector<Source*> src(1);
   //   src[0] = GlobalSources[0][0]->copy(" ");
   //   // fetch all 11 source parameters, and merge in the unknowns
   //   double srcpars[11];
   //   src[0]->get_parameters( srcpars );
   //   set_source_pars( nspar, srcpars, xs );
   //   src[0]->set_parameters( srcpars );


// Translate one-dimensional parameter vector xm to material data (rho,mu,lambda)
   int ng = simulation.mNumberOfGrids;
   vector<Sarray> rho(ng), mu(ng), lambda(ng);

//New
   mopt->m_mp->get_material( nmpard, xm, nmpars, &xs[nspar], rho, mu, lambda );
   int ok=1;
   if( mopt->m_mcheck )
      simulation.check_material( rho, mu, lambda, ok );
   VERIFY2( ok, "ERROR: compute_f Material check failed\n" );
// Old
 //   simulation.parameters_to_material( nm, xm, rho, mu, lambda );

// Run forward problem with guessed source, upred_saved,ucorr_saved are allocated
// inside solve_allpars. U and Um are final time solutions, to be used as 'initial' data
// when reconstructing U backwards.
   vector<DataPatches*> upred_saved(ng), ucorr_saved(ng);
   vector<Sarray> U(ng), Um(ng);
   mf = 0;
   for( int e=0 ; e < simulation.getNumberOfEvents() ; e++ )
   {
//	 simulation.solve( src, GlobalTimeSeries[e], mu, lambda, rho, U, Um, upred_saved, ucorr_saved, false, e );
      simulation.solve( GlobalSources[e], GlobalTimeSeries[e], mu, lambda, rho, U, Um, upred_saved, ucorr_saved, false, e );
//        Compute misfit
      if( mopt->m_misfit == Mopt::L2 )
      {
	 double dshift, ddshift, dd1shift;
	 for( int m = 0 ; m < GlobalTimeSeries[e].size() ; m++ )
	    mf += GlobalTimeSeries[e][m]->misfit( *GlobalObservations[e][m], NULL, dshift, ddshift, dd1shift );
      }
      else if( mopt->m_misfit == Mopt::CROSSCORR )
      {
	 for( int m = 0 ; m < GlobalTimeSeries[e].size() ; m++ )
	 {
	    mf += GlobalTimeSeries[e][m]->misfit2( *GlobalObservations[e][m], NULL );
	    //	    if( e==0 && m== 0 )
	    //	       exit(0);
	 }
      }
   }
   double mftmp = mf;
   MPI_Allreduce(&mftmp,&mf,1,MPI_DOUBLE,MPI_SUM,MPI_COMM_WORLD);

// Give back memory
   for( unsigned int g=0 ; g < ng ; g++ )
   {
      delete upred_saved[g];
      delete ucorr_saved[g];
   }

// add in a Tikhonov regularizing term:
   double tikhonov=0;
   double tcoff = 1.0/nmpars;
#ifndef SQR
#define SQR(x) ((x)*(x))
#endif
   for (int q=nspar; q<nspar+nmpars; q++)
      tikhonov += SQR( (xs[q] - mopt->m_xs0[q])/mopt->m_sfs[q]);
<<<<<<< HEAD
   tikhonov /= nmpars;
   mf += mopt->m_reg_coeff*tikhonov;
=======

   mf += tcoff*mopt->m_reg_coeff*tikhonov;
>>>>>>> 0d4a98fc
   
}

//-----------------------------------------------------------------------
void compute_f_and_df( EW& simulation, int nspar, int nmpars, double* xs,
		       int nmpard, double* xm,
		       vector<vector<Source*> >& GlobalSources,
		       vector<vector<TimeSeries*> >& GlobalTimeSeries,
		       vector<vector<TimeSeries*> >& GlobalObservations, 
		       double& f, double* dfs, double* dfm, int myrank,
                       Mopt* mopt, int it )

//		       MaterialParameterization* mp, bool mcheck, bool output_ts,
//		       vector<Image*>& images )

//-----------------------------------------------------------------------
// Compute misfit and its gradient.
//
// Input: simulation - Simulation object
//        nspar  - Number of source parameters (shared among processors).
//        nmpars - Number of shared material parameters.
//        xs     - Vector of shared unknown, xs[0..nspar-1] are the source
//                 parameters, xs[nspar..nmpars+nspar-1] are the material parameters.
//        nmpard - Number of distributed material parameters
//        xm     - Vector of distributed unknown, of size nmpard.
//        GlobalSources - The single source object
//        GlobalTimeSeries   - TimeSeries objects, number of objects and
//                    locations should agree with the GlobalObservations vector.
//        GlobalObservations - The observed data at receivers.
//        mp - Pointer to object describing the parameterization of the material.
//
// Output: GlobalTimeSeries - The solution of the forward problem at the stations.
//         f                - The misfit.
//         dfs              - Gradient wrt to the source of misfit.
//         dfm              - Gradient wrt to the material of misfit.
//-----------------------------------------------------------------------
{
   int verbose = 0;

   // source optimization
   //   vector<Source*> src(1);
   //   src[0] = GlobalSources[0]->copy(" ");

   //   // fetch all 11 source parameters, and merge in the unknowns
   //   double srcpars[11];
   //   src[0]->get_parameters( srcpars );
   //   set_source_pars( nspar, srcpars, xs );
   //   src[0]->set_parameters( srcpars );

// Translate one-dimensional parameter vector (xm,xs) to material data (rho,mu,lambda)
   int ng = simulation.mNumberOfGrids;
   vector<Sarray> rho(ng), mu(ng), lambda(ng);

   mopt->m_mp->get_material( nmpard, xm, nmpars, &xs[nspar], rho, mu, lambda );

   int ok=1;
   if( mopt->m_mcheck )
      simulation.check_material( rho, mu, lambda, ok, 2 );
   VERIFY2( ok, "ERROR: Material check failed\n" );

// Run forward problem with guessed source, upred_saved,ucorr_saved are allocated
// inside solve_allpars. U and Um are final time solutions, to be used as 'initial' data
// when reconstructing U backwards.
   vector<DataPatches*> upred_saved(ng), ucorr_saved(ng);
   vector<Sarray> U(ng), Um(ng);
   vector<Sarray> gRho(ng), gMu(ng), gLambda(ng);
   f = 0;
   float_sw4* dfsevent = new float_sw4[nmpars];
   for( int m=0 ; m < nmpars ; m++ )
      dfs[m+nspar] = 0;
   for( int e=0 ; e < simulation.getNumberOfEvents() ; e++ )
   {
      simulation.solve( GlobalSources[e], GlobalTimeSeries[e], mu, lambda, rho, U, Um, upred_saved, ucorr_saved, true, e );

   //   simulation.solve( src, GlobalTimeSeries, mu, lambda, rho, U, Um, upred_saved, ucorr_saved, true );

// Compute misfit, 'diffs' will hold the source for the adjoint problem

// 1. Copy computed time series into diffs[m]
      vector<TimeSeries*> diffs;
      for( int m=0 ; m < GlobalTimeSeries[e].size() ; m++ )
      {
	 if( mopt->m_output_ts && it >= 0 )
	    GlobalTimeSeries[e][m]->writeFile();
	 TimeSeries *elem = GlobalTimeSeries[e][m]->copy( &simulation, "diffsrc" );
	 diffs.push_back(elem);
      }
// 2. misfit function also updates diffs := this - observed
      if( mopt->m_misfit == Mopt::L2 )
      {
	 double dshift, ddshift, dd1shift;
	 for( int m = 0 ; m < GlobalTimeSeries[e].size() ; m++ )
	    f += GlobalTimeSeries[e][m]->misfit( *GlobalObservations[e][m], diffs[m], dshift, ddshift, dd1shift );
      }
      else if( mopt->m_misfit == Mopt::CROSSCORR )
      {
	 for( int m = 0 ; m < GlobalTimeSeries[e].size() ; m++ )
	    f += GlobalTimeSeries[e][m]->misfit2( *GlobalObservations[e][m], diffs[m] );
      }

      double dfsrc[11];
      get_source_pars( nspar, dfsrc, dfs );   

      simulation.solve_backward_allpars( GlobalSources[e], rho, mu, lambda,  diffs, U, Um, upred_saved, ucorr_saved, dfsrc, gRho, gMu, gLambda, e );

      //      mopt->m_mp->get_gradient( nmpard, xm, nmpars, &xs[nspar], &dfs[nspar], dfm, gRho, gMu, gLambda );
      //      mopt->m_mp->gradient_transformation( rho, mu, lambda, gRho, gMu, gLambda );
      mopt->m_mp->get_gradient( nmpard, xm, nmpars, &xs[nspar], dfsevent, dfm, rho, mu, lambda, gRho, gMu, gLambda );
      for( int m=0 ; m < nmpars ; m++ )
	 dfs[m+nspar] += dfsevent[m];

// 3. Give back memory
      for( unsigned int m = 0 ; m < GlobalTimeSeries[e].size() ; m++ )
	 delete diffs[m];
      diffs.clear();
   }
   double mftmp = f;
   MPI_Allreduce(&mftmp,&f,1,MPI_DOUBLE,MPI_SUM,MPI_COMM_WORLD);

// add in a Tikhonov regularizing term:
   double tcoff = 1.0/nmpars;
   double tikhonov=0;
#ifndef SQR
#define SQR(x) ((x)*(x))
#endif
   double dtikhonovcoeff = mopt->m_reg_coeff/nmpars;
   for (int q=nspar; q<nspar+nmpars; q++)
   {
      tikhonov += SQR( (xs[q] - mopt->m_xs0[q])/mopt->m_sfs[q]);
<<<<<<< HEAD
      dfs[q] += 2*dtikhonovcoeff*(xs[q] - mopt->m_xs0[q])/SQR(mopt->m_sfs[q]);
   }
   tikhonov /= nmpars;   
   f += mopt->m_reg_coeff*tikhonov;
=======
      dfs[q] += 2*tcoff*mopt->m_reg_coeff*(xs[q] - mopt->m_xs0[q])/SQR(mopt->m_sfs[q]);
   }
   
   f += tcoff*mopt->m_reg_coeff*tikhonov;
>>>>>>> 0d4a98fc

   if( myrank == 0 && verbose >= 1 )
   {
      cout.precision(16);  
      cout << " Misfit (objetive functional) is f = " << f << endl;
   }

// Get gradient by solving the adjoint problem:
//   double dfsrc[11];
   //   vector<Sarray> gRho(ng), gMu(ng), gLambda(ng);
   //   simulation.solve_backward_allpars( src, rho, mu, lambda,  diffs, U, Um, upred_saved, ucorr_saved, dfsrc, gRho, gMu, gLambda );
   //   get_source_pars( nspar, dfsrc, dfs );   
   //   mopt->m_mp->get_gradient( nmpard, xm, nmpars, &xs[nspar], &dfs[nspar], dfm, gRho, gMu, gLambda );
   
// Give back memory
   delete[] dfsevent;
   for( unsigned int g=0 ; g < ng ; g++ )
   {
      delete upred_saved[g];
      delete ucorr_saved[g];
   }
   //   delete src[0];

   if( it >= 0 )
   {
// 2D images     
     for( int im=0 ; im < mopt->m_image_files.size() ; im++ )
     {
       int ng=simulation.mNumberOfGrids;
       Image* image = mopt->m_image_files[im];
       if( image->timeToWrite( it ) )
       {
	 if(image->mMode == Image::RHO )
	   image->computeImageQuantity(rho, 1);
	 else if(image->mMode == Image::MU )
	   image->computeImageQuantity(mu, 1);
	 else if(image->mMode == Image::LAMBDA )
	   image->computeImageQuantity(lambda, 1);
	 else if(image->mMode == Image::P )
	   image->computeImagePvel(mu, lambda, rho);
	 else if(image->mMode == Image::S )
	   image->computeImageSvel(mu, rho);
	 else if(image->mMode == Image::GRADRHO )
	   image->computeImageQuantity( gRho, 1 );
	 else if(image->mMode == Image::GRADMU )
	   image->computeImageQuantity( gMu, 1 );
	 else if(image->mMode == Image::GRADLAMBDA )
	   image->computeImageQuantity( gLambda, 1 );
	 else if(image->mMode == Image::GRADP )
	   image->compute_image_gradp( gLambda, mu, lambda, rho );
	 else if(image->mMode == Image::GRADS )
	   image->compute_image_grads( gMu, gLambda, mu, rho );
	 //	    string path = simulation.getOutputPath();
	 //	    image->writeImagePlane_2( it, path, 0 );
	 image->writeImagePlane_2( it, mopt->m_path, 0 );
       } // end if time to write
     } // end for all images
     
     
   
     // 3D images
     EW *ew_ptr = mopt->get_EWptr();
     
     for( int i3=0 ; i3<mopt->m_3dimage_files.size() ; i3++ )
// rho, mu occur twice because we don't save Up, Qp and Qs.
       mopt->m_3dimage_files[i3]->update_image( it, 0.0, 1.0, rho, rho, mu, lambda,
						gRho, gMu, gLambda, rho, mu, mopt->m_path,
						ew_ptr->mZ ); 
   } // end if it>=0
   
}


//-----------------------------------------------------------------------
void restrict( int active[6], int wind[6], double* xm, double* xmi )
{
   int ni = (wind[1]-wind[0]+1);
   int nj = (wind[3]-wind[2]+1);
   int nia= (active[1]-active[0]+1);
   int nja= (active[3]-active[2]+1);

   for( int k=wind[4] ; k<=wind[5] ; k++ )
      for( int j=wind[2] ; j<=wind[3] ; j++ )
	 for( int i=wind[0] ; i<=wind[1] ; i++ )
	 {
            size_t indi = (i-wind[0]) + ni*(j-wind[2]) + ni*nj*(k-wind[4]);
	    size_t ind  = (i-active[0]) + nia*(j-active[2]) + nia*nja*(k-active[4]);
	    xmi[3*indi]   = xm[3*ind];
	    xmi[3*indi+1] = xm[3*ind+1];
	    xmi[3*indi+2] = xm[3*ind+2];
	 }
}

//-----------------------------------------------------------------------
void gradient_test( EW& simulation, vector<vector<Source*> >& GlobalSources, 
		    vector<vector<TimeSeries*> >& GlobalTimeSeries,
		    vector<vector<TimeSeries*> >& GlobalObservations, 
		    int nspar, int nmpars, double* xs, int nmpard, double* xm,
		    //		    int myRank, MaterialParameterization* mp, double* sf, double* sfm )
		    int myRank, Mopt* mopt, double* sf, double* sfm )
{
   // nspar:  Number of parameters in source description, when solving for the source
   // nmpars: Number of parameters in material description, non-distributed
   // nmpard: Number of parameters in material description, distributed over the mpi tasks
   //
   int ns = nspar+nmpars;
   double* dfs;
   if( ns > 0 )
      dfs = new double[ns];
   double* dfm;
   if( nmpard > 0 )
      dfm = new double[nmpard];

   //   int sharedpars = 1;

   double f, fp;
      
   vector<Image*> im;
   compute_f_and_df( simulation, nspar, nmpars, xs, nmpard, xm, GlobalSources, GlobalTimeSeries,
		     GlobalObservations, f, dfs, dfm, myRank, mopt ); //mp, false, false, im );
   if( myRank == 0 )
   {
//      cout << "Initial f = " << f << " " << endl;
     printf("Unperturbed objective function f=%e\n", f);
   }
   
   double h=1e-6;

   int nms, nmd, nmpard_global;
   mopt->m_mp->get_nr_of_parameters( nms, nmd, nmpard_global ) ;
   std::ofstream dftest;
   if( (ns>0 || nmpard_global > 0) && myRank == 0 )
   {
      //      string fname = simulation.getOutputPath()+"GradientTest.txt";
      string fname = mopt->m_path+"GradientTest.txt";
      dftest.open(fname.c_str());
   }
   if( ns>0 )
   {
      if( myRank == 0 )
      {
	printf("Gradient testing shared parameters :\n");
	printf("Param#  f-perturbed     step-size     f'-adjoint      f'-div-diff    error \n");
      }
      
      for( int ind=0 ; ind < ns ; ind++ )
      {
	 h = 3e-8*sf[ind]; // multiply step length by scale factor
	 xs[ind] += h;
	 compute_f( simulation, nspar, nmpars, xs, nmpard, xm, GlobalSources, GlobalTimeSeries,
		 GlobalObservations, fp, mopt );
	 double dfnum = (fp-f)/h;
	 double dfan  = dfs[ind];
         double relerr = fabs(dfan-dfnum)/(fabs(dfan)+1e-10);
	 if( myRank == 0/* && relerr > 1e-6*/ )
	 {
	   printf("%4d  %13.6e  %13.6e  %13.6e  %13.6e  %13.6e\n", ind, fp, h, dfan, dfnum, dfan-dfnum);
	   
            // cout << " ind = " << ind << "f = " << fp << " h= " << h << " dfan = " << dfan
	    // 	 << " dfnum = " << dfnum << " err = " << dfan-dfnum << endl;
	 }
	 if( myRank == 0 )
	 {
	   dftest << ind << " " << fp << " " << h << " " << dfan << " " << dfnum << " " << dfan-dfnum << endl;
	 }

	 xs[ind] -= h; // reset parameter #ind
	 if( ind > 0 && (ind % 100 == 0) && myRank == 0 )
	    cout << "Done ind = " << ind << endl;
      }
   }
   if( nmpard_global > 0 )
   {
      if( myRank == 0 )
	 cout << "Gradient testing distributed parameters :" << endl;
      for( size_t indg = 0 ; indg < nmpard_global ; indg++ )
      {
         ssize_t ind = mopt->m_mp->local_index(indg);
	 if( ind >=0 )
	    xm[ind] += h;
	 compute_f( simulation, nspar, nmpars, xs, nmpard, xm, GlobalSources, GlobalTimeSeries,
		 GlobalObservations, fp, mopt );
	 double dfnum = (fp-f)/h;
	 double dfan;
	 if( ind >=0 )
	    dfan = dfm[ind];

	 if( myRank == 0 )
	 {	    
	    cout << "f = " << fp << " h= " << h << " dfan = " << dfan << " dfnum = " << dfnum << " err = " << dfan-dfnum << endl;
	    dftest << ind << " " << fp << " " << h << " " << dfan << " " << dfnum << " " << dfan-dfnum << endl;
	 }
         if( ind >= 0 )
	    xm[ind] -= h;
      }
   }
   if( dftest.is_open() )
      dftest.close();

   if( ns > 0 )
      delete[] dfs;
   if( nmpard > 0 )
      delete[] dfm;
}

//-----------------------------------------------------------------------
void hessian_test( EW& simulation, vector<vector<Source*> >& GlobalSources, 
		   vector<vector<TimeSeries*> >& GlobalTimeSeries,
		   vector<vector<TimeSeries*> >& GlobalObservations, 
		   int nspar, int nmpars, double* xs, int nmpard, double* xm,
		   //		   int myRank, MaterialParameterization* mp, double* sf, double* sfm )
		   int myRank, Mopt* mopt, double* sf, double* sfm )
{
	      // Hessian test
   int ns = nspar+nmpars;
   double f;
   double* dfs;
   if( ns > 0 )
      dfs = new double[ns];
   double* dfm;
   if( nmpard > 0 )
      dfm = new double[nmpard];

   vector<Image*> im;
   compute_f_and_df( simulation, nspar, nmpars, xs, nmpard, xm, GlobalSources, GlobalTimeSeries,
		     GlobalObservations, f, dfs, dfm, myRank, mopt ); //mp, false, false, im );

   double* dfsp;
   if( ns > 0 )
      dfsp= new double[ns]; 

   double* dfmp;
   if( nmpard > 0 )
      dfmp= new double[nmpard]; 

   int sharedpars = 1;
   bool ascii_output = true;
   double h =1e-6;
   int grid = 0;

   if( sharedpars == 1 )
   {
      double* hess = new double[ns*ns];
      double fp;
      if( myRank == 0 )
	 cout << "Hessian computation of shared parameters :" << endl;
      
      for( int ind=0 ; ind < ns ; ind++ )
      {
         h = 3e-8*sf[ind];
	 xs[ind] += h;
	 compute_f_and_df( simulation, nspar, nmpars, xs, nmpard, xm, GlobalSources, GlobalTimeSeries,
			   GlobalObservations, fp, dfsp, dfmp, myRank, mopt );// mp, false, false, im );
	 for( int p= 0 ; p < ns ; p++ )
	    hess[p+ns*ind] = (dfsp[p]-dfs[p])/h;
	 xs[ind] -= h;
         if( myRank == 0 )
	    cout << " done "  << ind << endl;
      }
      if( myRank == 0 )
      {
	 //	 string fname = simulation.getOutputPath()+"hessian.bin";
	 string fname = mopt->m_path+"hessian.bin";
	 int fid = open( fname.c_str(), O_CREAT | O_TRUNC | O_WRONLY, 0660 ); 
	 if (fid == -1 )
	 {
	    VERIFY2(0, "ERROR: error opening file hessians.bin for writing header");
	    exit(-1);
	 }
	 int prec = 8;
	 size_t nr=write(fid,&prec,sizeof(int));
	 int npatch=1;
	 nr=write(fid,&npatch,sizeof(int));
	 int nc = 1;
	 nr=write(fid,&nc,sizeof(int));
	 double gz=simulation.mGridSize[0];
	 nr=write(fid,&gz,sizeof(double));
	 int dims[6]={1,ns,1,ns,1,1};
	 nr=write(fid,dims,6*sizeof(int));
	 nr=write(fid,hess,ns*ns*sizeof(double));
	 close(fid);
	 if( ascii_output )
	 {
	    //	    fname = simulation.getOutputPath()+"Hessian.txt";
	    fname = mopt->m_path+"Hessian.txt";
	    ofstream htest(fname.c_str());
	    for( int i=0 ; i < ns ; i++ )
	    {
	       for( int j=0 ; j < ns ; j++ )
		  htest << hess[j+ns*i] << " ";
	       htest << endl;
	    }
	    htest.close();
	 }
      }
      
   }
   else
   {
      int active[6], activeg[6];
      activeg[0] = simulation.m_iStartActGlobal[grid];
      activeg[1] = simulation.m_iEndActGlobal[grid];
      activeg[2] = simulation.m_jStartActGlobal[grid];
      activeg[3] = simulation.m_jEndActGlobal[grid];
      activeg[4] = simulation.m_kStartActGlobal[grid];
      activeg[5] = simulation.m_kEndActGlobal[grid];
      active[0]  = simulation.m_iStartAct[grid];
      active[1]  = simulation.m_iEndAct[grid];
      active[2]  = simulation.m_jStartAct[grid];
      active[3]  = simulation.m_jEndAct[grid];
      active[4]  = simulation.m_kStartAct[grid];
      active[5]  = simulation.m_kEndAct[grid];
      int wind[6];
	      // wind is intersection of 'active' and 'interior of proc.'
      for( int i=0 ; i < 6  ; i++ )
	 wind[i] = active[i];
      if( active[1] >= active[0] )
      {
	 if( wind[0] < simulation.m_iStartInt[grid] )
	    wind[0] = simulation.m_iStartInt[grid];
	 if( wind[1] > simulation.m_iEndInt[grid] )
	    wind[1] = simulation.m_iEndInt[grid];
	 if( wind[0] > wind[1] )
	    wind[1] = wind[0]-1;
      }
      if( active[3] >= active[2] )
      {
	 if( wind[2] < simulation.m_jStartInt[grid] )
	    wind[2] = simulation.m_jStartInt[grid];
	 if( wind[3] > simulation.m_jEndInt[grid] )
	    wind[3] = simulation.m_jEndInt[grid];
	 if( wind[2] > wind[3] )
	    wind[3] = wind[2]-1;
      }
      if( active[5] >= active[4] )
      {
	 if( wind[4] < simulation.m_kStartInt[grid] )
	    wind[4] = simulation.m_kStartInt[grid];
	 if( wind[5] > simulation.m_kEndInt[grid] )
	    wind[5] = simulation.m_kEndInt[grid];
	 if( wind[4] > wind[5] )
	    wind[5] = wind[4]-1;
      }
      int start[3]   ={wind[0]-activeg[0],wind[2]-activeg[2],wind[4]-activeg[4]};
      int locsize[3] ={wind[1]-wind[0]+1,wind[3]-wind[2]+1,wind[5]-wind[4]+1};
      int globsize[3]={activeg[1]-activeg[0]+1,activeg[3]-activeg[2]+1,activeg[5]-activeg[4]+1};
              
	      //              cout << myRank << " " << activeg[2] << " " << activeg[3] << " " <<  active[2] << " " << active[3] <<  " " << wind[2] << " " << wind[3] << endl;
     //              cout << myRank << " " << simulation .m_jStart[grid] << " " << simulation.m_jEnd[grid] << endl;
	      //              int start[3]   ={active[0]-activeg[0],active[2]-activeg[2],active[4]-activeg[4]};
	      //	      int locsize[3] ={active[1]-active[0]+1,active[3]-active[2]+1,active[5]-active[4]+1};
	      //	      int globsize[3]={activeg[1]-activeg[0]+1,activeg[3]-activeg[2]+1,activeg[5]-activeg[4]+1};
      int nptsbuf = 1000000;
      int iwrite = myRank == 0 || ( myRank % 8 == 0 );

      Parallel_IO* pio = new Parallel_IO(1,1,globsize,locsize,start,nptsbuf,0);
      int fid;
      //      string fname = simulation.getOutputPath()+"hessian.bin";
      string fname = mopt->m_path+"hessian.bin";
      if( myRank == 0 )
      {
		 // create file, write header
	 //	 int fid = open( "hessdir/hessians.bin", O_CREAT | O_TRUNC | O_WRONLY, 0660 ); 
	 //	 fid = open( "hessdir/hessian.bin", O_CREAT | O_TRUNC | O_WRONLY, 0660 ); 
	 int fid = open( fname.c_str(), O_CREAT | O_TRUNC | O_WRONLY, 0660 );

	 if (fid == -1 )
	 {
	    VERIFY2(0, "ERROR: error opening file hessian.bin for writing header");
	    exit(-1);
	 }
	 int prec = 8;
	 size_t nr=write(fid,&prec,sizeof(int));
	 int npatch=1;
	 nr=write(fid,&npatch,sizeof(int));
	 int nc = 3;
	 nr=write(fid,&nc,sizeof(int));
	 double gz=simulation.mGridSize[0];
	 nr=write(fid,&gz,sizeof(double));
	 int dims[6]={activeg[0],globsize[0],activeg[2],globsize[1],activeg[4],globsize[2]};
	 nr=write(fid,dims,6*sizeof(int));
      }
      else
	 fid = open( fname.c_str(), O_WRONLY );

      size_t offset = sizeof(double)+9*sizeof(int);
      size_t colsize = globsize[0]*((size_t)globsize[1])*globsize[2]*3;

	      // Verify IO
      int npts = (wind[1]-wind[0]+1)*(wind[3]-wind[2]+1)*(wind[5]-wind[4]+1);
      double* xmi;
      if( npts > 0 )
	 xmi = new double[3*npts];
	      //	          simulation.get_material_parameter( nmpar, xm );
	      //		  if( npts > 0 )
	      //		     restrict( active, wind, xm, xmi );
	      //			  pio->write_array( &fid, 3, xmi, offset, "double");
	      //			  close(fid);
	      //			  exit(0);
      for( int kper = activeg[4] ; kper <= activeg[5] ; kper++ )
	 for( int jper = activeg[2] ; jper <= activeg[3] ; jper++ )
	    for( int iper = activeg[0] ; iper <= activeg[1] ; iper++ )
	       for( int var = 0 ; var < 3 ; var++ )
	       {
	       // perturb material 
	       //	       simulation.perturb_mtrl(iper,jper,kper,h,grid,var);
	       //	       simulation.get_material_parameter( nmpard, xm );
		  ssize_t pind = mopt->m_mp->parameter_index(iper,jper,kper,grid,var);
		  if( pind >= 0 )
		     xm[pind] += h;
		  //	       mp->perturb_material(iper,jper,kper,grid,var,h,xs,xm);
		  compute_f_and_df( simulation, nspar, nmpars, xs, nmpard, xm, GlobalSources, GlobalTimeSeries,
				    GlobalObservations, f, dfs, dfmp, myRank, mopt ); //mp, false, false, im );
		  for( int p= 0 ; p < nmpard ; p++ )
		     dfmp[p] = (dfmp[p]-dfm[p])/h;
			  // Save Hessian column
		  restrict( active, wind, dfmp, xmi );
		  pio->write_array( &fid, 3, xmi, offset, "double");
		  offset += colsize*sizeof(double);
		       // restore material 
	       //	       simulation.perturb_mtrl(iper,jper,kper,-h,grid,var);
	       //	       mp->perturb_material(iper,jper,kper,grid,var,-h,xs,xm);
		  if( pind >= 0 )
		     xm[pind] -= h;
		   
	       }
      close(fid);
      if( npts > 0 )
	 delete[] xmi;
   }
   if( nmpard > 0 )
   {
      delete[] dfm;
      delete[] dfmp;
   }
   if( ns > 0 )
   {
      delete[] dfs;
      delete[] dfsp;
   }
}


//-----------------------------------------------------------------------
void misfit_curve( int i, int j, int k, int var, double pmin, double pmax,
		   int npts, EW& simulation, MaterialParameterization* mp,
		   int nspar, int nmpars, double* xs, int nmpard, double* xm,
		   vector<vector<Source*> >& GlobalSources, 
		   vector<vector<TimeSeries*> >& GlobalTimeSeries,
		   vector<vector<TimeSeries*> >& GlobalObservations, int myRank,
		   Mopt* mopt )
{
   double* fcn = new double[npts];
   ssize_t ind=mp->parameter_index(i,j,k,0,var);
   double xoriginal = xs[ind];
   bool ascii_output = true;
   double p;
   string lfname = mopt->m_path+"mflocal.txt";
   ofstream localmfout;

// Output materials
   if( mopt->m_misfit1d_images )
   {
      for( int m=0 ; m < npts ; m++ )
      {
	 if( npts==1 )
	    p = pmin;
	 else
	    p = pmin + static_cast<double>(m)/(npts-1)*(pmax-pmin);
	 xs[ind] = xoriginal+p;

	 int ng=simulation.mNumberOfGrids;
	 vector<Sarray> rho(ng), mu(ng), lambda(ng);
	 mopt->m_mp->get_material( nmpard, xm, nmpars, &xs[nspar], rho, mu, lambda );

	 for( int im=0 ; im < mopt->m_image_files.size() ; im++ )
	 {
	    Image* image = mopt->m_image_files[im];
	    if(image->mMode == Image::RHO )
	       image->computeImageQuantity(rho, 1);
	    else if(image->mMode == Image::MU )
	       image->computeImageQuantity(mu, 1);
	    else if(image->mMode == Image::LAMBDA )
	       image->computeImageQuantity(lambda, 1);
	    else if(image->mMode == Image::P )
	       image->computeImagePvel(mu, lambda, rho);
	    else if(image->mMode == Image::S )
	       image->computeImageSvel(mu, rho);
	    image->writeImagePlane_2( m, mopt->m_path, 0 );
	 }
      }
   }
   else
   {

      if( myRank == 0 )
	 localmfout.open(lfname.c_str());
      for( int m=0 ; m < npts ; m++ )
      {
	 if( npts==1 )
	    p = pmin;
	 else
	    p = pmin + static_cast<double>(m)/(npts-1)*(pmax-pmin);

	 xs[ind] = xoriginal+p;
	 double f;
	 compute_f( simulation, nspar, nmpars, xs, nmpard, xm, GlobalSources, GlobalTimeSeries,
		    GlobalObservations, f, mopt );
	 fcn[m] = f;
	 if( mopt->m_output_ts )
	 {
	    if( myRank == 0 )
	       cout << "Total misfit at p= " << p << " is " << f << " decomposition into stations and events: " << endl;

	    for( int e=0 ; e < GlobalTimeSeries.size(); e++ )
	       for( int s=0 ; s < GlobalTimeSeries[e].size() ; s++ )
	       {
		  GlobalTimeSeries[e][s]->writeFile();
		  double dshift, ddshift, dd1shift;
		  double mf; 
		  if( mopt->m_misfit == Mopt::L2 )
		     mf = GlobalTimeSeries[e][s]->misfit( *GlobalObservations[e][s], NULL, dshift, ddshift, dd1shift );
		  else if(  mopt->m_misfit == Mopt::CROSSCORR )
		     mf = GlobalTimeSeries[e][s]->misfit2( *GlobalObservations[e][s], NULL );
		  double mftmp = mf;
		  MPI_Allreduce(&mftmp,&mf,1,MPI_DOUBLE,MPI_SUM,MPI_COMM_WORLD);
		  if( myRank == 0 )
		  {
		     cout << "     Event " << e+1 << " station " << s+1 << " misfit is " << mf << endl;
		     localmfout << " " << mf;
		  }
	       }
	    localmfout << endl;
	 }
      }
      if( myRank == 0 )
      {
	 localmfout.close();
      //      string fname = simulation.getOutputPath()+"fsurf.bin";
	 string fname = mopt->m_path+"fsurf.bin";
	 int fd=open(fname.c_str(), O_CREAT|O_TRUNC|O_WRONLY, 0660 );
	 int dims=1;
	 size_t nr = write(fd,&dims,sizeof(int));
	 nr = write(fd,&npts,sizeof(int));
	 nr = write(fd,&pmin,sizeof(double));
	 nr = write(fd,&pmax,sizeof(double));
	 nr = write(fd,fcn,npts*sizeof(double));
	 close(fd);
	 if( ascii_output )
	 {
	 //	 fname = simulation.getOutputPath()+"Misfit1d.txt";
	    fname = mopt->m_path+"Misfit1d.txt";
	    ofstream fcurve(fname.c_str());
	    for( int m=0 ; m < npts ; m++ )
	       fcurve << pmin + static_cast<double>(m)/(npts-1)*(pmax-pmin) << " " << fcn[m] << " " << endl;
	    fcurve.close();
	 }
      }
   }
}

//-----------------------------------------------------------------------
void misfit_surface( int ix1, int jx1, int kx1, int ix2, int jx2, int kx2,
		     int varx1, int varx2, double pmin1, double pmax1,
		     double pmin2, double pmax2, int npts1, int npts2, EW& simulation,
		     MaterialParameterization* mp, int nspar, int nmpars,
		     double* xs, int nmpard, double* xm,
		     vector<vector<Source*> >& GlobalSources, 
		     vector<vector<TimeSeries*> >& GlobalTimeSeries,
		     vector<vector<TimeSeries*> >& GlobalObservations, int myRank,
		     Mopt* mopt )
{
   double* fcn = new double[npts1*npts2];
   ssize_t ind1=mp->parameter_index(ix1,jx1,kx1,0,varx1);
   ssize_t ind2=mp->parameter_index(ix2,jx2,kx2,0,varx2);
   double xoriginal1 = xs[ind1];
   double xoriginal2 = xs[ind2];
   for( int m1=0 ; m1 < npts1 ; m1++ )
   {
      for( int m2=0 ; m2 < npts2 ; m2++ )
      {
	 double p1 = pmin1 + static_cast<double>(m1)/(npts1-1)*(pmax1-pmin1);
	 xs[ind1] = xoriginal1+p1;
	 double p2 = pmin2 + static_cast<double>(m2)/(npts2-1)*(pmax2-pmin2);
	 xs[ind2] = xoriginal2+p2;
	 double f;
	 compute_f( simulation, nspar, nmpars, xs, nmpard, xm, GlobalSources, GlobalTimeSeries,
		    GlobalObservations, f, mopt );
	 fcn[m1+npts1*m2] = f;
      }
      if( myRank == 0 )
	 cout << "Done m = " << m1 << endl;
   }
   if( myRank == 0 )
   {
      string fname = mopt->m_path+"fsurf.bin";
      //      string fname = simulation.getOutputPath()+"fsurf.bin";
      int fd=open(fname.c_str(), O_CREAT|O_TRUNC|O_WRONLY, 0660 );
      int dims=2;
      size_t nr = write(fd,&dims,sizeof(int));
      nr = write(fd,&npts1,sizeof(int));
      nr = write(fd,&npts2,sizeof(int));
      nr = write(fd,&pmin1,sizeof(double));
      nr = write(fd,&pmax1,sizeof(double));
      nr = write(fd,&pmin2,sizeof(double));
      nr = write(fd,&pmax2,sizeof(double));
      nr = write(fd,fcn,npts1*npts2*sizeof(double));
      close(fd);
   }
}

//-----------------------------------------------------------------------
int start_minv( int argc, char **argv, string& input_file, int& myRank,
		int& nProcs )
{
  stringstream reason;

  // Initialize MPI...
  MPI_Init(&argc, &argv);
  MPI_Comm_rank(MPI_COMM_WORLD, &myRank);

  // mpi2 adds on four more args...  [-p4pg, dir, -p4wd, dir]
  int mpi2args = 4;
  if (argc != 2 && argc != 3 && argc != (2+mpi2args) && argc != (3+mpi2args) )
    {
      reason << "Wrong number of args (1-2), not: " << argc-1 << endl; 
      
      if (myRank == 0)
      {
	for (int i = 0; i < argc; ++i)
	  cout << "Argv[" << i << "] = " << argv[i] << endl;

	usage(reason.str());
      }
// Stop MPI
      MPI_Finalize();
      return 1;
    }
  else if (strcmp(argv[1],"-v") == 0 )
  {
     if (myRank == 0)
        cout << ewversion::getVersionInfo() << endl;
// Stop MPI
     MPI_Finalize();
     return 2;
  }
  else
     if (argc == 1) 
     {
        reason  << "ERROR: ****No input file specified!" << endl;
        for (int i = 0; i < argc; ++i)
           reason << "Argv[" << i << "] = " << argv[i] << endl;
        
        if (myRank == 0) usage(reason.str());
// Stop MPI
	MPI_Finalize();
        return 1;
     }

  else
    input_file = argv[1];

  if (myRank == 0) 
  {
    cout << ewversion::getVersionInfo() << endl;
    cout << "Input file: " << input_file << endl;
  }
  MPI_Comm_size(MPI_COMM_WORLD, &nProcs);
  return 0;
}

//-----------------------------------------------------------------------
int main(int argc, char **argv)
{
  string fileName;
  int myRank, nProcs;
  int status = start_minv( argc, argv, fileName, myRank, nProcs );
  
  if( status == 0 )
  {
// Save the source description here
     vector<vector<Source*> > GlobalSources; 
// Save the time series here
     vector<vector<TimeSeries*> > GlobalTimeSeries;
     vector<vector<TimeSeries*> > GlobalObservations;

// make a new simulation object by reading the input file 'fileName'
     EW simulation(fileName, GlobalSources, GlobalObservations, true );

     if (!simulation.wasParsingSuccessful())
     {
	if (myRank == 0)
	   cout << "Error: there were problems parsing the input file" << endl;
	status = 1;
     }
     else
     {
// get the simulation object ready for time-stepping
	simulation.setupRun( GlobalSources );
	if (!simulation.isInitialized())
	{ 
	   if (myRank == 0)
	      cout << "Error: simulation object not ready for time stepping" << endl;
	   status=1;
	}
	//	else if( GlobalSources[0].size() != 1 )
	//	{
	//	   if (myRank == 0)
	//	      cout << "Source optmization only implemented for a single source" << endl;
	//	}
	else
	{
// Successful initialization

	   simulation.setQuiet(true);
	   //	   simulation.setQuiet(false);
// Make observations aware of the utc reference time, if set.
// Filter observed data if required
	   GlobalTimeSeries.resize(GlobalObservations.size());
	   for( int e=0 ; e < GlobalObservations.size() ; e++ )
	   {
	      for( int m = 0; m < GlobalObservations[e].size(); m++ )
	      {
	      //	      simulation.set_utcref( *GlobalObservations[m] );
		 if( simulation.m_prefilter_sources && simulation.m_filter_observations )
		 {
		    GlobalObservations[e][m]->filter_data( simulation.m_filterobs_ptr );
		    GlobalObservations[e][m]->writeFile( "_fi" );
		 }
	      }

//  First copy observations to GlobalTimeSeries, later, solve will insert 
//  the simulation time step and start time into GlobalTimeSeries.
	      for( int m = 0; m < GlobalObservations[e].size(); m++ )
	      {
		 string newname = "_out";
		 TimeSeries *elem = GlobalObservations[e][m]->copy( &simulation, newname, true );
		 GlobalTimeSeries[e].push_back(elem);
	      }
	   }

// Configure optimizer 
           Mopt* mopt = new Mopt( &simulation );
	   mopt->parseInputFileOpt( fileName );
	   if (myRank == 0)
	   {
	      int nth=1;
#ifndef SW4_NOOMP
#pragma omp parallel
	      {
		 if( omp_get_thread_num() == 0 )
		    nth=omp_get_num_threads();
	      }
#endif
	      if( nth == 1 )
	      {
		 if( nProcs > 1 )
		    cout << "Running sw4mopt on " << nProcs << " processors..." << endl;
		 else
		    cout << "Running sw4mopt on " << nProcs << " processor..."  << endl;
	      }
	      else
	      {
		 if( nProcs > 1 )
	       // Assume same number of threads for each MPI-task.
		    cout << "Running sw4mopt on " <<  nProcs << " processors, using " << nth << " threads/processor..." << endl;
		 else
		    cout << "Running sw4mopt on " <<  nProcs << " processor, using " << nth << " threads..." << endl;
	      }
	      cout << "Writing output to directory: " << mopt->getPath() << endl;
	   }

// Select material parameterization
           MaterialParameterization* mp = mopt->m_mp;

// figure out how many parameters we need.
//	Guess: nmpars - number of non-distributed (=shared) material parameters, exist copies in each proc.
//             nmpard - Number of distributed material parameters, size of part in my processor.
//	       nmpard_global - number of distributed parameters, total number over all processors
           int nmpars, nmpard, nmpard_global;
	   mp->get_nr_of_parameters( nmpars, nmpard, nmpard_global );

	   double* xm=NULL;
           if( nmpard > 0 )
	      xm = new double[nmpard];

// nspar - Number of parameters in source description. These are always non-distributed (=shared)
	   int nspar=mopt->m_nspar;
// ns - Total number of non-distributed (=shared) parameters.
           int ns = nmpars + nspar;
	   double *xs = new double[ns];

// Default initial guess, the input source, stored in GlobalSources[0], will do nothing if nspar=0.
           double xspar[11];
	   GlobalSources[0][0]->get_parameters(xspar);
	   get_source_pars( nspar, xspar, xs );

// Initialize the material parameters
           mp->get_parameters(nmpard,xm,nmpars,&xs[nspar],simulation.mRho,simulation.mMu,simulation.mLambda );
	   //           string parname = simulation.getOutputPath() + "mtrlpar-init.bin";
           string parname = mopt->m_path + "mtrlpar-init.bin";
	   mp->write_parameters(parname.c_str(),nmpars,&xs[nspar]);

// store initial material parameters in mp->m_xs0 (needed for Tikhonov regularization)
           mopt->set_baseMat(xs);

// Scale factors
	   double* sf  = NULL;
           double* sfm = NULL;
           // if( ns > 0 )
	   //    sf  = new double[ns];
           if( nmpard > 0 )
              sfm = new double[nmpard];
// both the source scale factors and the shared material scale factors are in the array 'sf'
// both types of scale factors are now set in set_sscalefactors()
           mopt->set_sscalefactors( /* nmpars, &sf[nspar]*/ );
// for backwards compatibility
	   sf = mopt->m_sfs;
// tmp
	   // if (myRank == 0)
	   // {
	   //   printf("TEST: moptmain: nspar=%d, nstot=%d\n", mopt->m_nspar, mopt->m_nstot);
	   //   for (int q=0; q<mopt->m_nstot; q++)
	   //   {
	   //     printf("m_sfs[%d]=%e\n", q, mopt->m_sfs[q]);
	   //   }	     
	   // }
// end tmp
	   
// the distributed material scale factors are currently not used	   
           mopt->set_dscalefactors( nmpard, sfm );

// Typical sizes, initialize as scale factors
           double* typxs=NULL;
	   double* typxd=NULL;
	   if( ns > 0 )
	   {
	      typxs = new double[ns];
              for( int i=0; i < ns ; i++ )
		 typxs[i] = sf[i];
	   }
	   if( nmpard > 0 )
	   {
	      typxd = new double[nmpard];
              for( int i=0; i < nmpard ; i++ )
		 typxd[i] = sfm[i];
	   }
	   // Possibility to override default: typx = scale factors
	   // Commented out, not working properly atm, will fix later
	   //	   mopt->set_typx( nmpars, &sf[nspar], &typxs[nspar] );
	   //	   mopt->set_typx( nmpard, sfm, typxd );

// Output source initial guess
	   if( myRank == 0 && nspar > 0 )
	   {
	      cout << "Initial source guess : \n";
              char* names[11] = {" x0 = "," y0 = ", " z0 = "," mxx = ", " mxy = ", " mxz = ",
			   " myy = ", " myz = ", " mzz = ", " t0 = ", " freq = " };
              for( int i=0 ; i < nspar ; i++ )
	      {
		 cout << names[i] << xs[i] ;
                 if ( (i+1) % 3 == 0 || i == nspar-1 )
		    cout << endl;
	      }
	   }

           if( mopt->m_opttest == 2 )
	   {
// Gradient_test compares the computed gradient with the gradient obtained by numerical differentiation.
              gradient_test( simulation, GlobalSources, GlobalTimeSeries, GlobalObservations, nspar, nmpars, xs,
			     nmpard, xm, myRank, mopt, sf, sfm );
	   }
	   else if( mopt->m_opttest == 3 )
	   {
// Hessian_test outputs the Hessian computed by numerical differentiation.
              hessian_test( simulation, GlobalSources, GlobalTimeSeries, GlobalObservations, nspar, nmpars, xs,
			    nmpard, xm, myRank, mopt, sf, sfm );
	   }
	   else if( mopt->m_opttest == 4 )
	   {
// Compute and save a one dimensional cut through the objective function
              int npts = mopt->m_nsurfpts;
	      int ix=mopt->m_itest, jx=mopt->m_jtest, kx=mopt->m_ktest, varx=mopt->m_var;
              double pmin = mopt->m_pmin, pmax = mopt->m_pmax;
	      //              double pmin=-300,pmax=300; // rho
	      //	      double pmin=-1.57e9, pmax=1.57e9; //mu
	      //                         double pmin=-2.533e9, pmax=2.533e9; //lambda
	      //	      double pmin=-2,pmax=2;
              misfit_curve( ix, jx, kx, varx, pmin, pmax, npts, simulation, mp, nspar, nmpars, xs,
			    nmpard, xm, GlobalSources, GlobalTimeSeries, GlobalObservations, myRank, mopt );
	   }
	   else if( mopt->m_opttest == 5 )
	   {
// Compute and save a two dimensional cut through the objective function
              int npts1 = mopt->m_nsurfpts;
	      int ix1=mopt->m_itest, jx1=mopt->m_jtest, kx1=mopt->m_ktest, varx1=mopt->m_var;
              double pmin1 = mopt->m_pmin, pmax1 = mopt->m_pmax;

              int npts2 = mopt->m_nsurfpts2;
	      int ix2=mopt->m_itest2, jx2=mopt->m_jtest2, kx2=mopt->m_ktest2, varx2=mopt->m_var2;
              double pmin2 = mopt->m_pmin2, pmax2 = mopt->m_pmax2;

              misfit_surface( ix1, jx1, kx1, ix2, jx2, kx2, varx1, varx2, pmin1, pmax1,
			      pmin2, pmax2, npts1, npts2, simulation, mp, nspar, nmpars,
			      xs, nmpard, xm, GlobalSources, GlobalTimeSeries, GlobalObservations,
			      myRank, mopt );
	   }
           else if( mopt->m_opttest == 6 )
	   {
// Solve forward problem to generate synthetic data
              double f;
	      compute_f( simulation, nspar, nmpars, xs, nmpard, xm, GlobalSources, GlobalTimeSeries,
			 GlobalObservations, f, mopt );
	      for( int e=0 ; e < simulation.getNumberOfEvents() ; e++ )
		 for( int m=0 ; m < GlobalTimeSeries[e].size() ; m++ )
		    GlobalTimeSeries[e][m]->writeFile( );
	   }
	   else if( mopt->m_opttest == 7 )
	   {
      // Project material onto a Cartesian material parameterization grid
	      CHECK_INPUT( mopt->m_mpcart0 != NULL, "ERROR, there is no Cartesian material parameterization defined\n");
	      mopt->m_mpcart0->projectl2( simulation.mRho, "rhoproj.bin" );
	      mopt->m_mpcart0->projectl2( simulation.mMu, "muproj.bin" );
	      mopt->m_mpcart0->projectl2( simulation.mLambda, "lambdaproj.bin" );

	   }
           else if( mopt->m_opttest == 1 )
	   {
// Run optimizer (default)
	      if( mopt->m_optmethod == 1 )
		 lbfgs( simulation, nspar, nmpars, xs, sf, typxs, nmpard, xm, sfm, typxd,
			GlobalSources, GlobalTimeSeries,
			GlobalObservations, myRank, mopt );//mp, mopt->m_maxit, mopt->m_tolerance, mopt->m_dolinesearch,
	      //			mopt->m_nbfgs_vectors, mopt->m_ihess_guess, mopt->m_wolfe, mopt->m_mcheck,
	      //	mopt->m_output_ts, mopt->m_image_files );
	      else if( mopt->m_optmethod == 2 )
		 nlcg( simulation, nspar, nmpars, xs, sf, nmpard, xm, sfm, GlobalSources, GlobalTimeSeries,
		       GlobalObservations, myRank, mopt );//mp, mopt->m_maxit, mopt->m_maxsubit, mopt->m_tolerance,
	      //		       mopt->m_dolinesearch, mopt->m_fletcher_reeves, mopt->m_mcheck, mopt->m_output_ts );
	   }
           else
	      if( myRank == 0 )
		 cout << "ERROR: m_opttest = " << mopt->m_opttest << " is not a valid choice" << endl;

	   if( myRank == 0 )
	   {
	      cout << "============================================================" << endl
		   << " sw4mopt ( Material/Source estimation solver) finished! " << endl
		   << "============================================================" << endl;
	   }
	}
     }
  }
  else if( status == 1 )
     cout  << "============================================================" << endl
	   << "The execution on proc " << myRank << " was unsuccessful." << endl
	   << "============================================================" << endl;
  if( status == 2 )
     status = 0;
// Stop MPI
  MPI_Finalize();
  return 0;
  // Note: Always return 0, to avoid having one error message per process from LC slurmd.
  //  return status;
} 


   <|MERGE_RESOLUTION|>--- conflicted
+++ resolved
@@ -170,14 +170,7 @@
 #endif
    for (int q=nspar; q<nspar+nmpars; q++)
       tikhonov += SQR( (xs[q] - mopt->m_xs0[q])/mopt->m_sfs[q]);
-<<<<<<< HEAD
-   tikhonov /= nmpars;
-   mf += mopt->m_reg_coeff*tikhonov;
-=======
-
    mf += tcoff*mopt->m_reg_coeff*tikhonov;
->>>>>>> 0d4a98fc
-   
 }
 
 //-----------------------------------------------------------------------
@@ -302,21 +295,12 @@
 #ifndef SQR
 #define SQR(x) ((x)*(x))
 #endif
-   double dtikhonovcoeff = mopt->m_reg_coeff/nmpars;
    for (int q=nspar; q<nspar+nmpars; q++)
    {
       tikhonov += SQR( (xs[q] - mopt->m_xs0[q])/mopt->m_sfs[q]);
-<<<<<<< HEAD
-      dfs[q] += 2*dtikhonovcoeff*(xs[q] - mopt->m_xs0[q])/SQR(mopt->m_sfs[q]);
-   }
-   tikhonov /= nmpars;   
-   f += mopt->m_reg_coeff*tikhonov;
-=======
       dfs[q] += 2*tcoff*mopt->m_reg_coeff*(xs[q] - mopt->m_xs0[q])/SQR(mopt->m_sfs[q]);
    }
-   
    f += tcoff*mopt->m_reg_coeff*tikhonov;
->>>>>>> 0d4a98fc
 
    if( myrank == 0 && verbose >= 1 )
    {
