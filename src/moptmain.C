#include "EW.h"
#include "DataPatches.h"
#include <cstring>
#include "version.h"
//#include "MaterialParameterization.h"
#include "MaterialParCartesian.h"
#include "Mopt.h"
#include "compute_f.h"
#include "sw4-prof.h"

#ifndef SW4_NOOMP
#include <omp.h>
#endif

#include <fcntl.h>
#include <unistd.h>
#include <sstream>
#include <fstream>
#include <iomanip>

#ifndef SQR
#define SQR(x) ((x)*(x))
#endif

#ifdef USE_HDF5
#include <sachdf5.h>
#endif

void usage(string thereason)
{
  cout << endl
       << "sbp4mopt - Summation by parts 4th order inverse seismic wave solver"  << endl << endl
       << "Usage: sbp4mopt [-v] file.in" << endl
       << "\t -v:      prints out the version info" << endl
       << "\t file.in: an input file" << endl << endl
       << "Reason for message: " << thereason << endl;
}



//-----------------------------------------------------------------------
void set_source_pars( int nspar, double srcpars[11], double* xs )
{
   // nspar =11, all parameters=(x0,y0,z0,m_{xx}-m_{zz},t0,freq)
   // nspar =10, no freq., parameters=(x0,y0,z0,m_{xx}-m_{zz},t0)
   // nspar = 9 , no freq or t0, parameters=(x0,y0,z0,m_{xx}-m_{zz})
   // nspar = 0, source not part of inversion.
   if( nspar == 11 )
      for( int i=0; i<11 ;i++ )
	 srcpars[i] = xs[i];
   else if( nspar == 10 )
      for( int i=0; i<10 ;i++ )
	 srcpars[i] = xs[i];
   else if( nspar == 9 )
      for( int i=0; i<9 ;i++ )
	 srcpars[i] = xs[i];
   else if( nspar == 6 )
      for( int i=0; i<6 ;i++ )
	 srcpars[i+3] = xs[i];      
   else if( nspar !=0 )
      cout << "Error in set_source_pars, nspar = " << nspar
	   << " undefined case"<< endl;
}

//-----------------------------------------------------------------------
void get_source_pars( int nspar, double srcpars[11], double* xs )
{
   // nspar =11, all parameters=(x0,y0,z0,m_{xx}-m_{zz},t0,freq)
   // nspar =10, no freq., parameters=(x0,y0,z0,m_{xx}-m_{zz},t0)
   // nspar = 9 , no freq or t0, parameters=(x0,y0,z0,m_{xx}-m_{zz})
   // nspar = 0, source not part of inversion.
   if( nspar == 11 )
      for( int i=0; i<11 ;i++ )
	 xs[i] = srcpars[i];
   else if( nspar == 10 )
      for( int i=0; i<10 ;i++ )
	 xs[i] = srcpars[i];
   else if( nspar == 9 )
      for( int i=0; i<9 ;i++ )
	 xs[i] = srcpars[i];
   else if( nspar == 6 )
      for( int i=0 ; i< 6 ;i++)
	 xs[i] = srcpars[i+3];
   else if( nspar !=0 )
      cout << "Error in get_source_pars, nspar = " << nspar
	   << " undefined case"<< endl;
}

//-----------------------------------------------------------------------
void  normalize_gradient_ph( vector<Sarray>& pseudo_hessian, 
                             vector<Sarray>& gRho,
                             vector<Sarray>& gMu, 
                             vector<Sarray>& gLambda, 
                             float_sw4 eps, int phcase,
                             MPI_Comm comm )
{
   int g=0;
   int ib=pseudo_hessian[g].m_ib, ie=pseudo_hessian[g].m_ie;
   int jb=pseudo_hessian[g].m_jb, je=pseudo_hessian[g].m_je;
   int kb=pseudo_hessian[g].m_kb, ke=pseudo_hessian[g].m_ke;   
   // q&d for single grid VsVp case
   float_sw4 maxnorm[3]={0,0,0};

   for( int k=kb ; k <= ke ;k++)
      for( int j=jb ; j <= je ;j++)
         for( int i=ib ; i <= ie ;i++)
            for( int c=0 ; c < 3; c++ )
         {
            if( pseudo_hessian[g](c+1,i,j,k) > maxnorm[c] )
               maxnorm[c] = pseudo_hessian[g](c+1,i,j,k);
         }
   
   float_sw4 mxnormloc[3]={maxnorm[0],maxnorm[1],maxnorm[2]};
   MPI_Allreduce( mxnormloc,maxnorm,3,MPI_DOUBLE,MPI_MAX,comm);
   for( int k=kb ; k <= ke ;k++)
      for( int j=jb ; j <= je ;j++)
         for( int i=ib ; i <= ie ;i++)
         {
            gRho[g](i,j,k)    /= pseudo_hessian[g](1,i,j,k)/maxnorm[0]+eps;
            gMu[g](i,j,k)     /= pseudo_hessian[g](2,i,j,k)/maxnorm[1]+eps;
            gLambda[g](i,j,k) /= pseudo_hessian[g](3,i,j,k)/maxnorm[2]+eps;            
         }
}

//-----------------------------------------------------------------------
void normalize_pseudohessian( int nmpars, float_sw4* phs, int nmpard, 
                              float_sw4* phd, float_sw4 eps, int phcase, MPI_Comm comm )
{
   float_sw4 mxnorm[3]={0,0,0};
   int ncomp;
   if( phcase==1 || phcase==2 )
      ncomp=3;
   else if( phcase==3 )
      ncomp=2;
   else
      ncomp=1;
   for( int m=0; m < nmpars ; m++ )
      if( std::isnan(phs[m]) )
         std::cout << "ph is nan at m= " << m << std::endl;

   int npts=nmpars/ncomp;
   for( int m=0; m < npts ; m++ )
      for( int c=0; c < ncomp ; c++ )
      {
         if( mxnorm[c]< phs[m*ncomp+c] )
            mxnorm[c]=phs[m*ncomp+c];
      }
   npts = nmpard/ncomp;
   for( int m=0; m < npts ; m++ )
      for( int c=0; c < ncomp ; c++ )
      {
         if( mxnorm[c]< phd[m*ncomp+c] )
            mxnorm[c]=phd[m*ncomp+c];
      }
   if( nmpard > 0 )
   {
      float_sw4 mxnormloc[3]={mxnorm[0],mxnorm[1],mxnorm[2]};
      MPI_Allreduce( mxnormloc,mxnorm,3,MPI_DOUBLE,MPI_MAX,comm);
   }
   //   std::cout << "mxnorm = " << mxnorm[0] << " " << mxnorm[1] << " " << mxnorm[2] << std::endl;
   npts=nmpars/ncomp;
   for( int m=0; m < npts ; m++ )
      for( int c=0; c < ncomp ; c++ )
         phs[m*ncomp+c] = phs[m*ncomp+c]/mxnorm[c]+eps;
   npts = nmpard/ncomp;
   for( int m=0; m < npts ; m++ )
      for( int c=0; c < ncomp ; c++ )
         phd[m*ncomp+c] = phd[m*ncomp+c]/mxnorm[c]+eps;
}

//-----------------------------------------------------------------------
void compute_f( EW& simulation, int nspar, int nmpars, double* xs,
		int nmpard, double* xm,
		vector<vector<Source*> >& GlobalSources,
		vector<vector<TimeSeries*> >& GlobalTimeSeries,
		vector<vector<TimeSeries*> >& GlobalObservations,
		double& mf, Mopt *mopt )
//-----------------------------------------------------------------------
// Compute misfit.
//
// Input: simulation - Simulation object
//        nspar  - Number of source parameters
//        nmpars - Number of shared material parameters
//        xs     - Vector of shared unknown, xs[0..nspar-1] are the source
//                 parameters, xs[nspar..nmpars+nspar-1] are the material parameters.
//        nmpard - Number of distributed material parameters
//        xm     - Vector of distributed unknown, of size nmpard.
//        GlobalSources - The single source object
//        GlobalTimeSeries   - TimeSeries objects, number of objects and
//                    locations should agree with the GlobalObservations vector.
//        GlobalObservations - The observed data at receivers.
//        mopt - Pointer to the class Mopt object
//
// Output: GlobalTimeSeries - The solution of the forward problem at the stations.
//         mf               - The misfit.
//-----------------------------------------------------------------------
{
   // Source optimization
   //   vector<Source*> src(1);
   //   src[0] = GlobalSources[0][0]->copy(" ");
   //   // fetch all 11 source parameters, and merge in the unknowns
   //   double srcpars[11];
   //   src[0]->get_parameters( srcpars );
   //   set_source_pars( nspar, srcpars, xs );
   //   src[0]->set_parameters( srcpars );

   sw4_profile->time_stamp("Enter compute_f");
// Translate one-dimensional parameter vector xm to material data (rho,mu,lambda)
   int ng = simulation.mNumberOfGrids;
   vector<Sarray> rho(ng), mu(ng), lambda(ng);

//New
   int nms, nmd, nmpard_global;
   mopt->m_mp->get_nr_of_parameters( nms, nmd, nmpard_global );
   if( nms != nmpars || nmd != nmpard )
      cout << "compute_f: WARNING, inconsistent number of material parameters" << endl;
   mopt->m_mp->get_material( nmpard, xm, nmpars, &xs[nspar], rho, mu, lambda );
   int ok=1;
   if( mopt->m_mcheck )
   {
      simulation.check_material( rho, mu, lambda, ok );
   }
   VERIFY2( ok, "ERROR: compute_f Material check failed\n" );

   //   // Debug
   //   int myid=simulation.getRank();
   //   std::stringstream fname;
   //   fname << "mudbg"<<myid<<".bin\0" ;
   //   mu[0].save_to_disk(fname.str().c_str());

// Old
 //   simulation.parameters_to_material( nm, xm, rho, mu, lambda );

// Run forward problem with guessed source, upred_saved,ucorr_saved are allocated
// inside solve_allpars. U and Um are final time solutions, to be used as 'initial' data
// when reconstructing U backwards.
   vector<DataPatches*> upred_saved(ng), ucorr_saved(ng);
   vector<Sarray> U(ng), Um(ng), ph(ng);
   mf = 0;
   if( !mopt->m_test_regularizer ){
   for( int e=0 ; e < simulation.getNumberOfLocalEvents() ; e++ )
   {
//	 simulation.solve( src, GlobalTimeSeries[e], mu, lambda, rho, U, Um, upred_saved, ucorr_saved, false, e );
      sw4_profile->time_stamp("forward solve" );
      simulation.solve( GlobalSources[e], GlobalTimeSeries[e], mu, lambda, rho, U, Um, upred_saved, ucorr_saved, false, e, mopt->m_nsteps_in_memory, 0, ph );
      sw4_profile->time_stamp("done forward solve" );
//      cout.precision(16);  
//  Compute misfit
      if( mopt->m_misfit == Mopt::L2 )
      {
	 double dshift, ddshift, dd1shift;
	 for( int m = 0 ; m < GlobalTimeSeries[e].size() ; m++ )
         {
	    mf += GlobalTimeSeries[e][m]->misfit( *GlobalObservations[e][m], NULL, dshift, ddshift, dd1shift );
         }
      }
      else if( mopt->m_misfit == Mopt::CROSSCORR )
      {
	 for( int m = 0 ; m < GlobalTimeSeries[e].size() ; m++ )
	 {
	    mf += GlobalTimeSeries[e][m]->misfit2( *GlobalObservations[e][m], NULL );
	    //	    if( e==0 && m== 0 )
	    //	       exit(0);
	 }
      }

      // Give back memory
      //   for( unsigned int g=0 ; g < ng ; g++ )
      //   {
      //      delete upred_saved[g];
      //      delete ucorr_saved[g];
      //   }

   }  // loop over events
   
   //   int myRank;
   //   MPI_Comm_rank(MPI_COMM_WORLD,&myRank);
   double mftmp = mf;
   MPI_Allreduce(&mftmp,&mf,1,MPI_DOUBLE,MPI_SUM,simulation.m_1d_communicator);
   mftmp=mf;
   MPI_Allreduce(&mftmp,&mf,1,MPI_DOUBLE,MPI_SUM,simulation.m_cross_communicator);

   }
// add in a Tikhonov regularizing term:
   bool tikhonovreg=false;
   if( tikhonovreg )
   {
      double tcoff = (1.0/(nmpars+nmpard_global))*(mopt->m_reg_coeff);
      if( tcoff != 0 )
      {
// Shared parameters
	 double tikhonov=0;
	 for (int q=nspar; q<nspar+nmpars; q++)
	    tikhonov += SQR( (xs[q] - mopt->m_xs0[q])/mopt->m_sfs[q]);
	 mf += tcoff*tikhonov;

// Distributed parameters
	 double tikhonovd = 0;
	 for (int q=0; q<nmpard; q++)
	    tikhonovd += SQR( (xm[q] - mopt->m_xm0[q])/mopt->m_sfm[q]);
	 MPI_Allreduce( &tikhonovd, &tikhonov, 1, MPI_DOUBLE, MPI_SUM, simulation.m_1d_communicator );
	 mf += tcoff*tikhonov;
      }
   }
   else
   {
      double mf_reg;
      double* dmfs, *dmfd;
      mopt->m_mp->get_regularizer( nmpard, xm, nmpars, xs, mopt->m_xm0, mopt->m_xs0,
				   mopt->m_reg_coeff, rho, mu, lambda, mf_reg, mopt->m_sfm,
				   mopt->m_sfs, false, dmfd, dmfs);
      if( mopt->m_test_regularizer )
	 mf = mf_reg;
      else
	 mf += mf_reg;
   }
   sw4_profile->time_stamp("Exit compute_f");
}

//-----------------------------------------------------------------------
void compute_f_and_df( EW& simulation, int nspar, int nmpars, double* xs,
		       int nmpard, double* xm,
		       vector<vector<Source*> >& GlobalSources,
		       vector<vector<TimeSeries*> >& GlobalTimeSeries,
		       vector<vector<TimeSeries*> >& GlobalObservations, 
		       double& f, double* dfs, double* dfm, int myrank,
                       Mopt* mopt, int it )

//		       MaterialParameterization* mp, bool mcheck, bool output_ts,
//		       vector<Image*>& images )

//-----------------------------------------------------------------------
// Compute misfit and its gradient.
//
// Input: simulation - Simulation object
//        nspar  - Number of source parameters (shared among processors).
//        nmpars - Number of shared material parameters.
//        xs     - Vector of shared unknown, xs[0..nspar-1] are the source
//                 parameters, xs[nspar..nmpars+nspar-1] are the material parameters.
//        nmpard - Number of distributed material parameters
//        xm     - Vector of distributed unknown, of size nmpard.
//        GlobalSources - The single source object
//        GlobalTimeSeries   - TimeSeries objects, number of objects and
//                    locations should agree with the GlobalObservations vector.
//        GlobalObservations - The observed data at receivers.
//        mp - Pointer to object describing the parameterization of the material.
//
// Output: GlobalTimeSeries - The solution of the forward problem at the stations.
//         f                - The misfit.
//         dfs              - Gradient wrt to the source of misfit.
//         dfm              - Gradient wrt to the material of misfit.
//-----------------------------------------------------------------------
{
   int verbose = 0;
   sw4_profile->time_stamp("Enter compute_f_and_df");
   // source optimization
   //   vector<Source*> src(1);
   //   src[0] = GlobalSources[0]->copy(" ");

   //   // fetch all 11 source parameters, and merge in the unknowns
   //   double srcpars[11];
   //   src[0]->get_parameters( srcpars );
   //   set_source_pars( nspar, srcpars, xs );
   //   src[0]->set_parameters( srcpars );

// Translate one-dimensional parameter vector (xm,xs) to material data (rho,mu,lambda)
   int ng = simulation.mNumberOfGrids;
   vector<Sarray> rho(ng), mu(ng), lambda(ng);

   int nms, nmd, nmpard_global;
   mopt->m_mp->get_nr_of_parameters( nms, nmd, nmpard_global );
   if( nms != nmpars || nmd != nmpard )
      cout << "compute_f_and_df: WARNING, inconsistent number of material parameters" << endl;
   mopt->m_mp->get_material( nmpard, xm, nmpars, &xs[nspar], rho, mu, lambda );
 //   mopt->m_mp->get_material( nmpard, xm, nmpars, xm, rho, mu, lambda );
   int ok=1;
   if( mopt->m_mcheck )
   {
      int er=simulation.check_material( rho, mu, lambda, ok, 2 );
   }
   //   MPI_Barrier(MPI_COMM_WORLD);
   VERIFY2( ok, "ERROR: Material check failed\n" );

// Run forward problem with guessed source, upred_saved,ucorr_saved are allocated
// inside solve_allpars. U and Um are final time solutions, to be used as 'initial' data
// when reconstructing U backwards.
   vector<DataPatches*> upred_saved(ng), ucorr_saved(ng);
   vector<Sarray> U(ng), Um(ng);
   vector<Sarray> gRho(ng), gMu(ng), gLambda(ng);
   vector<Sarray> pseudo_hessian(ng);
   f = 0;
   
   float_sw4 *dfsevent, *dfmevent;
   if( nmpars > 0 )
      dfsevent = new float_sw4[nmpars];
   if( nmpard > 0 )
      dfmevent = new float_sw4[nmpard];

   for( int m=0 ; m < nmpars ; m++ )
      dfs[m+nspar] = 0;
   for( int m=0 ; m < nmpard ; m++ )
      dfm[m] = 0;
   if( !mopt->m_test_regularizer )
   {
      mopt->init_pseudohessian( pseudo_hessian );
      int phcase = mopt->get_pseudo_hessian_case();
      for( int e=0 ; e < simulation.getNumberOfLocalEvents() ; e++ )
      {
         sw4_profile->time_stamp("forward solve" );
         simulation.solve( GlobalSources[e], GlobalTimeSeries[e], mu, lambda, rho, U, Um, upred_saved, ucorr_saved, true, e, mopt->m_nsteps_in_memory, phcase, pseudo_hessian );
         sw4_profile->time_stamp("done forward solve" );
// Compute misfit, 'diffs' will hold the source for the adjoint problem

// 1. Copy computed time series into diffs[m]
         vector<TimeSeries*> diffs;
         for( int m=0 ; m < GlobalTimeSeries[e].size() ; m++ )
         {
            if( mopt->m_output_ts && it >= 0 )
               GlobalTimeSeries[e][m]->writeFile();
            TimeSeries *elem = GlobalTimeSeries[e][m]->copy( &simulation, "diffsrc" );
            diffs.push_back(elem);
         }
// 2. misfit function also updates diffs := this - observed
         if( mopt->m_misfit == Mopt::L2 )
         {
            double dshift, ddshift, dd1shift;
            for( int m = 0 ; m < GlobalTimeSeries[e].size() ; m++ )
            {
<<<<<<< HEAD
               double mflocal = GlobalTimeSeries[e][m]->misfit( *GlobalObservations[e][m], diffs[m], dshift, ddshift, dd1shift );
               //               std::cout << "localf(m) = " << mflocal << std::endl;
               f += mflocal;
=======
               f += GlobalTimeSeries[e][m]->misfit( *GlobalObservations[e][m], diffs[m], dshift, ddshift, dd1shift );
>>>>>>> fca50c92
            }
         }
         else if( mopt->m_misfit == Mopt::CROSSCORR )
         {
            for( int m = 0 ; m < GlobalTimeSeries[e].size() ; m++ )
               f += GlobalTimeSeries[e][m]->misfit2( *GlobalObservations[e][m], diffs[m] );
         }

         double dfsrc[11];
         get_source_pars( nspar, dfsrc, dfs );   
         sw4_profile->time_stamp("backward+adjoint solve" );
         simulation.solve_backward_allpars( GlobalSources[e], rho, mu, lambda,  diffs, U, Um, upred_saved, ucorr_saved, dfsrc, gRho, gMu, gLambda, e );
         sw4_profile->time_stamp("done backward+adjoint solve" );
         mopt->m_mp->get_gradient( nmpard, xm, nmpars, &xs[nspar], dfsevent, dfmevent, rho, mu, lambda, gRho, gMu, gLambda );
         for( int m=0 ; m < nmpars ; m++ )
            dfs[m+nspar] += dfsevent[m];
         for( int m=0 ; m < nmpard ; m++ )
            dfm[m] += dfmevent[m];

// 3. Give back memory
         for( unsigned int m = 0 ; m < GlobalTimeSeries[e].size() ; m++ )
            delete diffs[m];
         diffs.clear();
      
         // release memory used by boundary conditions for each event
         for( unsigned int g=0 ; g < ng ; g++ )
         {
            delete upred_saved[g];
            delete ucorr_saved[g];
         }

      }  // loop over events
      double mftmp = f;
      MPI_Allreduce(&mftmp,&f,1,MPI_DOUBLE,MPI_SUM,simulation.m_1d_communicator);

      mftmp=f;
      MPI_Allreduce(&mftmp,&f,1,MPI_DOUBLE,MPI_SUM,simulation.m_cross_communicator);
      if( nmpars > 0 )
      {
         for( int m=0 ; m < nmpars ; m++ )
            dfsevent[m] = dfs[m+nspar];
         MPI_Allreduce(dfsevent,&dfs[nspar],nmpars,MPI_DOUBLE,MPI_SUM,simulation.m_cross_communicator);
      }
      for( int m=0 ; m < nmpard ; m++ )
         dfmevent[m] = dfm[m];
      MPI_Allreduce(dfmevent,dfm,nmpard,MPI_DOUBLE,MPI_SUM,simulation.m_cross_communicator);

      if( phcase > 0 )
      {
         simulation.communicate_arrays( pseudo_hessian );
// Interpolate pseudo-hessian to parameter grid
         float_sw4* phs=0, *phm=0;
         if( nmpars > 0 )
            phs = new float_sw4[nmpars];
         if(  nmpard > 0 )
            phm = new float_sw4[nmpard];
         mopt->m_mp->interpolate_pseudohessian( nmpars, phs, nmpard, phm, pseudo_hessian);
         float_sw4 eps=1e-3;
         normalize_pseudohessian( nmpars, phs, nmpard, phm, eps, phcase, simulation.m_1d_communicator );

// ..scale the gradient
         //         float_sw4* sfs=mopt->m_sfs;
         for( int m=0 ; m < nmpars ; m++ )
            dfs[m+nspar] *= 1.0/phs[m];
         //         float_sw4* sfm=mopt->m_sfm;
         for( int m=0 ; m < nmpard ; m++ )
            dfm[m] *= 1.0/phm[m];

// ..and give back memory
         if( nmpars> 0 )
            delete[] phs;
         if( nmpard> 0 )
            delete[] phm;

       // For plotting purpose:
         normalize_gradient_ph( pseudo_hessian, gRho, gMu, gLambda, eps, phcase,
                                simulation.m_1d_communicator );
      }
   }
// add in a Tikhonov regularizing term:
   bool tikhonovreg=false;
   if( tikhonovreg )
   {
      double tcoff = (1.0/(nmpars+nmpard_global))*(mopt->m_reg_coeff);
      if( tcoff != 0 )
      {
	 double tikhonov=0;
	 for (int q=nspar; q<nspar+nmpars; q++)
	 {
	    tikhonov +=  SQR( (xs[q] - mopt->m_xs0[q])/mopt->m_sfs[q]);
	    dfs[q] += 2*tcoff*(xs[q] - mopt->m_xs0[q])/SQR(mopt->m_sfs[q]);
	 }
	 f += tcoff*tikhonov;

	 double tikhonovd = 0;
	 for (int q=0; q<nmpard; q++)
	 {
	    tikhonovd += SQR( (xm[q] - mopt->m_xm0[q])/mopt->m_sfm[q]);
	    dfm[q] += 2*tcoff*(xm[q] - mopt->m_xm0[q])/SQR(mopt->m_sfm[q]);
	 }
	 MPI_Allreduce( &tikhonovd, &tikhonov, 1, MPI_DOUBLE, MPI_SUM, simulation.m_1d_communicator );
	 f += tcoff*tikhonov;
      }
   }
<<<<<<< HEAD
   else if( mopt->m_reg_coeff != 0 )
=======
   else if( mopt->m_reg_coeff !=0 )
>>>>>>> fca50c92
   {
      double mf_reg=0;
      for( int m=0 ; m < nmpars ; m++ )
         dfsevent[m] = 0;
      for( int m=0 ; m < nmpard ; m++ )
         dfmevent[m] = 0;
      mopt->m_mp->get_regularizer( nmpard, xm, nmpars, xs, mopt->m_xm0, mopt->m_xs0,
				   mopt->m_reg_coeff, rho, mu, lambda, mf_reg, mopt->m_sfm,
				   mopt->m_sfs, true, dfmevent, dfsevent);
      if( mopt->m_test_regularizer )
      {
	 f = mf_reg;
	 for( int m=0 ; m < nmpars ; m++ )
	    dfs[m+nspar] = dfsevent[m];
	 for( int m=0 ; m < nmpard ; m++ )
	    dfm[m] = dfmevent[m];
      }
      else 
      {
	 f += mf_reg;
	 for( int m=0 ; m < nmpars ; m++ )
	    dfs[m+nspar] += dfsevent[m];
	 for( int m=0 ; m < nmpard ; m++ )
	    dfm[m] += dfmevent[m];
      }
   }

   // Tang: write out dfm  when requested, note nlcg start it=0, lbfgs start it=1
   int writeit = mopt->m_optmethod == 2 ? mopt->m_maxit-1 : mopt->m_maxit;
   if (mopt->m_write_dfm && it == writeit) {
       if(nmpard > 0) {
          std::string dfm_fname = simulation.getOutputPath() + "/dfm.h5";
          mopt->m_mp->write_dfm_hdf5(dfm, dfm_fname, MPI_COMM_WORLD);
          if (myrank == 0) 
             std::cout << "Written dfm to " << dfm_fname << endl;
          /* printf("Rank %d, nmpard %d, it %d\n", myrank, nmpard, it); */
       }
       else
          std::cout << "Requested to write dfm but nmpard = 0, no data is written" << endl;
   }

   if( myrank == 0 && verbose >= 1 )
   {
      cout.precision(16);  
      cout << " Misfit (objective functional) is f = " << f << endl;
   }

// Get gradient by solving the adjoint problem:
//   double dfsrc[11];
   //   vector<Sarray> gRho(ng), gMu(ng), gLambda(ng);
   //   simulation.solve_backward_allpars( src, rho, mu, lambda,  diffs, U, Um, upred_saved, ucorr_saved, dfsrc, gRho, gMu, gLambda );
   //   get_source_pars( nspar, dfsrc, dfs );   
   //   mopt->m_mp->get_gradient( nmpard, xm, nmpars, &xs[nspar], &dfs[nspar], dfm, gRho, gMu, gLambda );
   
// Give back memory
   if( nmpars > 0 )
      delete[] dfsevent;
   if( nmpard > 0 )
      delete[] dfmevent;

   //   delete src[0];

   sw4_profile->time_stamp("Save images");   
   if( it >= 0 )
   {
// 2D images     
     for( int im=0 ; im < mopt->m_image_files.size() ; im++ )
     {
       int ng=simulation.mNumberOfGrids;
       Image* image = mopt->m_image_files[im];
       if( image->timeToWrite( it ) )
       {
	 if(image->mMode == Image::RHO )
	   image->computeImageQuantity(rho, 1);
	 else if(image->mMode == Image::MU )
	   image->computeImageQuantity(mu, 1);
	 else if(image->mMode == Image::LAMBDA )
	   image->computeImageQuantity(lambda, 1);
	 else if(image->mMode == Image::P )
	   image->computeImagePvel(mu, lambda, rho);
	 else if(image->mMode == Image::S )
	   image->computeImageSvel(mu, rho);
	 else if(image->mMode == Image::GRADRHO )
	   image->computeImageQuantity( gRho, 1 );
	 else if(image->mMode == Image::GRADMU )
	   image->computeImageQuantity( gMu, 1 );
	 else if(image->mMode == Image::GRADLAMBDA )
	   image->computeImageQuantity( gLambda, 1 );
	 else if(image->mMode == Image::GRADP )
	   image->compute_image_gradp( gLambda, mu, lambda, rho );
	 else if(image->mMode == Image::GRADS )
	   image->compute_image_grads( gMu, gLambda, mu, rho );
	 //	    string path = simulation.getOutputPath();
	 //	    image->writeImagePlane_2( it, path, 0 );
	 image->writeImagePlane_2( it, mopt->m_path, 0 );
       } // end if time to write
     } // end for all images
     
     // 3D images
     EW *ew_ptr = mopt->get_EWptr();
     
     for( int i3=0 ; i3<mopt->m_3dimage_files.size() ; i3++ )
// rho, mu occur twice because we don't save Up, Qp and Qs.
       mopt->m_3dimage_files[i3]->update_image( it, 0.0, 1.0, rho, rho, mu, lambda,
						gRho, gMu, gLambda, rho, mu, mopt->m_path,
						ew_ptr->mZ ); 

   } // end if it>=0
   sw4_profile->time_stamp("Exit compute_f_and_df");   
}


//-----------------------------------------------------------------------
void restrict( int active[6], int wind[6], double* xm, double* xmi )
{
   int ni = (wind[1]-wind[0]+1);
   int nj = (wind[3]-wind[2]+1);
   int nia= (active[1]-active[0]+1);
   int nja= (active[3]-active[2]+1);

   for( int k=wind[4] ; k<=wind[5] ; k++ )
      for( int j=wind[2] ; j<=wind[3] ; j++ )
	 for( int i=wind[0] ; i<=wind[1] ; i++ )
	 {
            size_t indi = (i-wind[0]) + ni*(j-wind[2]) + ni*nj*(k-wind[4]);
	    size_t ind  = (i-active[0]) + nia*(j-active[2]) + nia*nja*(k-active[4]);
	    xmi[3*indi]   = xm[3*ind];
	    xmi[3*indi+1] = xm[3*ind+1];
	    xmi[3*indi+2] = xm[3*ind+2];
	 }
}


//-----------------------------------------------------------------------
double getcscp( Sarray& rho, Sarray& mu, Sarray& lambda, 
                Sarray& cs, Sarray& cp )
{
   for( int k=rho.m_kb ; k <= rho.m_ke ; k++ )
      for( int j=rho.m_jb ; j <= rho.m_je ; j++ )
         for( int i=rho.m_ib ; i <= rho.m_ie ; i++ )      
         {
            cs(i,j,k) = sqrt(mu(i,j,k)/rho(i,j,k));
            cp(i,j,k) = sqrt((2*mu(i,j,k)+lambda(i,j,k))/rho(i,j,k));
         }
}

//-----------------------------------------------------------------------
double sumdiff( EW& simulation, int g, Sarray& u1, Sarray& u2 )
{
   int k1=simulation.m_kStartInt[g];
   int k2=simulation.m_kEndInt[g];
   int j1=simulation.m_jStartInt[g];
   int j2=simulation.m_jEndInt[g];
   int i1=simulation.m_iStartInt[g];
   int i2=simulation.m_iEndInt[g];

   double locsum=0;
   for( int k=k1 ; k <= k2 ; k++ )
      for( int j=j1 ; j <= j2 ; j++ )
         for( int i=i1 ; i <= i2 ; i++ )      
            locsum += u1(i,j,k)-u2(i,j,k);
   double sum;
   MPI_Allreduce( &locsum, &sum, 1, MPI_DOUBLE, MPI_SUM, simulation.m_1d_communicator );
   return sum;
}

//-----------------------------------------------------------------------
void gradient_test( EW& simulation, vector<vector<Source*> >& GlobalSources, 
		    vector<vector<TimeSeries*> >& GlobalTimeSeries,
		    vector<vector<TimeSeries*> >& GlobalObservations, 
		    int nspar, int nmpars, double* xs, int nmpard, double* xm,
		    int myRank, Mopt* mopt )
{
   // nspar:  Number of parameters in source description, when solving for the source
   // nmpars: Number of parameters in material description, non-distributed
   // nmpard: Number of parameters in material description, distributed over the mpi tasks
   //
   bool par_grad=false;
   int ns = nspar+nmpars;
   double* dfs;
   if( ns > 0 )
      dfs = new double[ns];
   double* dfm;
   if( nmpard > 0 )
      dfm = new double[nmpard];

   int nms, nmd, nmpard_global;
   mopt->m_mp->get_nr_of_parameters( nms, nmd, nmpard_global ) ;

   if( par_grad )
   {
   //Debug This assumes that m_mp->get_gradient is modified to only return
      // the sum over the grid points of the gradient wrt. the parameter
      std::vector<Sarray> rho0(1), mu0(1), lambda0(1), rho1(1), mu1(1), lambda1(1);
      std::vector<Sarray> cs0(1), cp0(1), cs1(1), cp1(1);
      int k1=simulation.m_kStart[0];
      int k2=simulation.m_kEnd[0];
      int j1=simulation.m_jStart[0];
      int j2=simulation.m_jEnd[0];
      int i1=simulation.m_iStart[0];
      int i2=simulation.m_iEnd[0];
      rho0[0].define(i1,i2,j1,j2,k1,k2);
      mu0[0].define(i1,i2,j1,j2,k1,k2);
      lambda0[0].define(i1,i2,j1,j2,k1,k2);   
      rho1[0].define(i1,i2,j1,j2,k1,k2);
      mu1[0].define(i1,i2,j1,j2,k1,k2);
      lambda1[0].define(i1,i2,j1,j2,k1,k2);   
      mopt->m_mp->get_material( nmpard, xm, nmpars, xs, rho0, mu0, lambda0 );
      simulation.communicate_arrays(rho0);
      simulation.communicate_arrays(mu0);
      simulation.communicate_arrays(lambda0);
      int varcase=mopt->m_mp->get_varcase();
      if( varcase > 1  )
      {
         cs0[0].define(i1,i2,j1,j2,k1,k2);
         cp0[0].define(i1,i2,j1,j2,k1,k2);   
         cs1[0].define(i1,i2,j1,j2,k1,k2);
         cp1[0].define(i1,i2,j1,j2,k1,k2);   
         getcscp( rho0[0], mu0[0], lambda0[0], cs0[0], cp0[0]);
      }
      double* sf = mopt->m_sfm;
      double h=1e-6;
      if( myRank == 0 )
	 cout << "Gradient testing distributed parameters :" << endl;
      mopt->m_mp->get_gradient( nmpard, xm, nmpars, xm, dfs, dfm, rho0, mu0, lambda0,
                                rho1, mu1, lambda1 );

      int ncomp=3;
      if( varcase==3 )
         ncomp=2;
      if( varcase==4 )
         ncomp=1;

      if( myRank == 0 )
         cout << "Rank    h     df/dx-adjoint df/dx-d.diff   abs.error     rel.error " <<endl;
      float_sw4* xptr=nmpard>nmpars?xm:xs;
      float_sw4* dfanptr=nmpard>nmpars?dfm:dfs;
      int npar_global = nmpard>nmpars?nmpard_global:nmpars;
      for( size_t indg = 0 ; indg < npar_global ; indg++ )
      {
         ssize_t ind = mopt->m_mp->local_index(indg);
         int var, locvar=-1;
	 if( ind >=0 )
         {
            // 	    h = 3e-8*sf[ind];
            h = std::max(1.0,fabs(xptr[ind]))*3e-8;
            h *= 1000;
	    xptr[ind] += h;
            locvar = ind % ncomp;
	 }
         MPI_Allreduce( &locvar, &var, 1, MPI_INT, MPI_MAX, simulation.m_1d_communicator);

         mopt->m_mp->get_material( nmpard, xm, nmpars, xs, rho1, mu1, lambda1 );
         simulation.communicate_arrays(rho1);
         simulation.communicate_arrays(mu1);
         simulation.communicate_arrays(lambda1);
         if( varcase > 1 )
            getcscp( rho1[0], mu1[0], lambda1[0], cs1[0], cp1[0]);
         double dfnum;
         if( varcase == 1 )
         {
            if( var==0 )
               dfnum = sumdiff(simulation,0,rho1[0],rho0[0])/h;
            else if( var==1 )
               dfnum = sumdiff(simulation,0,mu1[0],mu0[0])/h;
            else if( var==2 )
               dfnum = sumdiff(simulation,0,lambda1[0],lambda0[0])/h;
         }
         else if( varcase == 2 )
         {
            if( var==0 )
               dfnum = sumdiff(simulation,0,rho1[0],rho0[0])/h;
            else if( var==1 )
               dfnum = sumdiff(simulation,0,cs1[0],cs0[0])/h;
            else if( var==2 )
               dfnum = sumdiff(simulation,0,cp1[0],cp0[0])/h;
         }
         else if( varcase == 3 )
         {
            if( var==0 )
               dfnum = sumdiff(simulation,0,cs1[0],cs0[0])/h;
            else if( var==1 )
               dfnum = sumdiff(simulation,0,cp1[0],cp0[0])/h;
         }
         else 
         {
            dfnum = sumdiff(simulation,0,cp1[0],cp0[0])/h;
         }

	 double dfan;
	 if( ind >=0 )
	    dfan = dfanptr[ind];
         if( (ind >= 0  && nmpard>0) || (myRank==0 && nmpars>0) )
	 {	    
            cout << myRank << " " << 
             setw(12) <<  h                      << " " <<
             setw(12) << dfan                    << " " << 
             setw(12) << dfnum                   << " " << 
             setw(12) << fabs(dfan-dfnum)        << " " << 
             setw(12) << fabs((dfan-dfnum)/dfan) << endl;
	 }
         if( ind >= 0 )
	    xptr[ind] -= h;
      }
      //end debug
   }
   else
   {

   //   int sharedpars = 1;
      double f, fp, fm;
      
<<<<<<< HEAD
      vector<Image*> im;
      compute_f_and_df( simulation, nspar, nmpars, xs, nmpard, xm, GlobalSources,
                        GlobalTimeSeries, GlobalObservations, f, dfs, dfm, myRank,
                        mopt ); //mp, false, false, im );
   // Compute max-norm of gradient
      double dfnorm=0;
      if( nmpard_global > 0 )
      {
         double dfnormloc=0;
         for( int i=0 ; i < nmpard ; i++ )
            dfnormloc = dfnormloc>fabs(dfm[i])?dfnormloc:fabs(dfm[i]);
         MPI_Allreduce( &dfnormloc, &dfnorm, 1, MPI_DOUBLE, MPI_MAX, MPI_COMM_WORLD);
      }
      for( int i=0 ; i < ns ; i++ )
         dfnorm = dfnorm>fabs(dfs[i])?dfnorm:fabs(dfs[i]);
=======
   vector<Image*> im;
   compute_f_and_df( simulation, nspar, nmpars, xs, nmpard, xm, GlobalSources, GlobalTimeSeries,
		     GlobalObservations, f, dfs, dfm, simulation.getRank(), mopt ); //mp, false, false, im );
   // Compute max-norm of gradient
   double dfnorm=0;
   if( nmpard_global > 0 )
   {
      double dfnormloc=0;
      for( int i=0 ; i < nmpard ; i++ )
         dfnormloc = dfnormloc>fabs(dfm[i])?dfnormloc:fabs(dfm[i]);
      MPI_Allreduce( &dfnormloc, &dfnorm, 1, MPI_DOUBLE, MPI_MAX, simulation.m_1d_communicator);
   }
   for( int i=0 ; i < ns ; i++ )
      dfnorm = dfnorm>fabs(dfs[i])?dfnorm:fabs(dfs[i]);
>>>>>>> fca50c92
      
      if( myRank == 0 )
      {
         printf("Unperturbed objective function f=%e\n", f);
      }
   
      double h=1e-6;

      std::ofstream dftest;
      if( (ns>0 || nmpard_global > 0) && myRank == 0 )
      {
      //      string fname = simulation.getOutputPath()+"GradientTest.txt";
         string fname = mopt->m_path+"GradientTest.txt";
         dftest.open(fname.c_str());
      }
      double exafactor=10;
      if( ns>0 )
      {
         double* sf = mopt->m_sfs;
         if( myRank == 0 )
         {
            printf("Gradient testing shared parameters :\n");
            printf("Param#  f-perturbed     step-size     f'-adjoint      f'-div-diff    error \n");
         }
         for( int ind=0 ; ind < ns ; ind++ )
         {
         //	 h = 3e-8*sf[ind]; // multiply step length by scale factor
            h = std::max(1.0,fabs(xs[ind]))*3e-8;
            h *= exafactor;
            double x0=xs[ind];
            xs[ind] = x0+h;
            compute_f( simulation, nspar, nmpars, xs, nmpard, xm, GlobalSources, 
                       GlobalTimeSeries, GlobalObservations, fp, mopt );
            xs[ind] = x0-h;
            compute_f( simulation, nspar, nmpars, xs, nmpard, xm, GlobalSources, 
                       GlobalTimeSeries, GlobalObservations, fm, mopt );
            xs[ind]=x0;
            double dfnum  = (fp-fm)/(2*h);
            double dfan   = dfs[ind];
            double relerr = fabs(dfan-dfnum)/(fabs(dfan)+1e-10);


            if( myRank == 0/* && relerr > 1e-6*/ )
            {
               printf("%4d  %13.6e  %13.6e  %13.6e  %13.6e  %13.6e\n", ind, fp, h, dfan, dfnum, dfan-dfnum);
	   
            // cout << " ind = " << ind << "f = " << fp << " h= " << h << " dfan = " << dfan
	    // 	 << " dfnum = " << dfnum << " err = " << dfan-dfnum << endl;
            }
            if( myRank == 0 )
            {
               dftest << ind << " " << fp << " " << h << " " << dfan << " " << dfnum << endl;//" " << dfan-dfnum << endl;
            }
            if( ind > 0 && (ind % 100 == 0) && myRank == 0 )
               cout << "Done ind = " << ind << endl;
         }
      }
<<<<<<< HEAD
      if( nmpard_global > 0 )
      {
         double* sf = mopt->m_sfm;
         if( myRank == 0 )
            cout << "Gradient testing distributed parameters :" << endl;
=======
   }
   if( nmpard_global > 0 )
   {
      int procevent = simulation.no_of_procs();
      double* sf = mopt->m_sfm;
      if( myRank == 0 )
	 cout << "Gradient testing distributed parameters :" << endl;
>>>>>>> fca50c92
      //      mopt->m_mp->get_gradient( nmpard, xm, nmpars, xm, dfs, dfm, rho0, mu0, lambda0,
      //                                rho1, mu1, lambda1 );
         double xmsave;
         if( myRank == 0 )
            cout << "Rank    h     df/dx-adjoint df/dx-d.diff   abs.error     rel.error " <<endl;
         for( size_t indg = 0 ; indg < nmpard_global ; indg++ )
         //      for( int jg=32 ; jg <= 95 ; jg++ )
         {
            ssize_t ind = mopt->m_mp->local_index(indg);
            double x0;
            if( ind >=0 )
            {
            // 	    h = 3e-8*sf[ind];
               h = std::max(1.0,fabs(xm[ind]))*3e-8;
               h *= exafactor;
               x0 = xm[ind];
               xm[ind] += h;
            }
            compute_f( simulation, nspar, nmpars, xs, nmpard, xm, GlobalSources, 
                       GlobalTimeSeries, GlobalObservations, fp, mopt );
            if( ind >=0 )
               xm[ind] = x0-h;
            double fm;
            compute_f( simulation, nspar, nmpars, xs, nmpard, xm, GlobalSources, 
                       GlobalTimeSeries, GlobalObservations, fm, mopt );

            double dfnum = (fp-fm)/(2*h);
            double dfan;
            if( ind >=0 )
               dfan = dfm[ind];
            if( ind >= 0 )
            {	    
               cout << myRank << " " << 
                  setw(12) <<  h                      << " " <<
                  setw(12) << dfan                    << " " << 
                  setw(12) << dfnum                   << " " << 
                  setw(12) << fabs(dfan-dfnum)        << " " << 
                  setw(12) << fabs((dfan-dfnum)/dfan) << endl;
               dftest << ind << " " << fp << " " << h << " " << dfan << " " << dfnum << endl;//" " << dfan-dfnum << endl;
            }
            if( ind >= 0 )
               xm[ind] = x0;
            if( indg > 0 && (indg % 100 == 0) && myRank == 0 )
               cout << "Done ind = " << indg << endl;
         }
<<<<<<< HEAD
=======
         double fm;
	 compute_f( simulation, nspar, nmpars, xs, nmpard, xm, GlobalSources, GlobalTimeSeries,
   	  	    GlobalObservations, fm, mopt );

	 double dfnum = (fp-fm)/(2*h);
	 double dfan;
	 if( ind >=0 )
	    dfan = dfm[ind];

         //	 if( myRank == 0 )
	 if( ind >= 0 && myRank < procevent )
	 {	    
            cout << myRank << " " << 
             setw(12) <<  h                      << " " <<
             setw(12) << dfan                    << " " << 
             setw(12) << dfnum                   << " " << 
             setw(12) << fabs(dfan-dfnum)        << " " << 
             setw(12) << fabs((dfan-dfnum)/dfnorm) << endl;
            //	   cout << "( " << myRank << "), f = " << fp << " h= " << h << " dfan = " << dfan << " dfnum = " << dfnum << " err = " << dfan-dfnum << " relerr= " << (dfan-dfnum)/dfnum << endl;
	    dftest << indg << " " << fp << " " << h << " " << dfan << " " << dfnum << " " << dfan-dfnum << endl;
	 }
         if( ind >= 0 )
            xm[ind] = x0;
         //	    xm[ind] -= h;
>>>>>>> fca50c92
      }
      if( dftest.is_open() )
         dftest.close();
   }
   if( ns > 0 )
      delete[] dfs;
   if( nmpard > 0 )
      delete[] dfm;
}

//-----------------------------------------------------------------------
void hessian_test( EW& simulation, vector<vector<Source*> >& GlobalSources, 
		   vector<vector<TimeSeries*> >& GlobalTimeSeries,
		   vector<vector<TimeSeries*> >& GlobalObservations, 
		   int nspar, int nmpars, double* xs, int nmpard, double* xm,
		   //		   int myRank, MaterialParameterization* mp, double* sf, double* sfm )
		   int myRank, Mopt* mopt )
{
	      // Hessian test
   int ns = nspar+nmpars;
   double f;
   double* dfs;
   if( ns > 0 )
      dfs = new double[ns];
   double* dfm;
   if( nmpard > 0 )
      dfm = new double[nmpard];

   vector<Image*> im;
   compute_f_and_df( simulation, nspar, nmpars, xs, nmpard, xm, GlobalSources, GlobalTimeSeries,
		     GlobalObservations, f, dfs, dfm, simulation.getRank(), mopt ); //mp, false, false, im );

   double* dfsp;
   if( ns > 0 )
      dfsp= new double[ns]; 

   double* dfmp;
   if( nmpard > 0 )
      dfmp= new double[nmpard]; 

   int sharedpars = 1;
   bool ascii_output = true;
   double h =1e-6;
   int grid = 0;

   double* sf= mopt->m_sfs;
   if( sharedpars == 1 )
   {
      double* hess = new double[ns*ns];
      double fp;
      if( myRank == 0 )
	 cout << "Hessian computation of shared parameters :" << endl;
      
      for( int ind=0 ; ind < ns ; ind++ )
      {
         h = 3e-8*sf[ind];
	 xs[ind] += h;
	 compute_f_and_df( simulation, nspar, nmpars, xs, nmpard, xm, GlobalSources, GlobalTimeSeries,
			   GlobalObservations, fp, dfsp, dfmp, myRank, mopt );// mp, false, false, im );
	 for( int p= 0 ; p < ns ; p++ )
	    hess[p+ns*ind] = (dfsp[p]-dfs[p])/h;
	 xs[ind] -= h;
         if( myRank == 0 )
	    cout << " done "  << ind << endl;
      }
      if( myRank == 0 )
      {
	 //	 string fname = simulation.getOutputPath()+"hessian.bin";
	 string fname = mopt->m_path+"hessian.bin";
	 int fid = open( fname.c_str(), O_CREAT | O_TRUNC | O_WRONLY, 0660 ); 
	 if (fid == -1 )
	 {
	    VERIFY2(0, "ERROR: error opening file hessians.bin for writing header");
	    exit(-1);
	 }
	 int prec = 8;
	 size_t nr=write(fid,&prec,sizeof(int));
	 int npatch=1;
	 nr=write(fid,&npatch,sizeof(int));
	 int nc = 1;
	 nr=write(fid,&nc,sizeof(int));
	 double gz=simulation.mGridSize[0];
	 nr=write(fid,&gz,sizeof(double));
	 int dims[6]={1,ns,1,ns,1,1};
	 nr=write(fid,dims,6*sizeof(int));
	 nr=write(fid,hess,ns*ns*sizeof(double));
	 close(fid);
	 if( ascii_output )
	 {
	    //	    fname = simulation.getOutputPath()+"Hessian.txt";
	    fname = mopt->m_path+"Hessian.txt";
	    ofstream htest(fname.c_str());
	    for( int i=0 ; i < ns ; i++ )
	    {
	       for( int j=0 ; j < ns ; j++ )
		  htest << hess[j+ns*i] << " ";
	       htest << endl;
	    }
	    htest.close();
	 }
      }
      
   }
   else
   {
      int active[6], activeg[6];
      activeg[0] = simulation.m_iStartActGlobal[grid];
      activeg[1] = simulation.m_iEndActGlobal[grid];
      activeg[2] = simulation.m_jStartActGlobal[grid];
      activeg[3] = simulation.m_jEndActGlobal[grid];
      activeg[4] = simulation.m_kStartActGlobal[grid];
      activeg[5] = simulation.m_kEndActGlobal[grid];
      active[0]  = simulation.m_iStartAct[grid];
      active[1]  = simulation.m_iEndAct[grid];
      active[2]  = simulation.m_jStartAct[grid];
      active[3]  = simulation.m_jEndAct[grid];
      active[4]  = simulation.m_kStartAct[grid];
      active[5]  = simulation.m_kEndAct[grid];
      int wind[6];
	      // wind is intersection of 'active' and 'interior of proc.'
      for( int i=0 ; i < 6  ; i++ )
	 wind[i] = active[i];
      if( active[1] >= active[0] )
      {
	 if( wind[0] < simulation.m_iStartInt[grid] )
	    wind[0] = simulation.m_iStartInt[grid];
	 if( wind[1] > simulation.m_iEndInt[grid] )
	    wind[1] = simulation.m_iEndInt[grid];
	 if( wind[0] > wind[1] )
	    wind[1] = wind[0]-1;
      }
      if( active[3] >= active[2] )
      {
	 if( wind[2] < simulation.m_jStartInt[grid] )
	    wind[2] = simulation.m_jStartInt[grid];
	 if( wind[3] > simulation.m_jEndInt[grid] )
	    wind[3] = simulation.m_jEndInt[grid];
	 if( wind[2] > wind[3] )
	    wind[3] = wind[2]-1;
      }
      if( active[5] >= active[4] )
      {
	 if( wind[4] < simulation.m_kStartInt[grid] )
	    wind[4] = simulation.m_kStartInt[grid];
	 if( wind[5] > simulation.m_kEndInt[grid] )
	    wind[5] = simulation.m_kEndInt[grid];
	 if( wind[4] > wind[5] )
	    wind[5] = wind[4]-1;
      }
      int start[3]   ={wind[0]-activeg[0],wind[2]-activeg[2],wind[4]-activeg[4]};
      int locsize[3] ={wind[1]-wind[0]+1,wind[3]-wind[2]+1,wind[5]-wind[4]+1};
      int globsize[3]={activeg[1]-activeg[0]+1,activeg[3]-activeg[2]+1,activeg[5]-activeg[4]+1};
              
	      //              cout << myRank << " " << activeg[2] << " " << activeg[3] << " " <<  active[2] << " " << active[3] <<  " " << wind[2] << " " << wind[3] << endl;
     //              cout << myRank << " " << simulation .m_jStart[grid] << " " << simulation.m_jEnd[grid] << endl;
	      //              int start[3]   ={active[0]-activeg[0],active[2]-activeg[2],active[4]-activeg[4]};
	      //	      int locsize[3] ={active[1]-active[0]+1,active[3]-active[2]+1,active[5]-active[4]+1};
	      //	      int globsize[3]={activeg[1]-activeg[0]+1,activeg[3]-activeg[2]+1,activeg[5]-activeg[4]+1};
      int nptsbuf = 1000000;
      int iwrite = myRank == 0 || ( myRank % 8 == 0 );

      Parallel_IO* pio = new Parallel_IO(1,1,globsize,locsize,start,simulation.m_1d_communicator,nptsbuf,0);
      int fid;
      //      string fname = simulation.getOutputPath()+"hessian.bin";
      string fname = mopt->m_path+"hessian.bin";
      if( myRank == 0 )
      {
		 // create file, write header
	 //	 int fid = open( "hessdir/hessians.bin", O_CREAT | O_TRUNC | O_WRONLY, 0660 ); 
	 //	 fid = open( "hessdir/hessian.bin", O_CREAT | O_TRUNC | O_WRONLY, 0660 ); 
	 int fid = open( fname.c_str(), O_CREAT | O_TRUNC | O_WRONLY, 0660 );

	 if (fid == -1 )
	 {
	    VERIFY2(0, "ERROR: error opening file hessian.bin for writing header");
	    exit(-1);
	 }
	 int prec = 8;
	 size_t nr=write(fid,&prec,sizeof(int));
	 int npatch=1;
	 nr=write(fid,&npatch,sizeof(int));
	 int nc = 3;
	 nr=write(fid,&nc,sizeof(int));
	 double gz=simulation.mGridSize[0];
	 nr=write(fid,&gz,sizeof(double));
	 int dims[6]={activeg[0],globsize[0],activeg[2],globsize[1],activeg[4],globsize[2]};
	 nr=write(fid,dims,6*sizeof(int));
      }
      else
	 fid = open( fname.c_str(), O_WRONLY );

      size_t offset = sizeof(double)+9*sizeof(int);
      size_t colsize = globsize[0]*((size_t)globsize[1])*globsize[2]*3;

	      // Verify IO
      int npts = (wind[1]-wind[0]+1)*(wind[3]-wind[2]+1)*(wind[5]-wind[4]+1);
      double* xmi;
      if( npts > 0 )
	 xmi = new double[3*npts];
	      //	          simulation.get_material_parameter( nmpar, xm );
	      //		  if( npts > 0 )
	      //		     restrict( active, wind, xm, xmi );
	      //			  pio->write_array( &fid, 3, xmi, offset, "double");
	      //			  close(fid);
	      //			  exit(0);
      for( int kper = activeg[4] ; kper <= activeg[5] ; kper++ )
	 for( int jper = activeg[2] ; jper <= activeg[3] ; jper++ )
	    for( int iper = activeg[0] ; iper <= activeg[1] ; iper++ )
	       for( int var = 0 ; var < 3 ; var++ )
	       {
	       // perturb material 
	       //	       simulation.perturb_mtrl(iper,jper,kper,h,grid,var);
	       //	       simulation.get_material_parameter( nmpard, xm );
		  ssize_t pind = mopt->m_mp->parameter_index(iper,jper,kper,grid,var);
		  if( pind >= 0 )
		     xm[pind] += h;
		  //	       mp->perturb_material(iper,jper,kper,grid,var,h,xs,xm);
		  compute_f_and_df( simulation, nspar, nmpars, xs, nmpard, xm, GlobalSources, GlobalTimeSeries,
				    GlobalObservations, f, dfs, dfmp, myRank, mopt ); //mp, false, false, im );
		  for( int p= 0 ; p < nmpard ; p++ )
		     dfmp[p] = (dfmp[p]-dfm[p])/h;
			  // Save Hessian column
		  restrict( active, wind, dfmp, xmi );
		  pio->write_array( &fid, 3, xmi, offset, "double");
		  offset += colsize*sizeof(double);
		       // restore material 
	       //	       simulation.perturb_mtrl(iper,jper,kper,-h,grid,var);
	       //	       mp->perturb_material(iper,jper,kper,grid,var,-h,xs,xm);
		  if( pind >= 0 )
		     xm[pind] -= h;
		   
	       }
      close(fid);
      if( npts > 0 )
	 delete[] xmi;
   }
   if( nmpard > 0 )
   {
      delete[] dfm;
      delete[] dfmp;
   }
   if( ns > 0 )
   {
      delete[] dfs;
      delete[] dfsp;
   }
}


//-----------------------------------------------------------------------
void misfit_curve( int i, int j, int k, int var, double pmin, double pmax,
		   int npts, EW& simulation, MaterialParameterization* mp,
		   int nspar, int nmpars, double* xs, int nmpard, double* xm,
		   vector<vector<Source*> >& GlobalSources, 
		   vector<vector<TimeSeries*> >& GlobalTimeSeries,
		   vector<vector<TimeSeries*> >& GlobalObservations, int myRank,
		   Mopt* mopt )
{
   double* fcn = new double[npts];
   //   ssize_t ind=mp->parameter_index(i,j,k,0,var);

   int nms, nmd, nmpard_global;
   mopt->m_mp->get_nr_of_parameters( nms, nmd, nmpard_global ) ;

   int ind=mp->parameter_index(i,j,k,0,var);
   double xoriginal;
   bool ascii_output = true;
   double p;
   string lfname = mopt->m_path+"mflocal.txt";
   ofstream localmfout;

<<<<<<< HEAD
   //   int tmp=ind;
   //   MPI_Allreduce(&tmp,&ind,1,MPI_INT, MPI_MAX, MPI_COMM_WORLD);
   //   if( ind == -1 )
   //   {
   //      if( myRank == 0 )
   //	 cout << "misfit_curve: ERROR: index out of range " << endl;
   //      return;
   //   }

   double* xptr;
   if( nmpard_global > 0 )
      xptr = xm;
   else
      xptr = xs;

   if( ind >= 0 )
      xoriginal = xptr[ind];
=======
   int tmp=ind;
   MPI_Allreduce(&tmp,&ind,1,MPI_INT, MPI_MAX, simulation.m_1d_communicator);
   if( ind == -1 )
   {
      if( myRank == 0 )
	 cout << "misfit_curve: ERROR: index out of range " << endl;
      return;
   }
>>>>>>> fca50c92

// Output materials
   if( mopt->m_misfit1d_images )
   {
      for( int m=0 ; m < npts ; m++ )
      {
	 if( npts==1 )
	    p = pmin;
	 else
	    p = pmin + static_cast<double>(m)/(npts-1)*(pmax-pmin);

         if( ind >= 0 )
            xptr[ind] = xoriginal+p;

	 int ng=simulation.mNumberOfGrids;
	 vector<Sarray> rho(ng), mu(ng), lambda(ng);
	 mopt->m_mp->get_material( nmpard, xm, nmpars, &xs[nspar], rho, mu, lambda );

	 for( int im=0 ; im < mopt->m_image_files.size() ; im++ )
	 {
	    Image* image = mopt->m_image_files[im];
	    if(image->mMode == Image::RHO )
	       image->computeImageQuantity(rho, 1);
	    else if(image->mMode == Image::MU )
	       image->computeImageQuantity(mu, 1);
	    else if(image->mMode == Image::LAMBDA )
	       image->computeImageQuantity(lambda, 1);
	    else if(image->mMode == Image::P )
	       image->computeImagePvel(mu, lambda, rho);
	    else if(image->mMode == Image::S )
	       image->computeImageSvel(mu, rho);
	    image->writeImagePlane_2( m, mopt->m_path, 0 );
	 }
      }
   }
   else
   {

      if( myRank == 0 )
	 localmfout.open(lfname.c_str());
      for( int m=0 ; m < npts ; m++ )
      {
	 if( npts==1 )
	    p = pmin;
	 else
	    p = pmin + static_cast<double>(m)/(npts-1)*(pmax-pmin);

         if( ind >= 0 )
            xptr[ind] = xoriginal+p;
	 double f;
	 compute_f( simulation, nspar, nmpars, xs, nmpard, xm, GlobalSources, GlobalTimeSeries,
		    GlobalObservations, f, mopt );
	 fcn[m] = f;
	 if( mopt->m_output_ts )
	 {
	    if( myRank == 0 )
	       cout << "Total misfit at p= " << p << " is " << f << " decomposition into stations and events: " << endl;

	    for( int e=0 ; e < GlobalTimeSeries.size(); e++ )
	       for( int s=0 ; s < GlobalTimeSeries[e].size() ; s++ )
	       {
		  GlobalTimeSeries[e][s]->writeFile();
		  double dshift, ddshift, dd1shift;
		  double mf; 
		  if( mopt->m_misfit == Mopt::L2 )
		     mf = GlobalTimeSeries[e][s]->misfit( *GlobalObservations[e][s], NULL, dshift, ddshift, dd1shift );
		  else if(  mopt->m_misfit == Mopt::CROSSCORR )
		     mf = GlobalTimeSeries[e][s]->misfit2( *GlobalObservations[e][s], NULL );
		  double mftmp = mf;
		  MPI_Allreduce(&mftmp,&mf,1,MPI_DOUBLE,MPI_SUM,simulation.m_1d_communicator);
		  if( myRank == 0 )
		  {
		     cout << "     Event " << e+1 << " station " << s+1 << " misfit is " << mf << endl;
		     localmfout << " " << mf;
		  }
	       }
	    localmfout << endl;
	 }
      }
      if( myRank == 0 )
      {
	 localmfout.close();
      //      string fname = simulation.getOutputPath()+"fsurf.bin";
	 string fname = mopt->m_path+"fsurf.bin";
	 int fd=open(fname.c_str(), O_CREAT|O_TRUNC|O_WRONLY, 0660 );
	 int dims=1;
	 size_t nr = write(fd,&dims,sizeof(int));
	 nr = write(fd,&npts,sizeof(int));
	 nr = write(fd,&pmin,sizeof(double));
	 nr = write(fd,&pmax,sizeof(double));
	 nr = write(fd,fcn,npts*sizeof(double));
	 close(fd);
	 if( ascii_output )
	 {
	 //	 fname = simulation.getOutputPath()+"Misfit1d.txt";
	    fname = mopt->m_path+"Misfit1d.txt";
	    ofstream fcurve(fname.c_str());
	    for( int m=0 ; m < npts ; m++ )
	    {
	       if( npts > 1 )
		  fcurve << pmin + static_cast<double>(m)/(npts-1)*(pmax-pmin) << " " << fcn[m] << " " << endl;
	       else
		  fcurve << pmin  << " " << fcn[m] << " " << endl;		  
	    }
	    fcurve.close();
	 }
      }
   }
}

//-----------------------------------------------------------------------
void misfit_surface( int ix1, int jx1, int kx1, int ix2, int jx2, int kx2,
		     int varx1, int varx2, double pmin1, double pmax1,
		     double pmin2, double pmax2, int npts1, int npts2, EW& simulation,
		     MaterialParameterization* mp, int nspar, int nmpars,
		     double* xs, int nmpard, double* xm,
		     vector<vector<Source*> >& GlobalSources, 
		     vector<vector<TimeSeries*> >& GlobalTimeSeries,
		     vector<vector<TimeSeries*> >& GlobalObservations, int myRank,
		     Mopt* mopt )
{
   double* fcn = new double[npts1*npts2];
   ssize_t ind1=mp->parameter_index(ix1,jx1,kx1,0,varx1);
   ssize_t ind2=mp->parameter_index(ix2,jx2,kx2,0,varx2);
   double xoriginal1 = xs[ind1];
   double xoriginal2 = xs[ind2];
   for( int m1=0 ; m1 < npts1 ; m1++ )
   {
      for( int m2=0 ; m2 < npts2 ; m2++ )
      {
	 double p1 = pmin1 + static_cast<double>(m1)/(npts1-1)*(pmax1-pmin1);
	 xs[ind1] = xoriginal1+p1;
	 double p2 = pmin2 + static_cast<double>(m2)/(npts2-1)*(pmax2-pmin2);
	 xs[ind2] = xoriginal2+p2;
	 double f;
	 compute_f( simulation, nspar, nmpars, xs, nmpard, xm, GlobalSources, GlobalTimeSeries,
		    GlobalObservations, f, mopt );
	 fcn[m1+npts1*m2] = f;
      }
      if( myRank == 0 )
	 cout << "Done m = " << m1 << endl;
   }
   if( myRank == 0 )
   {
      string fname = mopt->m_path+"fsurf.bin";
      //      string fname = simulation.getOutputPath()+"fsurf.bin";
      int fd=open(fname.c_str(), O_CREAT|O_TRUNC|O_WRONLY, 0660 );
      int dims=2;
      size_t nr = write(fd,&dims,sizeof(int));
      nr = write(fd,&npts1,sizeof(int));
      nr = write(fd,&npts2,sizeof(int));
      nr = write(fd,&pmin1,sizeof(double));
      nr = write(fd,&pmax1,sizeof(double));
      nr = write(fd,&pmin2,sizeof(double));
      nr = write(fd,&pmax2,sizeof(double));
      nr = write(fd,fcn,npts1*npts2*sizeof(double));
      close(fd);
   }
}

//-----------------------------------------------------------------------
int start_minv( int argc, char **argv, string& input_file, int& myRank,
		int& nProcs )
{
  stringstream reason;

  // Initialize MPI...
  MPI_Init(&argc, &argv);
  MPI_Comm_rank(MPI_COMM_WORLD, &myRank);

  // mpi2 adds on four more args...  [-p4pg, dir, -p4wd, dir]
  int mpi2args = 4;
  if (argc != 2 && argc != 3 && argc != (2+mpi2args) && argc != (3+mpi2args) )
    {
      reason << "Wrong number of args (1-2), not: " << argc-1 << endl; 
      
      if (myRank == 0)
      {
	for (int i = 0; i < argc; ++i)
	  cout << "Argv[" << i << "] = " << argv[i] << endl;

	usage(reason.str());
      }
// Stop MPI
      MPI_Finalize();
      return 1;
    }
  else if (strcmp(argv[1],"-v") == 0 )
  {
     if (myRank == 0)
        cout << ewversion::getVersionInfo() << endl;
// Stop MPI
     MPI_Finalize();
     return 2;
  }
  else
     if (argc == 1) 
     {
        reason  << "ERROR: ****No input file specified!" << endl;
        for (int i = 0; i < argc; ++i)
           reason << "Argv[" << i << "] = " << argv[i] << endl;
        
        if (myRank == 0) usage(reason.str());
// Stop MPI
	MPI_Finalize();
        return 1;
     }

  else
    input_file = argv[1];

  if (myRank == 0) 
  {
    cout << ewversion::getVersionInfo() << endl;
    cout << "Input file: " << input_file << endl;
  }
  MPI_Comm_size(MPI_COMM_WORLD, &nProcs);
  return 0;
}

//-----------------------------------------------------------------------
int main(int argc, char **argv)
{
  string fileName;
  int myRank, nProcs;
  int status = start_minv( argc, argv, fileName, myRank, nProcs );
  
  if( status == 0 )
  {
// Save the source description here
     vector<vector<Source*> > GlobalSources; 
// Save the time series here
     vector<vector<TimeSeries*> > GlobalTimeSeries;
     vector<vector<TimeSeries*> > GlobalObservations;

// make a new simulation object by reading the input file 'fileName'
     EW simulation(fileName, GlobalSources, GlobalObservations, true );

     if (!simulation.wasParsingSuccessful())
     {
	if (myRank == 0)
	   cout << "Error: there were problems parsing the input file" << endl;
	status = 1;
     }
     else
     {
// get the simulation object ready for time-stepping
	simulation.setupRun( GlobalSources );
	if (!simulation.isInitialized())
	{ 
	   if (myRank == 0)
	      cout << "Error: simulation object not ready for time stepping" << endl;
	   status=1;
	}
	//	else if( GlobalSources[0].size() != 1 )
	//	{
	//	   if (myRank == 0)
	//	      cout << "Source optmization only implemented for a single source" << endl;
	//	}
	else
	{
// Successful initialization


	   simulation.setQuiet(true);
	   //	   simulation.setQuiet(false);
// Make observations aware of the utc reference time, if set.
// Filter observed data if required
	   GlobalTimeSeries.resize(GlobalObservations.size());
	   for( int e=0 ; e < GlobalObservations.size() ; e++ )
	   {
	      for( int m = 0; m < GlobalObservations[e].size(); m++ )
	      {
	      //	      simulation.set_utcref( *GlobalObservations[m] );
		 GlobalObservations[e][m]->writeFileUSGS("_obs");
		 if( simulation.m_prefilter_sources && simulation.m_filter_observations )
		 {
		    GlobalObservations[e][m]->filter_data( simulation.m_filterobs_ptr );
		    GlobalObservations[e][m]->writeFile( "_fi" );
		 }
	      }

//  First copy observations to GlobalTimeSeries, later, solve will insert 
//  the simulation time step and start time into GlobalTimeSeries.
	      for( int m = 0; m < GlobalObservations[e].size(); m++ )
	      {
		 TimeSeries *elem = GlobalObservations[e][m]->copy( &simulation, "_out", true );
		 GlobalTimeSeries[e].push_back(elem);
#if USE_HDF5
                 // Allocate HDF5 fid for later file write
                 if (elem->getUseHDF5()) {
                   if(m == 0) { 
                     setenv("HDF5_USE_FILE_LOCKING", "FALSE", 1);
                     elem->allocFid();
                     elem->setTS0Ptr(elem);
                   }
                   else {
                     elem->setFidPtr(GlobalTimeSeries[e][0]->getFidPtr());
                     elem->setTS0Ptr(GlobalTimeSeries[e][0]);
                   }
                 }
#endif
	      }
	   }

// Configure optimizer 
           Mopt* mopt = new Mopt( &simulation );
	   mopt->parseInputFileOpt( fileName );
	   if (myRank == 0)
	   {
	      int nth=1;
#ifndef SW4_NOOMP
#pragma omp parallel
	      {
		 if( omp_get_thread_num() == 0 )
		    nth=omp_get_num_threads();
	      }
#endif
	      if( nth == 1 )
	      {
		 if( nProcs > 1 )
		    cout << "Running sw4mopt on " << nProcs << " processors..." << endl;
		 else
		    cout << "Running sw4mopt on " << nProcs << " processor..."  << endl;
	      }
	      else
	      {
		 if( nProcs > 1 )
	       // Assume same number of threads for each MPI-task.
		    cout << "Running sw4mopt on " <<  nProcs << " processors, using " << nth << " threads/processor..." << endl;
		 else
		    cout << "Running sw4mopt on " <<  nProcs << " processor, using " << nth << " threads..." << endl;
	      }
	      cout << "Writing output to directory: " << mopt->getPath() << endl;
	   }
// Create a profiling object
	   if( mopt->m_do_profiling )
	      sw4_profile = new SW4Prof(mopt->getPath());
	   else
	      sw4_profile = new SW4Prof0();

// Select material parameterization
           MaterialParameterization* mp = mopt->m_mp;

// figure out how many parameters we need.
//	Guess: nmpars - number of non-distributed (=shared) material parameters, exist copies in each proc.
//             nmpard - Number of distributed material parameters, size of part in my processor.
//	       nmpard_global - number of distributed parameters, total number over all processors
           int nmpars, nmpard, nmpard_global;
	   mp->get_nr_of_parameters( nmpars, nmpard, nmpard_global );

	   double* xm=NULL;
           if( nmpard > 0 )
	      xm = new double[nmpard];

// nspar - Number of parameters in source description. These are always non-distributed (=shared)
	   int nspar=mopt->m_nspar;
// ns - Total number of non-distributed (=shared) parameters.
           int ns = nmpars + nspar;
	   double *xs = new double[ns];

// Default initial guess, the input source, stored in GlobalSources[0], will do nothing if nspar=0.
           double xspar[11];
	   GlobalSources[0][0]->get_parameters(xspar);
	   get_source_pars( nspar, xspar, xs );

// Initialize the material parameters
           mp->get_parameters(nmpard,xm,nmpars,&xs[nspar],simulation.mRho,simulation.mMu,simulation.mLambda );
	   //           string parname = simulation.getOutputPath() + "mtrlpar-init.bin";
           string parname = mopt->m_path + "mtrlpar-init.bin";
           mp->write_parameters(parname.c_str(),nmpars,&xs[nspar]);
           mp->write_parameters_dist("mtrlpar-init.bin",nmpard,xm);

// store initial material parameters in mp->m_xs0 (needed for Tikhonov regularization)
           mopt->set_baseMat(xs,xm);

// Scale factors
//	   double* sf  = NULL;
//           double* sfm = NULL;
           // if( ns > 0 )
	   //    sf  = new double[ns];
	   //           if( nmpard > 0 )
	   //              sfm = new double[nmpard];
// both the source scale factors and the shared material scale factors are in the array 'sf'
// both types of scale factors are now set in set_sscalefactors()

// Shared scale factors (source and material)
           mopt->set_sscalefactors();
// Distributed material scale factors 
	   mopt->set_dscalefactors();
// for backwards compatibility
//	   sf = mopt->m_sfs;
// tmp
	   // if (myRank == 0)
	   // {
	   //   printf("TEST: moptmain: nspar=%d, nstot=%d\n", mopt->m_nspar, mopt->m_nstot);
	   //   for (int q=0; q<mopt->m_nstot; q++)
	   //   {
	   //     printf("m_sfs[%d]=%e\n", q, mopt->m_sfs[q]);
	   //   }	     
	   // }
// end tmp
	   
// Typical sizes, initialize as scale factors
//           double* typxs=NULL;
//	   double* typxd=NULL;
//	   if( ns > 0 )
//	   {
//	      typxs = new double[ns];
//              for( int i=0; i < ns ; i++ )
//		 typxs[i] = sf[i];
//	   }
//	   if( nmpard > 0 )
//	   {
//	      typxd = new double[nmpard];
//              for( int i=0; i < nmpard ; i++ )
//		 typxd[i] = sfm[i];
//	   }

	   // Possibility to override default: typx = scale factors
	   // Commented out, not working properly atm, will fix later
	   //	   mopt->set_typx( nmpars, &sf[nspar], &typxs[nspar] );
	   //	   mopt->set_typx( nmpard, sfm, typxd );

// Output source initial guess
	   if( myRank == 0 && nspar > 0 )
	   {
	      cout << "Initial source guess : \n";
              char* names[11] = {" x0 = "," y0 = ", " z0 = "," mxx = ", " mxy = ", " mxz = ",
			   " myy = ", " myz = ", " mzz = ", " t0 = ", " freq = " };
              for( int i=0 ; i < nspar ; i++ )
	      {
		 cout << names[i] << xs[i] ;
                 if ( (i+1) % 3 == 0 || i == nspar-1 )
		    cout << endl;
	      }
	   }

           if( mopt->m_opttest == 2 )
	   {
// Gradient_test compares the computed gradient with the gradient obtained by numerical differentiation.
              gradient_test( simulation, GlobalSources, GlobalTimeSeries, GlobalObservations, nspar, nmpars, xs,
			     nmpard, xm, myRank, mopt );
	   }
	   else if( mopt->m_opttest == 3 )
	   {
// Hessian_test outputs the Hessian computed by numerical differentiation.
              hessian_test( simulation, GlobalSources, GlobalTimeSeries, GlobalObservations, nspar, nmpars, xs,
			    nmpard, xm, myRank, mopt );
	   }
	   else if( mopt->m_opttest == 4 )
	   {
// Compute and save a one dimensional cut through the objective function
              int npts = mopt->m_nsurfpts;
	      int ix=mopt->m_itest, jx=mopt->m_jtest, kx=mopt->m_ktest, varx=mopt->m_var;
              double pmin = mopt->m_pmin, pmax = mopt->m_pmax;
	      //              double pmin=-300,pmax=300; // rho
	      //	      double pmin=-1.57e9, pmax=1.57e9; //mu
	      //                         double pmin=-2.533e9, pmax=2.533e9; //lambda
	      //	      double pmin=-2,pmax=2;
              misfit_curve( ix, jx, kx, varx, pmin, pmax, npts, simulation, mp, nspar, nmpars, xs,
			    nmpard, xm, GlobalSources, GlobalTimeSeries, GlobalObservations, myRank, mopt );
	   }
	   else if( mopt->m_opttest == 5 )
	   {
// Compute and save a two dimensional cut through the objective function
              int npts1 = mopt->m_nsurfpts;
	      int ix1=mopt->m_itest, jx1=mopt->m_jtest, kx1=mopt->m_ktest, varx1=mopt->m_var;
              double pmin1 = mopt->m_pmin, pmax1 = mopt->m_pmax;

              int npts2 = mopt->m_nsurfpts2;
	      int ix2=mopt->m_itest2, jx2=mopt->m_jtest2, kx2=mopt->m_ktest2, varx2=mopt->m_var2;
              double pmin2 = mopt->m_pmin2, pmax2 = mopt->m_pmax2;

              misfit_surface( ix1, jx1, kx1, ix2, jx2, kx2, varx1, varx2, pmin1, pmax1,
			      pmin2, pmax2, npts1, npts2, simulation, mp, nspar, nmpars,
			      xs, nmpard, xm, GlobalSources, GlobalTimeSeries, GlobalObservations,
			      myRank, mopt );
	   }
           else if( mopt->m_opttest == 6 )
	   {
// Solve forward problem to generate synthetic data
              double f;
	      compute_f( simulation, nspar, nmpars, xs, nmpard, xm, GlobalSources, GlobalTimeSeries,
			 GlobalObservations, f, mopt );
	      for( int e=0 ; e < simulation.getNumberOfLocalEvents() ; e++ ) 
              {
#ifdef USE_HDF5
                 // Tang: need to create a HDF5 file before writing
                 if (GlobalTimeSeries[e].size() > 0 && GlobalTimeSeries[e][0]->getUseHDF5()) {
                   for (int tsi = 0; tsi < GlobalTimeSeries[e].size(); tsi++) 
                     GlobalTimeSeries[e][tsi]->resetHDF5file();
                   if(myRank == 0) 
                     createTimeSeriesHDF5File(GlobalTimeSeries[e], GlobalTimeSeries[e][0]->getNsteps(), GlobalTimeSeries[e][0]->getDt(), "");
                   MPI_Barrier(simulation.m_1d_communicator);
                 }
#endif
		 for( int m=0 ; m < GlobalTimeSeries[e].size() ; m++ )
		    GlobalTimeSeries[e][m]->writeFile( );
              }
	   }
	   else if( mopt->m_opttest == 7 )
	   {
      // Project material onto a Cartesian material parameterization grid
	      CHECK_INPUT( mopt->m_mpcart0 != NULL, "ERROR, there is no Cartesian material parameterization defined\n");
	      mopt->m_mpcart0->project_and_write( simulation.mRho, simulation.mMu, simulation.mLambda,
						  "projmtrl.mpc");
	   }
           else if( mopt->m_opttest == 8 )
           {
        // Material parameterization test. Compute material from parameters and output images
              mp->get_parameters(nmpard,xm,nmpars,&xs[nspar],simulation.mRho,simulation.mMu,
                                 simulation.mLambda );
              int ng=simulation.mNumberOfGrids;
              vector<Sarray> rho(ng), mu(ng), lambda(ng);
              mopt->m_mp->get_material( nmpard, xm, nmpars, &xs[nspar], rho, mu, lambda );
              for( int im=0 ; im < mopt->m_image_files.size() ; im++ )
              {
                 Image* image = mopt->m_image_files[im];
                 if(image->mMode == Image::RHO )
                    image->computeImageQuantity(rho, 1);
                 else if(image->mMode == Image::MU )
                    image->computeImageQuantity(mu, 1);
                 else if(image->mMode == Image::LAMBDA )
                    image->computeImageQuantity(lambda, 1);
                 else if(image->mMode == Image::P )
                    image->computeImagePvel(mu, lambda, rho);
                 else if(image->mMode == Image::S )
                    image->computeImageSvel(mu, rho);
                 image->writeImagePlane_2( 0, mopt->m_path, 0 );
              }

           }
           else if( mopt->m_opttest == 1 )
	   {
// Run optimizer (default)
	      sw4_profile->time_stamp("Start optimizer");
	      if( mopt->m_optmethod == 1 )
		 lbfgs( simulation, nspar, nmpars, xs, nmpard, xm, 
			GlobalSources, GlobalTimeSeries,
			GlobalObservations, myRank, mopt );
	      else if( mopt->m_optmethod == 2 )
		 nlcg( simulation, nspar, nmpars, xs, nmpard, xm, GlobalSources, GlobalTimeSeries,
		       GlobalObservations, myRank, mopt );
	      sw4_profile->time_stamp("Done optimizer");
	      sw4_profile->flush();
	   }
           else
	      if( myRank == 0 )
		 cout << "ERROR: m_opttest = " << mopt->m_opttest << " is not a valid choice" << endl;

           {
              int ng = simulation.mNumberOfGrids;
              vector<Sarray> rho(ng), mu(ng), lambda(ng);
              mopt->m_mp->get_material( nmpard, xm, nmpars, &xs[nspar], rho, mu, lambda );

              for( int i3=0 ; i3<mopt->m_sfiles.size() ; i3++ )
                mopt->m_sfiles[i3]->force_write_image( 0, 0, rho, rho, mu, lambda, rho, mu, lambda, rho, lambda, simulation.getOutputPath(), simulation.mZ ); 
           }

	   if( myRank == 0 )
	   {
	      cout << "============================================================" << endl
		   << " sw4mopt ( Material/Source estimation solver) finished! " << endl
		   << "============================================================" << endl;
	   }
	}
     }

  }
  else if( status == 1 )
     cout  << "============================================================" << endl
	   << "The execution on proc " << myRank << " was unsuccessful." << endl
	   << "============================================================" << endl;
  if( status == 2 )
     status = 0;
// Stop MPI
  MPI_Finalize();
  return 0;
  // Note: Always return 0, to avoid having one error message per process from LC slurmd.
  //  return status;
} 


   <|MERGE_RESOLUTION|>--- conflicted
+++ resolved
@@ -302,9 +302,9 @@
 	 mf += tcoff*tikhonov;
       }
    }
-   else
-   {
-      double mf_reg;
+   else if( mopt->m_reg_coeff != 0 )
+   {
+      double mf_reg=0;
       double* dmfs, *dmfd;
       mopt->m_mp->get_regularizer( nmpard, xm, nmpars, xs, mopt->m_xm0, mopt->m_xs0,
 				   mopt->m_reg_coeff, rho, mu, lambda, mf_reg, mopt->m_sfm,
@@ -426,13 +426,7 @@
             double dshift, ddshift, dd1shift;
             for( int m = 0 ; m < GlobalTimeSeries[e].size() ; m++ )
             {
-<<<<<<< HEAD
-               double mflocal = GlobalTimeSeries[e][m]->misfit( *GlobalObservations[e][m], diffs[m], dshift, ddshift, dd1shift );
-               //               std::cout << "localf(m) = " << mflocal << std::endl;
-               f += mflocal;
-=======
                f += GlobalTimeSeries[e][m]->misfit( *GlobalObservations[e][m], diffs[m], dshift, ddshift, dd1shift );
->>>>>>> fca50c92
             }
          }
          else if( mopt->m_misfit == Mopt::CROSSCORR )
@@ -537,11 +531,7 @@
 	 f += tcoff*tikhonov;
       }
    }
-<<<<<<< HEAD
    else if( mopt->m_reg_coeff != 0 )
-=======
-   else if( mopt->m_reg_coeff !=0 )
->>>>>>> fca50c92
    {
       double mf_reg=0;
       for( int m=0 ; m < nmpars ; m++ )
@@ -854,11 +844,10 @@
    //   int sharedpars = 1;
       double f, fp, fm;
       
-<<<<<<< HEAD
       vector<Image*> im;
-      compute_f_and_df( simulation, nspar, nmpars, xs, nmpard, xm, GlobalSources,
-                        GlobalTimeSeries, GlobalObservations, f, dfs, dfm, myRank,
-                        mopt ); //mp, false, false, im );
+      compute_f_and_df( simulation, nspar, nmpars, xs, nmpard, xm, GlobalSources, 
+                        GlobalTimeSeries, GlobalObservations, f, dfs, dfm, 
+                        simulation.getRank(), mopt ); //mp, false, false, im );
    // Compute max-norm of gradient
       double dfnorm=0;
       if( nmpard_global > 0 )
@@ -866,26 +855,10 @@
          double dfnormloc=0;
          for( int i=0 ; i < nmpard ; i++ )
             dfnormloc = dfnormloc>fabs(dfm[i])?dfnormloc:fabs(dfm[i]);
-         MPI_Allreduce( &dfnormloc, &dfnorm, 1, MPI_DOUBLE, MPI_MAX, MPI_COMM_WORLD);
+         MPI_Allreduce( &dfnormloc, &dfnorm, 1, MPI_DOUBLE, MPI_MAX, simulation.m_1d_communicator);
       }
       for( int i=0 ; i < ns ; i++ )
          dfnorm = dfnorm>fabs(dfs[i])?dfnorm:fabs(dfs[i]);
-=======
-   vector<Image*> im;
-   compute_f_and_df( simulation, nspar, nmpars, xs, nmpard, xm, GlobalSources, GlobalTimeSeries,
-		     GlobalObservations, f, dfs, dfm, simulation.getRank(), mopt ); //mp, false, false, im );
-   // Compute max-norm of gradient
-   double dfnorm=0;
-   if( nmpard_global > 0 )
-   {
-      double dfnormloc=0;
-      for( int i=0 ; i < nmpard ; i++ )
-         dfnormloc = dfnormloc>fabs(dfm[i])?dfnormloc:fabs(dfm[i]);
-      MPI_Allreduce( &dfnormloc, &dfnorm, 1, MPI_DOUBLE, MPI_MAX, simulation.m_1d_communicator);
-   }
-   for( int i=0 ; i < ns ; i++ )
-      dfnorm = dfnorm>fabs(dfs[i])?dfnorm:fabs(dfs[i]);
->>>>>>> fca50c92
       
       if( myRank == 0 )
       {
@@ -943,21 +916,12 @@
                cout << "Done ind = " << ind << endl;
          }
       }
-<<<<<<< HEAD
       if( nmpard_global > 0 )
       {
+         int procevent = simulation.no_of_procs();
          double* sf = mopt->m_sfm;
          if( myRank == 0 )
             cout << "Gradient testing distributed parameters :" << endl;
-=======
-   }
-   if( nmpard_global > 0 )
-   {
-      int procevent = simulation.no_of_procs();
-      double* sf = mopt->m_sfm;
-      if( myRank == 0 )
-	 cout << "Gradient testing distributed parameters :" << endl;
->>>>>>> fca50c92
       //      mopt->m_mp->get_gradient( nmpard, xm, nmpars, xm, dfs, dfm, rho0, mu0, lambda0,
       //                                rho1, mu1, lambda1 );
          double xmsave;
@@ -980,56 +944,30 @@
                        GlobalTimeSeries, GlobalObservations, fp, mopt );
             if( ind >=0 )
                xm[ind] = x0-h;
+
             double fm;
-            compute_f( simulation, nspar, nmpars, xs, nmpard, xm, GlobalSources, 
+            compute_f( simulation, nspar, nmpars, xs, nmpard, xm, GlobalSources,
                        GlobalTimeSeries, GlobalObservations, fm, mopt );
 
             double dfnum = (fp-fm)/(2*h);
             double dfan;
             if( ind >=0 )
                dfan = dfm[ind];
-            if( ind >= 0 )
+            if( ind >= 0 && myRank < procevent )
             {	    
                cout << myRank << " " << 
                   setw(12) <<  h                      << " " <<
                   setw(12) << dfan                    << " " << 
                   setw(12) << dfnum                   << " " << 
                   setw(12) << fabs(dfan-dfnum)        << " " << 
-                  setw(12) << fabs((dfan-dfnum)/dfan) << endl;
-               dftest << ind << " " << fp << " " << h << " " << dfan << " " << dfnum << endl;//" " << dfan-dfnum << endl;
+                  setw(12) << fabs((dfan-dfnum)/dfnorm) << endl;
+               dftest << indg << " " << fp << " " << h << " " << dfan << " " << dfnum << " " << dfan-dfnum << endl;
             }
             if( ind >= 0 )
                xm[ind] = x0;
-            if( indg > 0 && (indg % 100 == 0) && myRank == 0 )
+            if( indg > 0 && (indg % 100 == 0) && (myRank == 0 && myRank < procevent))
                cout << "Done ind = " << indg << endl;
          }
-<<<<<<< HEAD
-=======
-         double fm;
-	 compute_f( simulation, nspar, nmpars, xs, nmpard, xm, GlobalSources, GlobalTimeSeries,
-   	  	    GlobalObservations, fm, mopt );
-
-	 double dfnum = (fp-fm)/(2*h);
-	 double dfan;
-	 if( ind >=0 )
-	    dfan = dfm[ind];
-
-         //	 if( myRank == 0 )
-	 if( ind >= 0 && myRank < procevent )
-	 {	    
-            cout << myRank << " " << 
-             setw(12) <<  h                      << " " <<
-             setw(12) << dfan                    << " " << 
-             setw(12) << dfnum                   << " " << 
-             setw(12) << fabs(dfan-dfnum)        << " " << 
-             setw(12) << fabs((dfan-dfnum)/dfnorm) << endl;
-            //	   cout << "( " << myRank << "), f = " << fp << " h= " << h << " dfan = " << dfan << " dfnum = " << dfnum << " err = " << dfan-dfnum << " relerr= " << (dfan-dfnum)/dfnum << endl;
-	    dftest << indg << " " << fp << " " << h << " " << dfan << " " << dfnum << " " << dfan-dfnum << endl;
-	 }
-         if( ind >= 0 )
-            xm[ind] = x0;
-         //	    xm[ind] -= h;
->>>>>>> fca50c92
       }
       if( dftest.is_open() )
          dftest.close();
@@ -1301,16 +1239,6 @@
    string lfname = mopt->m_path+"mflocal.txt";
    ofstream localmfout;
 
-<<<<<<< HEAD
-   //   int tmp=ind;
-   //   MPI_Allreduce(&tmp,&ind,1,MPI_INT, MPI_MAX, MPI_COMM_WORLD);
-   //   if( ind == -1 )
-   //   {
-   //      if( myRank == 0 )
-   //	 cout << "misfit_curve: ERROR: index out of range " << endl;
-   //      return;
-   //   }
-
    double* xptr;
    if( nmpard_global > 0 )
       xptr = xm;
@@ -1319,16 +1247,6 @@
 
    if( ind >= 0 )
       xoriginal = xptr[ind];
-=======
-   int tmp=ind;
-   MPI_Allreduce(&tmp,&ind,1,MPI_INT, MPI_MAX, simulation.m_1d_communicator);
-   if( ind == -1 )
-   {
-      if( myRank == 0 )
-	 cout << "misfit_curve: ERROR: index out of range " << endl;
-      return;
-   }
->>>>>>> fca50c92
 
 // Output materials
    if( mopt->m_misfit1d_images )
