
#include "EW.h"
#include "MaterialParCart.h"
#include "Require.h"
#include <fstream>
#include <sstream>

#ifdef USE_HDF5
#include <hdf5.h>
#endif

MaterialParCart::MaterialParCart( EW* a_ew, int nx, int ny, int nz, int init, int varcase, 
                                  char* fname, float_sw4 amp, float_sw4 omega )
   : MaterialParameterization( a_ew, fname )
{
   //  VERIFY2( nx > 1 && ny > 1 && nz > 1, "MaterialParCartesian: The grid need at least two ponts in each direction")
     // Material represented on a coarse Cartesian grid, covering the 'active' domain.
     // points are x_0,..,x_{nx+1}, where x_0 and x_{nx+1} are fixed at zero.
   // the parameter vector represents offsets from a reference material, stored in (mRho,mMu,mLambda) in EW.

   m_variables = varcase;
   m_ratio = 1.732;   
   m_init = init;
   m_nx   = nx;
   m_ny   = ny;
   m_nz   = nz;

 // Amplitude and wave number for artificial material tests
   m_amplitude = amp;
   m_omega     = omega;

   double xmin, ymin, zmin, xmax, ymax, zmax;
   m_xmin = m_ymin = m_zmin =  1e38;
   m_xmax = m_ymax = m_zmax = -1e38;
   for( int g=0 ; g < m_ew->mNumberOfGrids ; g++ )
   {
      double hf = m_ew->mGridSize[g];
      xmin = (m_ew->m_iStartActGlobal[g]-1)*hf;
      ymin = (m_ew->m_jStartActGlobal[g]-1)*hf;
      xmax = (m_ew->m_iEndActGlobal[g]-1)*hf;
      ymax = (m_ew->m_jEndActGlobal[g]-1)*hf;
      zmax = m_ew->m_zmin[g] + (m_ew->m_kEndAct[g]-1)*hf;
      if( m_myrank == 0 )
         std::cout << "active region, index = " <<
            m_ew->m_iStartActGlobal[g] << " " <<
            m_ew->m_iEndActGlobal[g] << " " <<
            m_ew->m_jStartActGlobal[g] << " " <<
            m_ew->m_jEndActGlobal[g] << " " <<
            m_ew->m_kStartActGlobal[g] << " " <<
            m_ew->m_kEndActGlobal[g] << endl;

      if( xmin < m_xmin )
	 m_xmin = xmin;
      if( ymin < m_ymin )
	 m_ymin = ymin;
      if( xmax > m_xmax )
	 m_xmax = xmax;
      if( ymax > m_ymax )
	 m_ymax = ymax;
      if( zmax > m_zmax )
         m_zmax = zmax;
  // z decreases when g increases, so zmin is always smallest on the last grid:
      m_zmin = m_ew->m_zmin[g];
      if( m_ew->topographyExists() && g >= m_ew->mNumberOfCartesianGrids )
      {
         zmin = 1e38;
	 for( int j= m_ew->m_jStartAct[g] ; j <= m_ew->m_jEndAct[g] ; j++ )
	    for( int i= m_ew->m_iStartAct[g] ; i <= m_ew->m_iEndAct[g] ; i++ )
	       if( m_ew->mZ[g](i,j,1) < zmin )
		  zmin = m_ew->mZ[g](i,j,1);
	 MPI_Allreduce( &zmin, &m_zmin, 1, MPI_DOUBLE, MPI_MIN, MPI_COMM_WORLD );
      }
   }

   // Determine h, such that x= i*h+xmin, i=0,..,nx+1
   // Note, z_k = k*h + zmin, k=0,..,nz+1, with zmin=-h at surface, 
   //  i.e., k=1 is upper bndry.
   m_hx = (m_xmax-m_xmin)/(nx+1);
   m_hy = (m_ymax-m_ymin)/(ny+1);
   m_hz = (m_zmax-m_zmin)/nz;
   m_zmin = m_zmin-m_hz;

   if( m_myrank == 0 )
   {
     cout << " xmin, xmax = " << m_xmin << " " << m_xmax << " hx = " << m_hx << endl;
     cout << " ymin, ymax = " << m_ymin << " " << m_ymax << " hy = " << m_hy << endl;
     cout << " zmin, zmax = " << m_zmin << " " << m_zmax << " hz = " << m_hz << endl;
   }

   int ncomp=3;
   if( varcase == 3 )
      ncomp=2;
   else if( varcase == 4 )
      ncomp=1;

// Global grid is determined.
   m_global = compute_overlap();

   bool dbg=false;
   if( dbg )
   {
      std::stringstream name;
      name << "dbginfo" << m_myrank << ".dat\0";

      std::ofstream utfil(name.str().c_str());
      utfil << "myid= " << m_myrank << " global=" << m_global << " index bounds, \nI: "
         << m_ib << " " << m_ibint << " " << m_ieint << " " << m_ie <<  "\nJ: "
         << m_jb << " " << m_jbint << " " << m_jeint << " " << m_je <<  "\nK: "
         << m_kb << " " << m_kbint << " " << m_keint << " " << m_ke <<  std::endl;
      utfil.close();
   }
   
   if( !m_global )
   {
      // Distributed arrays
      m_nms = 0;
      m_nmd = ncomp*(m_ieint-m_ibint+1)*(m_jeint-m_jbint+1)*(m_keint-m_kbint+1);
      m_nmd_global = ncomp*nx*ny*nz;
   }
   else
   {
      // Global arrays
      m_nms = ncomp*nx*ny*nz;
      m_nmd = 0;
      m_nmd_global = 0;
   }
}

//-----------------------------------------------------------------------
void MaterialParCart::get_material( int nmd, double* xmd, int nms, double* xms, 
                                    std::vector<Sarray>& a_rho, std::vector<Sarray>& a_mu, 
                                    std::vector<Sarray>& a_lambda )

//-----------------------------------------------------------------------
// Get the material corresponding to a parameter representation
//   
// Input: nmd, nms - Declared dimensions of xmd and xms resepectively.
//        xmd      - Distributed parameters.
//        xms      - Shared parameters.
// Output: a_rho, a_mu, a_lambda
//
//-----------------------------------------------------------------------
{
   REQUIRE2( nmd==m_nmd && nms==m_nms, "ERROR in MaterialParCart::get_material " << 
                                       " inconsistent dimensions\n" );

   double* xptr;
   if( m_nmd > 0 )
      xptr = xmd;
   else
      xptr = xms;

   Sarray matcart(3,m_ib,m_ie,m_jb,m_je,m_kb,m_ke);
   matcart.set_to_zero();
   if( m_variables == 1 || m_variables == 2 )
   {
      size_t ind =0;
      for( int k=m_kbint ; k <= m_keint ; k++ )
         for( int j=m_jbint ; j <= m_jeint ; j++ )
            for( int i=m_ibint ; i <= m_ieint ; i++ )
            {
               matcart(1,i,j,k) = xptr[3*ind];
               matcart(2,i,j,k) = xptr[3*ind+1];
               matcart(3,i,j,k) = xptr[3*ind+2];
               ind++;
            }
   }
   else if(  m_variables == 3 )
   {
      size_t ind =0;
      for( int k=m_kbint ; k <= m_keint ; k++ )
         for( int j=m_jbint ; j <= m_jeint ; j++ )
            for( int i=m_ibint ; i <= m_ieint ; i++ )
            {
               matcart(2,i,j,k) = xptr[2*ind];
               matcart(3,i,j,k) = xptr[2*ind+1];
               ind++;
            }
   }
   else
   {
      size_t ind =0;
      for( int k=m_kbint ; k <= m_keint ; k++ )
         for( int j=m_jbint ; j <= m_jeint ; j++ )
            for( int i=m_ibint ; i <= m_ieint ; i++ )
            {
               matcart(3,i,j,k) = xptr[ind];
               ind++;
            }
   }
   communicate(matcart);

   for( int g=0 ; g < m_ew->mNumberOfCartesianGrids; g++ )
   {
      a_rho[g].define(m_ew->mRho[g]);
      a_mu[g].define(m_ew->mMu[g]);
      a_lambda[g].define(m_ew->mLambda[g]);

      interpolate( matcart, g, a_rho[g], a_mu[g], a_lambda[g] );

      // Add base material
      float_sw4* mmup  = m_ew->mMu[g].c_ptr();
      float_sw4* mlap  = m_ew->mLambda[g].c_ptr();
      float_sw4* mrhop = m_ew->mRho[g].c_ptr();

      float_sw4* a_mup  = a_mu[g].c_ptr();
      float_sw4* a_lap  = a_lambda[g].c_ptr();
      float_sw4* a_rhop = a_rho[g].c_ptr();

      if( m_variables==1 )
      {
         for( size_t ind=0 ; ind < a_mu[g].npts() ; ind++ )
         {
            a_rhop[ind] = mrhop[ind] + a_rhop[ind];
            a_mup[ind]  = mmup[ind]  + a_mup[ind];
            a_lap[ind]  = mlap[ind]  + a_lap[ind];
         }
      }
      else if( m_variables==2 || m_variables == 3 )
      {
         for( size_t ind=0 ; ind < a_mu[g].npts() ; ind++ )
         {
            float_sw4 cs = sqrt(mmup[ind]/mrhop[ind]) + a_mup[ind];
            float_sw4 cp = sqrt((2*mmup[ind]+mlap[ind])/mrhop[ind])+ a_lap[ind];
            a_rhop[ind] = mrhop[ind] + a_rhop[ind];
            a_mup[ind]  = cs*cs*a_rhop[ind];
            a_lap[ind]  = (cp*cp-2*cs*cs)*a_rhop[ind];
         }
      }
      else
      {
         for( size_t ind=0 ; ind < a_mu[g].npts() ; ind++ )
         {
            float_sw4 cp = sqrt((2*mmup[ind]+mlap[ind])/mrhop[ind])+ a_lap[ind];
            float_sw4 cs = cp/m_ratio;
            a_rhop[ind]  = mrhop[ind];
            a_mup[ind]    = cs*cs*a_rhop[ind];
            a_lap[ind]   = (cp*cp-2*cs*cs)*a_rhop[ind];
         }
      }
      m_ew->communicate_array( a_rho[g], g );
      m_ew->communicate_array( a_mu[g], g );
      m_ew->communicate_array( a_lambda[g], g );
   }
}

//-----------------------------------------------------------------------
void MaterialParCart::find_lims( int ib, int ie, int iepm, int ibpp, 
                                 int& ibint, int& ieint )
{
   if( (ib+iepm) % 2 == 0 )
      ibint = (ib+iepm)/2;
   else
      ibint = (ib+iepm+1)/2;
//   iepmint = ibint-1;

   int ibppint; 
   if( (ibpp+ie) % 2 == 0 )
      ibppint = (ibpp+ie)/2;
   else
      ibppint = (ibpp+ie+1)/2;
   ieint = ibppint-1;
}

//-----------------------------------------------------------------------
bool MaterialParCart::compute_overlap()
{
// Material coarse grid limits in this processor
   int icb=10000000, ice=-100, jcb=10000000, jce=-100, kcb=10000000, kce=-100;

// 1. Interpolate from coarse to fine:
   // find stencil limits: sl,su
   int sl, su;
   float_sw4 wgh[2];
   getwgh( 0.0, wgh, sl, su );
   for( int g=0 ; g < m_ew->mNumberOfGrids ; g++ )
   {
      float_sw4 h=m_ew->mGridSize[g], zmin=m_ew->m_zmin[g];

    // Active region in fine grid in this processor. These
    // should be interpolated from material grid in this proc.
      int ibact = m_ew->m_iStartAct[g], ieact=m_ew->m_iEndAct[g];
      int jbact = m_ew->m_jStartAct[g], jeact=m_ew->m_jEndAct[g];
      int kbact = m_ew->m_kStartAct[g], keact=m_ew->m_kEndAct[g];   

   // I-direction
      float_sw4 x=(ibact-1)*h;
      float_sw4 q=(x-m_xmin)/m_hx;
      int ic =static_cast<int>(floor(q));
      //      icb = ic+sl;
      icb = std::min(ic+sl,icb);
      x = (ieact-1)*h;
      q=(x-m_xmin)/m_hx;
      ic =static_cast<int>(floor(q));
      //      ice = ic+su;
      ice = std::max(ic+su,ice);

   // J-direction
      float_sw4 y=(jbact-1)*h;
      q=(y-m_ymin)/m_hy;
      int jc =static_cast<int>(floor(q));
      //      jcb = jc+sl;
      jcb = std::min(jc+sl,jcb);
      y = (jeact-1)*h;
      q=(y-m_ymin)/m_hy;
      jc =static_cast<int>(floor(q));
      //      jce = jc+su;
      jce = std::max(jc+su,jce);

   // K-direction
      float_sw4 z=zmin+(kbact-1)*h;
      q=(z-m_zmin)/m_hz;
      int kc =static_cast<int>(floor(q));
      //      kcb = kc+sl;
      kcb = std::min(kc+sl,kcb);
      z=zmin+(keact-1)*h;
      q=(z-m_zmin)/m_hz;
      kc =static_cast<int>(floor(q));
      //      kce = kc+su;
      kce = std::max(kc+su,kce);
   }

   //   std::cout << m_myrank << " First sweep I " << icb << " " << ice << std::endl;
// 2. Interpolate from fine to coarse, adjust bounds if needed:
   int ngh=0;
   bool finetocoarse=false;
   if( finetocoarse )
   {
      bool done = false;
      int maxghost=10;
   //   if( (ice-icb)/2 < maxghost )
   //      maxghost=(ice-icb)/2;
   //   if( (jce-jcb)/2 < maxghost )
   //      maxghost=(jce-jcb)/2;

      while( !done && ngh < maxghost  )
      {
      // try with ngh ghost points, exit if interpolation stencil fits,
      // otherwise increase ngh
         done = true;
         int k=(kce+kcb)/2;
      //      for( int k=kcb+ngh ; k <= kce-ngh ; k++ )
         for( int j=jcb+ngh ; j <= jce-ngh ; j++ )
            for( int i=icb+ngh ; i <= ice-ngh ; i++ )
            {
               double x = m_xmin + i*m_hx;
               double y = m_ymin + j*m_hy;
               //               double z = m_zmin + k*m_hz;
               //               int g, ig, jg, kg;
               int g=0;
               float_sw4 h=m_ew->mGridSize[g], zmin=m_ew->m_zmin[g];
               int ig, jg;
               ig = static_cast<int>(floor(x/h+1));
               jg = static_cast<int>(floor(y/h+1));
               //               kg = static_cast<int>(floor((z-zmin)/h+1));
       //               m_ew->computeNearestLowGridPoint( ig, jg, kg, g, x, y, z );
         // Assume bilinear interpolation from fine grid,
         // only (i,i+1), (j,j+1), (and (k,k+1) ) involved:
               if(!(m_ew->point_in_proc( ig, jg, g) && m_ew->point_in_proc(ig+1,jg+1,g)) )
               {
                  done = false;
                  break;
               }
            }
         if( !done )
            ngh++;
      }
   }
   //   std::cout << m_myrank << " Second sweep ngh= " << ngh << std::endl;
   m_ib= icb-ngh;
   m_ie= ice+ngh;
   m_jb= jcb-ngh;
   m_je= jce+ngh;
   //   m_kb= kcb-ngh;
   //   m_ke= kce+ngh;
   if( m_ew->m_neighbor[0] == MPI_PROC_NULL )
      m_ib   = 0;
   if( m_ew->m_neighbor[1] == MPI_PROC_NULL )
      m_ie = m_nx+1;
   if( m_ew->m_neighbor[2] == MPI_PROC_NULL )
      m_jb   = 0;
   if( m_ew->m_neighbor[3] == MPI_PROC_NULL )
      m_je = m_ny+1;

   // Global index range in k:
   m_kb   = 0;
   m_ke   = m_nz+1;
   m_kbint=m_kb+1;
   m_keint=m_ke-1;

// 3. Compute overlap, and adjust if needed
   MPI_Status status;

   int iepm, ibpp, tag1=667, tag2=668;
   MPI_Sendrecv( &m_ib, 1, MPI_INT, m_ew->m_neighbor[0], tag1, 
                 &ibpp, 1, MPI_INT, m_ew->m_neighbor[1], tag1, 
                 m_ew->m_cartesian_communicator, &status );
   MPI_Sendrecv( &m_ie, 1, MPI_INT, m_ew->m_neighbor[1], tag2, 
                 &iepm, 1, MPI_INT, m_ew->m_neighbor[0], tag2, 
                 m_ew->m_cartesian_communicator, &status );

   if( m_ew->m_neighbor[0] == MPI_PROC_NULL )
      iepm = m_ib+1;
   if( m_ew->m_neighbor[1] == MPI_PROC_NULL )
      ibpp = m_ie;

   int jepm, jbpp;
   MPI_Sendrecv( &m_jb, 1, MPI_INT, m_ew->m_neighbor[2], tag1, 
                 &jbpp, 1, MPI_INT, m_ew->m_neighbor[3], tag1, 
                 m_ew->m_cartesian_communicator, &status );
   MPI_Sendrecv( &m_je, 1, MPI_INT, m_ew->m_neighbor[3], tag2, 
                 &jepm, 1, MPI_INT, m_ew->m_neighbor[2], tag2, 
                 m_ew->m_cartesian_communicator, &status );
   if( m_ew->m_neighbor[2] == MPI_PROC_NULL )
      jepm = m_jb+1;
   if( m_ew->m_neighbor[3] == MPI_PROC_NULL )
      jbpp = m_je;

   int go_global = 0;
   if( ibpp<iepm || jbpp < jepm )
   {
      //      std::cout << "making Material parameterization global  ib,ie = " << m_ib << " "<<m_ie
      //                << " iepm= " << iepm << " ibpp= " << ibpp << std::endl;
      //      std::cout << "              jb,je = " << m_jb << " "<<m_je
      //                << " jepm= " << jepm << " jbpp= " << jbpp << std::endl;
      go_global = 1;
   }
   int tmp=go_global;
   MPI_Allreduce( &tmp, &go_global, 1, MPI_INT, MPI_MAX, MPI_COMM_WORLD );
   //   // DEBUG
   //   go_global=1;
   if( go_global )
   {
      m_ib = m_jb = m_kb = 0;
      m_ie=m_nx+1;
      m_je=m_ny+1;
      m_ke=m_nz+1;
      m_ibint=m_jbint=m_kbint=1;
      m_ieint=m_nx;
      m_jeint=m_ny;
      m_keint=m_nz;
      if( m_myrank == 0 )
         std::cout << "making Material parameterization global  " << std::endl;
   }
   else
   {
      if( iepm < m_ib-1 || m_ie < ibpp-1 )
         std::cout << "ERROR, gap discovered ib,ie = " << m_ib << " "<<m_ie
                   << " iepm= " << iepm << " ibpp= " << ibpp << std::endl;
      if( jepm < m_jb-1 || m_je < jbpp-1 )
         std::cout << "ERROR, gap discovered jb,je = " << m_jb << " "<<m_je
                   << " jepm= " << iepm << " jbpp= " << ibpp << std::endl;
      find_lims( m_ib, m_ie, iepm, ibpp, m_ibint, m_ieint );
      m_iepm=iepm;
      m_ibpp=ibpp;
      find_lims( m_jb, m_je, jepm, jbpp, m_jbint, m_jeint );
      m_jepm=jepm;
      m_jbpp=jbpp;
   }
   return go_global;
}

//-----------------------------------------------------------------------
void MaterialParCart::getwgh( float_sw4 ai, float_sw4 wgh[2], int& sl, int& su )
{ // Linear interpolation
   wgh[0]=1-ai;
   wgh[1]=ai;
   sl =0;
   su =1;
}

//-----------------------------------------------------------------------
void MaterialParCart::interpolate( Sarray& matcart, int g, Sarray& rho, 
                                   Sarray& mu, Sarray& lambda )
{
   // Interpolate coarse grid material matcart to fine grid rho,mu,lambda.
   //
   // It is assumed that the dimensions of matcart has been determined
   // such that all grid points in the active domain of the computational grid 
   // in this processor can be interpolated from matcart.
   //
   // Input: matcart - Parameter grid material
   //        g       - Grid nr.
   //
   // Output: rho, mu, lambda - Interpolant of matcart on
   //                           computational grid nr. g
   //
   int ibact = m_ew->m_iStartAct[g], ieact=m_ew->m_iEndAct[g];
   int jbact = m_ew->m_jStartAct[g], jeact=m_ew->m_jEndAct[g];
   int kbact = m_ew->m_kStartAct[g], keact=m_ew->m_kEndAct[g];   
   float_sw4 h=m_ew->mGridSize[g], zmin=m_ew->m_zmin[g];
   int sl, su;
   float_sw4 wghdum[20];
   getwgh(0.0,wghdum,sl,su);// call to find sl, su
   int sw = su-sl+1;
   float_sw4* wghx = new float_sw4[sw*(ieact-ibact+1)];
   float_sw4* wghy = new float_sw4[sw*(jeact-jbact+1)];
   float_sw4* wghz = new float_sw4[sw*(keact-kbact+1)];

   for( int i=ibact ; i <= ieact ;i++ )
   {
      float_sw4 x=(i-1)*h;
      float_sw4 q=(x-m_xmin)/m_hx;
      int ic =static_cast<int>(floor(q));
      if( ic+su > m_nx+1 )
         ic = m_nx+1-su;
      if( ic+sl < 0 )
         ic = -sl;
      getwgh(q-ic,&wghx[sw*(i-ibact)],sl,su);
   }
   for( int j=jbact ; j <= jeact ;j++ )
   {
      float_sw4 y=(j-1)*h;
      float_sw4 q=(y-m_ymin)/m_hy;
      int jc =static_cast<int>(floor(q));
      if( jc+su > m_ny+1 )
         jc = m_ny+1-su;
      if( jc+sl < 0 )
         jc = -sl;
      getwgh(q-jc,&wghy[sw*(j-jbact)],sl,su);
   }
   for( int k=kbact ; k <= keact ;k++ )
   {
      float_sw4 z=zmin+(k-1)*h;
      float_sw4 q=(z-m_zmin)/m_hz;
      int kc =static_cast<int>(floor(q));
      if( kc+su > m_nz+1 )
         kc = m_nz+1-su;
      if( kc+sl < 0 )
         kc = -sl;
      getwgh(q-kc,&wghz[sw*(k-kbact)],sl,su);
   }

   rho.set_value(0.0);
   mu.set_value(0.0);
   lambda.set_value(0.0);
   for( int k=kbact; k <= keact ; k++ )
   {
      float_sw4 z=zmin+(k-1)*h;
      int kc =static_cast<int>(floor((z-m_zmin)/m_hz));
      if( kc+su > m_nz+1 )
         kc = m_nz+1-su;
      if( kc+sl < 0 )
         kc = -sl;
      for( int j=jbact; j <= jeact ; j++ )
      {
         float_sw4 y=(j-1)*h;
         int jc =static_cast<int>(floor((y-m_ymin)/m_hy));
         if( jc+su > m_ny+1 )
            jc = m_ny+1-su;
         if( jc+sl < 0 )
            jc = -sl;
         for( int i=ibact; i <= ieact ; i++ )
         {
            float_sw4 x=(i-1)*h;
            int ic =static_cast<int>(floor((x-m_xmin)/m_hx));
            if( ic+su > m_nx+1 )
               ic = m_nx+1-su;
            if( ic+sl < 0 )
               ic = -sl;
            for( int l=sl; l<= su ; l++ )
               for( int n=sl; n<= su ; n++ )
                  for( int m=sl; m<= su ; m++ )
                  {
                     float_sw4 wghtot=wghx[m-sl+sw*(i-ibact)]*wghy[n-sl+sw*(j-jbact)]*wghz[l-sl+sw*(k-kbact)];
                     rho(i,j,k)    += wghtot*matcart(1,ic+m,jc+n,kc+l);
                     mu(i,j,k)     += wghtot*matcart(2,ic+m,jc+n,kc+l);
                     lambda(i,j,k) += wghtot*matcart(3,ic+m,jc+n,kc+l);
                  }
         }
      }
   }
   delete[] wghx;
   delete[] wghy;
   delete[] wghz;
}

//-----------------------------------------------------------------------
void MaterialParCart::get_parameters( int nmd, double* xmd, 
                                      int nms, double* xms, 
                                      std::vector<Sarray>& a_rho, 
                                      std::vector<Sarray>& a_mu, 
                                      std::vector<Sarray>& a_lambda )
{
   if( m_init == 0 )
   {
      for( int i=0 ; i < nms ; i++ )
	 xms[i] = 0;
      for( int i=0 ; i < nmd ; i++ )
	 xmd[i] = 0;
   }
   else if( m_init == 1 )
   {
      //      cout << " hx, hy, hz " << m_hx  <<  " " << m_hy << " " << m_hz << endl;
      //      cout << " nx, ny, nz " << m_nx  <<  " " << m_ny << " " << m_nz << endl;
      //      cout << " xmin, xmax " << m_xmin  <<  " " << m_xmax << endl;
      //      cout << " ymin, ymax " << m_ymin  <<  " " << m_ymax << endl;

   // Test data for sine perturbed material

    // Get base material 
      if( m_variables == 1)
         interpolate_parameters( nmd, xmd, nms, xms, a_rho, a_mu, a_lambda, false );

      //      std::cout << "variables = " << m_variables << std::endl;
      float_sw4 om = m_omega;
      double* xptr = nms>0?xms:xmd;
      size_t ind =0;
      for( int k=m_kbint ; k <= m_keint ; k++ )
	 for( int j=m_jbint ; j <= m_jeint ; j++ )
	    for( int i=m_ibint ; i <= m_ieint ; i++ )
	    {
               bool dbg = i==1 && j==11 && k==5;
	       double x = i*m_hx + m_xmin;
	       double y = j*m_hy + m_ymin;
	       double z = k*m_hz + m_zmin;
               double rhopert = m_amplitude*sin(om*x+0.13)*sin(om*y)*sin(om*z);
               double cspert  = m_amplitude*cos(om*x)*sin(om*y)*cos(om*z+0.01);
               double cppert  = m_amplitude*sin(om*x+0.4)*sin(om*y)*cos(om*z+0.1);

               if( m_variables == 1 )
               {
                  double cs = sqrt( xptr[3*ind+1]/xptr[3*ind] )+cspert;
                  double cp = sqrt((xptr[3*ind+2]+2*xptr[3*ind+1])/xptr[3*ind])+cppert;
                  double mupert     =  xptr[3*ind]*cs*cs-xptr[3*ind+1];
                  double lambdapert =  xptr[3*ind]*(cp*cp-2*cs*cs)-xptr[3*ind+2];
                  xptr[3*ind]   = rhopert;
                  xptr[3*ind+1] = mupert;
                  xptr[3*ind+2] = lambdapert;
                  if( std::isnan(xptr[3*ind]) || std::isnan(xptr[3*ind+1]) || std::isnan(xptr[3*ind]+2) )
                  {
                     std::cout << "ind= " << ind << " " << xptr[3*ind] << " " << xptr[3*ind+1] <<
                        " " << xptr[3*ind+2] << std::endl;
                  }

               }
               else if( m_variables == 2 )
               {
                  xptr[3*ind]   = rhopert;
                  xptr[3*ind+1] = cspert;
                  xptr[3*ind+2] = cppert;
               }
               else if( m_variables == 3 )
               {
                  xptr[2*ind]   = cspert;
                  xptr[2*ind+1] = cppert;
               }
               else if( m_variables == 4 )
                  xptr[ind]   = cppert;
	       ind++;
	    }
   }
   else if( m_init == 2 )
   {
      if( nms > 0 )
         read_parameters( nms, xms );
      else
         read_parameters( nmd, xmd );
   }
   else if( m_init == 3 )
   {
      interpolate_parameters( nmd, xmd, nms, xms, a_rho, a_mu, a_lambda, true );
   }

}

//-----------------------------------------------------------------------
void MaterialParCart::interpolate_parameters( int nmd, double* xmd, 
                                              int nms, double* xms, 
                                              std::vector<Sarray>& a_rho, 
                                              std::vector<Sarray>& a_mu, 
                                              std::vector<Sarray>& a_lambda, 
                                              bool update )
{
   //-----------------------------------------------------------------------
   // Interpolate a material on the computational grid to the parameter grid:
   //
   //   x = I(a_rho-mRho)  if update =true
   //   x = I(a_rho)       if update=false
   //
   // Input: a_rho, a_mu, a_lambda - Material on the SW4 grids
   //
   // Output: xmd or xms - The material parameters in this processor
   //
   //-----------------------------------------------------------------------

   Sarray m_rho(m_ib,m_ie,m_jb,m_je,m_kb,m_ke);
   Sarray m_cs(m_ib,m_ie,m_jb,m_je,m_kb,m_ke);
   Sarray m_cp(m_ib,m_ie,m_jb,m_je,m_kb,m_ke);
   if( m_variables == 1 )
   {
      interpolate_to_coarse( a_rho, a_mu, a_lambda, m_rho, m_cs, m_cp, update );
   }
   else 
   {
      interpolate_to_coarse_vel( a_rho, a_mu, a_lambda, m_rho, m_cs, m_cp );
   }

   double* xptr = m_nms>0? xms:xmd;
   size_t ind=0;
   for( int k=m_kbint ; k <= m_keint; k++ )
      for( int j=m_jbint ; j <= m_jeint ; j++ )
         for( int i=m_ibint ; i <= m_ieint ; i++ )
         {
            if( m_variables == 1 || m_variables == 2)
            {
               xptr[3*ind]   = m_rho(i,j,k);
               xptr[3*ind+1] = m_cs(i,j,k);
               xptr[3*ind+2] = m_cp(i,j,k);
            }
            else if( m_variables==3 )
            {
               xptr[2*ind]   = m_cs(i,j,k);
               xptr[2*ind+1] = m_cp(i,j,k);
            }
            else
               xptr[ind] = m_cp(i,j,k);
            ind++;
         }
}

//-----------------------------------------------------------------------
void MaterialParCart::communicate( Sarray& u )
{
   //--------------------------------------------------------------
   // General ghost point exchange at processor boundaries.
   //
   // Schematically: (o-ghost pt, x-interior pt):
   //
   //   (proc p-1)   iepm        ibpp  (proc p+1)
   //                  v           v
   // ...  x  x  x  x  o           o  o  x  x  x  x  x  ....
   //            o  o  x  x  x  x  x  x  o  o  o
   //            ^     ^              ^        ^
   // myproc(p): ib   ibint          ieint     ie
   //   
   //    myproc receives ib..ibint-1 from p-1, and sends ibint..iepm to p-1
   //                    ieint+1..ie from p+1, and sends ibpp..ieint to p+1
   //
   // Excplicit copy to buffers, not using fancy MPI-datatypes or sendrecv.
   //--------------------------------------------------------------

   if( m_global )
      return;

   const int ncomp=u.m_nc;
   const int ni = m_ie-m_ib+1;
   const int nj = m_je-m_jb+1;
   const int nk = m_ke-m_kb+1;
   float_sw4 *sbuf1, *sbuf2, *rbuf1, *rbuf2;

   MPI_Request req1, req2, req3, req4;
   MPI_Status status;
   int tag1=203, tag2=204;

   size_t npts1low = (m_ibint-m_ib)*nj*nk;
   size_t npts1up  = (m_ie-m_ieint)*nj*nk;

   size_t npts2low = ni*(m_jbint-m_jb)*nk;
   size_t npts2up  = ni*(m_je-m_jeint)*nk;
   size_t nptsmaxlow = max(npts1low,npts2low);
   size_t nptsmaxup  = max(npts1up, npts2up);
  // size: rbuf1 = (I dir) npts1up*ncomp   or (J-dir) npts2up*ncomp
  //       rbuf2 = (I dir) npts1low*ncomp  or (J-dir) npts2low*ncomp
  //       sbuf1 = (I dir) ncomp*ng1*nj*nk or (J-dir) ncomp*ng1*ni*nk
  //       subf2 = (I dir) ncomp*ng2*nj*nk or (J-dir) ncomp*ng2*ni*nk
   size_t nptss1=max((m_iepm-m_ibint+1)*nj*nk,ni*(m_jepm-m_jbint+1)*nk);
   sbuf1 = new float_sw4[ncomp*nptss1];
   rbuf1 = new float_sw4[ncomp*nptsmaxup];

   size_t nptss2=max((m_ieint-m_ibpp+1)*nj*nk,ni*(m_jeint-m_jbpp+1)*nk);
   sbuf2 = new float_sw4[ncomp*nptss2];
   rbuf2 = new float_sw4[ncomp*nptsmaxlow];

// I-direction communication  
   MPI_Irecv( rbuf1, ncomp*npts1up,  m_ew->m_mpifloat, m_ew->m_neighbor[1], tag1,
              m_ew->m_cartesian_communicator, &req1 );

   MPI_Irecv( rbuf2, ncomp*npts1low, m_ew->m_mpifloat, m_ew->m_neighbor[0], tag2,
              m_ew->m_cartesian_communicator, &req2 );

   int ng1=m_iepm-m_ibint+1;
   int ng2=m_ieint-m_ibpp+1;
   if( m_ew->m_neighbor[0] != MPI_PROC_NULL )
   {
      for( int c=1 ; c <= ncomp ; c++ )
         for( int k=m_kb ; k <= m_ke; k++ )
            for( int j=m_jb ; j <= m_je; j++ )
               for(int i=m_ibint ; i <= m_iepm; i++ )
               {
                  size_t ind = i-(m_ibint)+ng1*(j-m_jb)+ng1*nj*(k-m_kb);
                  sbuf1[c-1+ncomp*ind]= u(c,i,j,k);
               }
   }
   MPI_Isend( sbuf1, ncomp*ng1*nj*nk, m_ew->m_mpifloat, m_ew->m_neighbor[0], tag1,
              m_ew->m_cartesian_communicator, &req3 );
   if( m_ew->m_neighbor[1] != MPI_PROC_NULL )
   {
      for( int c=1 ; c <= ncomp ; c++ )
         for( int k=m_kb ; k <= m_ke; k++ )
            for( int j=m_jb ; j <= m_je; j++ )
               for(int i=m_ibpp; i <= m_ieint; i++ )
               {
                  size_t ind = i-m_ibpp+ng2*(j-m_jb)+ng2*nj*(k-m_kb);
                  sbuf2[c-1+ncomp*ind]= u(c,i,j,k);
               }
   }
   MPI_Isend( sbuf2, ncomp*ng2*nj*nk, m_ew->m_mpifloat, m_ew->m_neighbor[1], tag2,
              m_ew->m_cartesian_communicator, &req4);
   MPI_Wait( &req1, &status );
   ng1 = m_ie-m_ieint;
   if( m_ew->m_neighbor[1] != MPI_PROC_NULL )
      for( int c=1 ; c <= ncomp ; c++ )
         for( int k=m_kb ; k <= m_ke; k++ )
            for( int j=m_jb ; j <= m_je; j++ )
               for(int i=m_ieint+1 ; i <= m_ie; i++ )
               {
                  size_t ind = i-(m_ieint+1)+ng1*(j-m_jb)+ng1*nj*(k-m_kb);
                  u(c,i,j,k) = rbuf1[c-1+ncomp*ind];
               }  
   MPI_Wait( &req2, &status );
   ng2 = m_ibint-m_ib;
   if( m_ew->m_neighbor[0] != MPI_PROC_NULL )
      for( int c=1 ; c <= ncomp ; c++ )
         for( int k=m_kb ; k <= m_ke; k++ )
            for( int j=m_jb ; j <= m_je; j++ )
               for(int i=m_ib ; i <= m_ibint-1; i++ )
               {
                  size_t ind = i-m_ib+ng2*(j-m_jb)+ng2*nj*(k-m_kb);
                  u(c,i,j,k) = rbuf2[c-1+ncomp*ind];
               }

   MPI_Wait( &req3, &status );
   MPI_Wait( &req4, &status );

   // J-direction communication  
   MPI_Irecv( rbuf1, ncomp*npts2up, m_ew->m_mpifloat, m_ew->m_neighbor[3], tag1,
              m_ew->m_cartesian_communicator, &req1 );
   MPI_Irecv( rbuf2, ncomp*npts2low, m_ew->m_mpifloat, m_ew->m_neighbor[2], tag2,
              m_ew->m_cartesian_communicator, &req2 );
   ng1=m_jepm-m_jbint+1;
   ng2=m_jeint-m_jbpp+1;
   if( m_ew->m_neighbor[2] != MPI_PROC_NULL )
      for( int c=1 ; c <= u.m_nc ; c++ )
         for( int k=m_kb ; k <= m_ke; k++ )
            for( int j=m_jbint ; j <= m_jepm; j++ )
               for(int i=m_ib ; i <= m_ie; i++ )
               {
                  size_t ind = i-m_ib+ni*(j-m_jbint)+ng1*ni*(k-m_kb);
                  sbuf1[c-1+ncomp*ind]= u(c,i,j,k);
               }
   MPI_Isend( sbuf1, ncomp*ng1*ni*nk, m_ew->m_mpifloat, m_ew->m_neighbor[2], tag1,
              m_ew->m_cartesian_communicator, &req3 );
   if( m_ew->m_neighbor[3] != MPI_PROC_NULL )
      for( int c=1 ; c <= ncomp ; c++ )
         for( int k=m_kb ; k <= m_ke; k++ )
            for( int j=m_jbpp ; j <= m_jeint; j++ )
               for(int i=m_ib ; i <= m_ie; i++ )
               {
                  size_t ind = i-m_ib+ni*(j-m_jbpp)+ng2*ni*(k-m_kb);
                  sbuf2[c-1+ncomp*ind]= u(c,i,j,k);
               }
   MPI_Isend( sbuf2, ncomp*ni*ng2*nk, m_ew->m_mpifloat, m_ew->m_neighbor[3], tag2,
              m_ew->m_cartesian_communicator, &req4);
   MPI_Wait( &req1, &status );
   ng1 = m_je-m_jeint;
   if( m_ew->m_neighbor[3] != MPI_PROC_NULL )
      for( int c=1 ; c <= ncomp ; c++ )
         for( int k=m_kb ; k <= m_ke; k++ )
            for( int j=m_jeint+1 ; j <= m_je; j++ )
               for(int i=m_ib ; i <= m_ie; i++ )
               {
                  size_t ind = i-m_ib + ni*(j-(m_jeint+1))+ng1*ni*(k-m_kb);
                  u(c,i,j,k) = rbuf1[c-1+ncomp*ind];
               }  
   MPI_Wait( &req2, &status );
   ng2 = m_jbint-m_jb;
   if( m_ew->m_neighbor[2] != MPI_PROC_NULL )
      for( int c=1 ; c <= ncomp ; c++ )
         for( int k=m_kb ; k <= m_ke; k++ )
            for( int j=m_jb ; j <= m_jbint-1; j++ )
               for(int i=m_ib ; i <= m_ie; i++ )
               {
                  size_t ind = i-m_ib+ni*(j-m_jb)+ng2*ni*(k-m_kb);
                  u(c,i,j,k) = rbuf2[c-1+ncomp*ind];
               }
    
   MPI_Wait( &req3, &status );
   MPI_Wait( &req4, &status );
   delete[] rbuf1, rbuf2, sbuf1, sbuf2;   
}

//-----------------------------------------------------------------------
void MaterialParCart::communicate_add( Sarray& u )
{
   //--------------------------------------------------------------
   // Get neighbor's ghost points and add to my interior points
   //
   // Schematically: (o-ghost pt, x-interior pt):
   //
   //   (proc p-1)   iepm        ibpp  (proc p+1)
   //                  v           v
   // ...  x  x  x  x  o           o  o  x  x  x  x  x  ....
   //            o  o  x  x  x  x  x  x  o  o  o
   //            ^     ^              ^        ^
   // myproc(p): ib   ibint          ieint     ie
   //   
   // myproc receives ibint..iepm from p-1 and adds the value to ibint..iepm in myproc
   //           sends ieint+1..ie to p+1
   //        receives ibpp..ieint from p+1 and adds the value to ibpp..ieint in myproc
   //           sends ib..ibint-1 to p-1
   //
   //--------------------------------------------------------------

   if( m_global )
      return;

   const int ncomp=u.m_nc;
   const int ni = m_ie-m_ib+1;
   const int nj = m_je-m_jb+1;
   const int nk = m_ke-m_kb+1;
   float_sw4 *sbuf1, *sbuf2, *rbuf1, *rbuf2;

   MPI_Request req1, req2, req3, req4;
   MPI_Status status;
   int tag1=203, tag2=204;

   size_t npts1low = (m_ibint-m_ib)*nj*nk;
   size_t npts1up  = (m_ie-m_ieint)*nj*nk;

   size_t npts2low = ni*(m_jbint-m_jb)*nk;
   size_t npts2up  = ni*(m_je-m_jeint)*nk;
   size_t nptsmaxlow = max(npts1low,npts2low);
   size_t nptsmaxup  = max(npts1up, npts2up);
  // size: rbuf1 = (I dir) npts1up*ncomp   or (J-dir) npts2up*ncomp
  //       rbuf2 = (I dir) npts1low*ncomp  or (J-dir) npts2low*ncomp
  //       sbuf1 = (I dir) ncomp*ng1*nj*nk or (J-dir) ncomp*ng1*ni*nk
  //       subf2 = (I dir) ncomp*ng2*nj*nk or (J-dir) ncomp*ng2*ni*nk
   size_t nptss1=max((m_iepm-m_ibint+1)*nj*nk,ni*(m_jepm-m_jbint+1)*nk);
   rbuf1 = new float_sw4[ncomp*nptss1];
   sbuf1 = new float_sw4[ncomp*nptsmaxup];

   size_t nptss2=max((m_ieint-m_ibpp+1)*nj*nk,ni*(m_jeint-m_jbpp+1)*nk);
   rbuf2 = new float_sw4[ncomp*nptss2];
   sbuf2 = new float_sw4[ncomp*nptsmaxlow];

// I-direction communication  
   MPI_Irecv( rbuf1, ncomp*(m_iepm-m_ibint+1)*nj*nk,  m_ew->m_mpifloat, m_ew->m_neighbor[0], tag1,
              m_ew->m_cartesian_communicator, &req1 );

   MPI_Irecv( rbuf2, ncomp*(m_ieint-m_ibpp+1)*nj*nk, m_ew->m_mpifloat, m_ew->m_neighbor[1], tag2,
              m_ew->m_cartesian_communicator, &req2 );

   int ng1=m_ie-m_ieint;
   int ng2=m_ibint-m_ib;
   if( m_ew->m_neighbor[1] != MPI_PROC_NULL )
   {
      for( int c=1 ; c <= ncomp ; c++ )
         for( int k=m_kb ; k <= m_ke; k++ )
            for( int j=m_jb ; j <= m_je; j++ )
               for(int i=m_ieint+1 ; i <= m_ie; i++ )
               {
                  size_t ind = i-(m_ieint+1)+ng1*(j-m_jb)+ng1*nj*(k-m_kb);
                  sbuf1[c-1+ncomp*ind]= u(c,i,j,k);
               }
   }
   MPI_Isend( sbuf1, ncomp*ng1*nj*nk, m_ew->m_mpifloat, m_ew->m_neighbor[1], tag1,
              m_ew->m_cartesian_communicator, &req3 );
   if( m_ew->m_neighbor[0] != MPI_PROC_NULL )
   {
      for( int c=1 ; c <= ncomp ; c++ )
         for( int k=m_kb ; k <= m_ke; k++ )
            for( int j=m_jb ; j <= m_je; j++ )
               for(int i=m_ib; i <= m_ibint-1; i++ )
               {
                  size_t ind = i-m_ib+ng2*(j-m_jb)+ng2*nj*(k-m_kb);
                  sbuf2[c-1+ncomp*ind]= u(c,i,j,k);
               }
   }
   MPI_Isend( sbuf2, ncomp*ng2*nj*nk, m_ew->m_mpifloat, m_ew->m_neighbor[0], tag2,
              m_ew->m_cartesian_communicator, &req4);
   MPI_Wait( &req1, &status );
   ng1 = m_iepm-m_ibint+1;
   if( m_ew->m_neighbor[0] != MPI_PROC_NULL )
      for( int c=1 ; c <= ncomp ; c++ )
         for( int k=m_kb ; k <= m_ke; k++ )
            for( int j=m_jb ; j <= m_je; j++ )
               for(int i=m_ibint ; i <= m_iepm; i++ )
               {
                  size_t ind = i-m_ibint+ng1*(j-m_jb)+ng1*nj*(k-m_kb);
                  u(c,i,j,k) += rbuf1[c-1+ncomp*ind];
               }  
   MPI_Wait( &req2, &status );
   ng2 = m_ieint-m_ibpp+1;
   if( m_ew->m_neighbor[1] != MPI_PROC_NULL )
      for( int c=1 ; c <= ncomp ; c++ )
         for( int k=m_kb ; k <= m_ke; k++ )
            for( int j=m_jb ; j <= m_je; j++ )
               for(int i=m_ibpp ; i <= m_ieint; i++ )
               {
                  size_t ind = i-m_ibpp+ng2*(j-m_jb)+ng2*nj*(k-m_kb);
                  u(c,i,j,k) += rbuf2[c-1+ncomp*ind];
               }

   MPI_Wait( &req3, &status );
   MPI_Wait( &req4, &status );

   // J-direction communication  
   MPI_Irecv( rbuf1, ncomp*ni*(m_jepm-m_jbint+1)*nk, m_ew->m_mpifloat, m_ew->m_neighbor[2], tag1,
              m_ew->m_cartesian_communicator, &req1 );
   MPI_Irecv( rbuf2, ncomp*ni*(m_jeint-m_jbpp+1)*nk, m_ew->m_mpifloat, m_ew->m_neighbor[3], tag2,
              m_ew->m_cartesian_communicator, &req2 );
   ng1=m_je-m_jeint;
   ng2=m_jbint-m_jb;
   if( m_ew->m_neighbor[3] != MPI_PROC_NULL )
      for( int c=1 ; c <= u.m_nc ; c++ )
         for( int k=m_kb ; k <= m_ke; k++ )
            for( int j=m_jeint+1 ; j <= m_je; j++ )
               for(int i=m_ib ; i <= m_ie; i++ )
               {
                  size_t ind = i-m_ib+ni*(j-(m_jeint+1))+ng1*ni*(k-m_kb);
                  sbuf1[c-1+ncomp*ind]= u(c,i,j,k);
               }
   MPI_Isend( sbuf1, ncomp*ng1*ni*nk, m_ew->m_mpifloat, m_ew->m_neighbor[3], tag1,
              m_ew->m_cartesian_communicator, &req3 );
   if( m_ew->m_neighbor[2] != MPI_PROC_NULL )
      for( int c=1 ; c <= ncomp ; c++ )
         for( int k=m_kb ; k <= m_ke; k++ )
            for( int j=m_jb ; j <= m_jbint-1; j++ )
               for(int i=m_ib ; i <= m_ie; i++ )
               {
                  size_t ind = i-m_ib+ni*(j-m_jb)+ng2*ni*(k-m_kb);
                  sbuf2[c-1+ncomp*ind]= u(c,i,j,k);
               }
   MPI_Isend( sbuf2, ncomp*ni*ng2*nk, m_ew->m_mpifloat, m_ew->m_neighbor[2], tag2,
              m_ew->m_cartesian_communicator, &req4);
   MPI_Wait( &req1, &status );
   ng1 = m_jepm-m_jbint+1;
   if( m_ew->m_neighbor[2] != MPI_PROC_NULL )
      for( int c=1 ; c <= ncomp ; c++ )
         for( int k=m_kb ; k <= m_ke; k++ )
            for( int j=m_jbint ; j <= m_jepm; j++ )
               for(int i=m_ib ; i <= m_ie; i++ )
               {
                  size_t ind = i-m_ib + ni*(j-m_jbint)+ng1*ni*(k-m_kb);
                  u(c,i,j,k) += rbuf1[c-1+ncomp*ind];
               }  
   MPI_Wait( &req2, &status );
   ng2 = m_jeint-m_jbpp+1;
   if( m_ew->m_neighbor[3] != MPI_PROC_NULL )
      for( int c=1 ; c <= ncomp ; c++ )
         for( int k=m_kb ; k <= m_ke; k++ )
            for( int j=m_jbpp ; j <= m_jeint; j++ )
               for(int i=m_ib ; i <= m_ie; i++ )
               {
                  size_t ind = i-m_ib+ni*(j-m_jbpp)+ng2*ni*(k-m_kb);
                  u(c,i,j,k) += rbuf2[c-1+ncomp*ind];
               }
    
   MPI_Wait( &req3, &status );
   MPI_Wait( &req4, &status );
   delete[] rbuf1, rbuf2, sbuf1, sbuf2;   
}

//-----------------------------------------------------------------------
void MaterialParCart::interpolate_gradient( int g, Sarray& a_gradrho, Sarray& a_gradmu, 
                                            Sarray& a_gradlambda, Sarray& gradc )
{
   //-----------------------------------------------------------------------
   // Interpolate the gradient from the SW4 grid to the coarser parameter grid.
   //
   // Input: a_gradrho, a_gradmu, a_gradlambda - Three component gradient
   //                                            on the computational grid
   //
   // Output: gradc - The gradient on the parameter grid, three components as one
   //                 array, size of gradc is 3 x ni x nj x nk
   //
   // This is the transpose of the interpolation in MaterialParCart::interpolate,
   //-----------------------------------------------------------------------

   int ibact = m_ew->m_iStartAct[g], ieact=m_ew->m_iEndAct[g];
   int jbact = m_ew->m_jStartAct[g], jeact=m_ew->m_jEndAct[g];
   int kbact = m_ew->m_kStartAct[g], keact=m_ew->m_kEndAct[g];   
   float_sw4 h=m_ew->mGridSize[g], zmin=m_ew->m_zmin[g];
   int sl, su;
   float_sw4 wghdum[20];
   getwgh(0.0,wghdum,sl,su);// call to find sl, su
   int sw = su-sl+1;
   float_sw4* wghx = new float_sw4[sw*(ieact-ibact+1)];
   float_sw4* wghy = new float_sw4[sw*(jeact-jbact+1)];
   float_sw4* wghz = new float_sw4[sw*(keact-kbact+1)];
   for( int i=ibact ; i <= ieact ;i++ )
   {
      float_sw4 x=(i-1)*h;
      float_sw4 q=(x-m_xmin)/m_hx;
      int ic =static_cast<int>(floor(q));
      if( ic+su > m_nx+1 )
         ic = m_nx+1-su;
      if( ic-sl < 0 )
         ic = sl;
      getwgh(q-ic,&wghx[sw*(i-ibact)],sl,su);
   }
   for( int j=jbact ; j <= jeact ;j++ )
   {
      float_sw4 y=(j-1)*h;
      float_sw4 q=(y-m_ymin)/m_hy;
      int jc =static_cast<int>(floor(q));
      if( jc+su > m_ny+1 )
         jc = m_ny+1-su;
      if( jc-sl < 0 )
         jc = sl;
      getwgh(q-jc,&wghy[sw*(j-jbact)],sl,su);
   }
   for( int k=kbact ; k <= keact ;k++ )
   {
      float_sw4 z=zmin+(k-1)*h;
      float_sw4 q=(z-m_zmin)/m_hz;
      int kc =static_cast<int>(floor(q));
      if( kc+su > m_nz+1 )
         kc = m_nz+1-su;
      if( kc-sl < 0 )
         kc = sl;
      getwgh(q-kc,&wghz[sw*(k-kbact)],sl,su);
   }

   for( int k=kbact; k <= keact ; k++ )
   {
      float_sw4 z=zmin+(k-1)*h;
      int kc =static_cast<int>(floor((z-m_zmin)/m_hz));
      if( kc+su > m_nz+1 )
         kc = m_nz+1-su;
      if( kc-sl < 0 )
         kc = sl;
      for( int j=jbact; j <= jeact ; j++ )
      {
         float_sw4 y=(j-1)*h;
         int jc =static_cast<int>(floor((y-m_ymin)/m_hy));
         if( jc+su > m_ny+1 )
            jc = m_ny+1-su;
         if( jc-sl < 0 )
            jc = sl;
         for( int i=ibact; i <= ieact ; i++ )
         {
            float_sw4 x=(i-1)*h;
            int ic =static_cast<int>(floor((x-m_xmin)/m_hx));            
            if( ic+su > m_nx+1 )
               ic = m_nx+1-su;
            if( ic-sl < 0 )
               ic = sl;
            for( int l=sl; l<= su ; l++ )
               for( int n=sl; n<= su ; n++ )
                  for( int m=sl; m<= su ; m++ )
                  {
                     float_sw4 wghtot=wghx[m-sl+sw*(i-ibact)]*
                                      wghy[n-sl+sw*(j-jbact)]*
                                      wghz[l-sl+sw*(k-kbact)];
                     // Debug
                     //                     gradc(1,ic+m,jc+n,kc+l) += wghtot;
                     //                     gradc(2,ic+m,jc+n,kc+l) += wghtot;
                     //                     gradc(3,ic+m,jc+n,kc+l) += wghtot;
                     //End debug
                     gradc(1,ic+m,jc+n,kc+l) += wghtot*a_gradrho(i,j,k);
                     gradc(2,ic+m,jc+n,kc+l) += wghtot*a_gradmu(i,j,k);
                     gradc(3,ic+m,jc+n,kc+l) += wghtot*a_gradlambda(i,j,k);
                  }
         }
      }
   }
   delete[] wghx;
   delete[] wghy;
   delete[] wghz;
}

//-----------------------------------------------------------------------
void MaterialParCart::get_gradient( int nmd, double* xmd, int nms, double* xms,
                                    double* dfs, double* dfm,
                                    std::vector<Sarray>& a_rho,
                                    std::vector<Sarray>& a_mu,
                                    std::vector<Sarray>& a_lambda,
                                    std::vector<Sarray>& a_gradrho,
                                    std::vector<Sarray>& a_gradmu,
                                    std::vector<Sarray>& a_gradlambda )
{
   //-----------------------------------------------------------------------
   // Computes gradient with respect to the material parameterization from given
   // gradients with respect to the material at grid points.
   // 
   // Input: nmd, nms - Declared sizes of xmd and xms respectively
   //        xmd      - Distributed material parameters
   //        xms      - Shared material parameters
   //        a_rho, a_mu, a_lambda - Current material on the SW4 grid.
   //        a_gradrho, a_gradmu, a_gradlambda - Current material gradient with
   //           respect to (rho,mu,lambda) on the SW4 grid.
   // Output: dfs  - Gradient wrt. shared parameters (xms) 
   //         dfm  - Gradient wrt. distributed parameters (xmd)
   //
   //  Note, only one of dfs and dfm is used.
   //-----------------------------------------------------------------------

   if( m_global )
   {
      get_gradient_shared( nms, xms, dfs, a_rho, a_mu, a_lambda, 
                           a_gradrho, a_gradmu, a_gradlambda );
   }
   else
   {
   if( m_variables != 1 )
   {
   // 1. Transform gradient w.r.t. (rho,mu,lambda) to gradient w.r.t (rho,cs,cp):
      for( int g=0 ; g < m_ew->mNumberOfGrids ; g++ )
         m_ew->transform_gradient( a_rho[g], a_mu[g], a_lambda[g], 
                                   a_gradrho[g], a_gradmu[g], a_gradlambda[g] );
   }

   Sarray gradc(3,m_ib,m_ie,m_jb,m_je,m_kb,m_ke);
// 2. Gradient of interpolation operator
   gradc.set_to_zero();
   for( int g = 0 ; g < m_ew->mNumberOfGrids ; g++ )
   {
// Chain rule of interpolation relation, e.g., gradc(2,:)=gradmu*d(mu)/dx
      interpolate_gradient( g, a_gradrho[g], a_gradmu[g], a_gradlambda[g], gradc );
   }   
   communicate_add(gradc);
   if( m_variables == 1 || m_variables == 2 )
   {
      size_t ind =0;
      for( int k=m_kbint ; k <= m_keint ; k++ )
         for( int j=m_jbint ; j <= m_jeint ; j++ )
            for( int i=m_ibint ; i <= m_ieint ; i++ )
            {
               dfm[3*ind  ] = gradc(1,i,j,k);
               dfm[3*ind+1] = gradc(2,i,j,k);
               dfm[3*ind+2] = gradc(3,i,j,k);
               ind++;
            }
   }
   else if(  m_variables == 3 )
   {
      size_t ind =0;
      for( int k=m_kbint ; k <= m_keint ; k++ )
         for( int j=m_jbint ; j <= m_jeint ; j++ )
            for( int i=m_ibint ; i <= m_ieint ; i++ )
            {
               dfm[2*ind  ] = gradc(2,i,j,k);
               dfm[2*ind+1] = gradc(3,i,j,k);
               ind++;
            }
   }
   else
   {
      size_t ind =0;
      //      float_sw4 irat2=1/(m_ratio*m_ratio);
      float_sw4 irat=1/m_ratio;
      for( int k=m_kbint ; k <= m_keint ; k++ )
         for( int j=m_jbint ; j <= m_jeint ; j++ )
            for( int i=m_ibint ; i <= m_ieint ; i++ )
            {
               dfm[ind] = irat*gradc(2,i,j,k)+gradc(3,i,j,k);
               //               dfm[ind] = gradc(3,i,j,k);
               //               dfm[ind] = 2*(1-2*irat2)*gradc(3,i,j,k);
               ind++;
            }
   }
   }
}   

//-----------------------------------------------------------------------
void MaterialParCart::get_gradient_shared( int nms, double* xms, double* dfs,
					 std::vector<Sarray>& a_rho,
					 std::vector<Sarray>& a_mu,
					 std::vector<Sarray>& a_lambda,
					 std::vector<Sarray>& a_gradrho,
					 std::vector<Sarray>& a_gradmu,
					 std::vector<Sarray>& a_gradlambda )
{
   //-----------------------------------------------------------------------
   // Computes gradient with respect to the material parameterization from 
   // given gradients with respect to the material at grid points.
   //-----------------------------------------------------------------------

   // 1. Transform gradient w.r.t. (rho,mu,lambda) to gradient w.r.t (rho,cs,cp):
   if( m_variables != 1 )
   {
      for( int g=0 ; g < m_ew->mNumberOfGrids ; g++ )
         m_ew->transform_gradient( a_rho[g], a_mu[g], a_lambda[g], 
                                   a_gradrho[g], a_gradmu[g], a_gradlambda[g] );
   }

   Sarray grho(0,m_nx+1,0,m_ny+1,0,m_nz+1), gmu(0,m_nx+1,0,m_ny+1,0,m_nz+1);
   Sarray glambda(0,m_nx+1,0,m_ny+1,0,m_nz+1);
   grho.set_to_zero();
   gmu.set_to_zero();
   glambda.set_to_zero();
   //   cout << "getgrad nms=" << nms << " nx,ny,nz=" << m_nx <<","<<m_ny <<","<<m_nz <<endl;
   // 2. Gradient of interpolation operator
   for( int g = 0 ; g < m_ew->mNumberOfGrids ; g++ )
   {
// Chain rule of interpolation relation, multiplication by constant matrix, since interpolation
// is a linear operator.
      m_ew->interpolation_gradient( m_nx, m_ny, m_nz, m_xmin, m_ymin, m_zmin, m_hx, m_hy, m_hz,
			       grho, gmu, glambda, g, a_gradrho[g], a_gradmu[g], a_gradlambda[g] );
   }   
   double* grhop=grho.c_ptr();
   double* gmup=gmu.c_ptr();
   double* glambdap=glambda.c_ptr();
   int npts = (m_nx+2)*(m_ny+2)*(m_nz+2);

   double* tmp = new double[npts];
   for( int i=0 ; i < npts ; i++ )
      tmp[i] = grhop[i];
   MPI_Allreduce( tmp, grhop, npts, MPI_DOUBLE, MPI_SUM, MPI_COMM_WORLD );

   for( int i=0 ; i < npts ; i++ )
      tmp[i] = gmup[i];
   MPI_Allreduce( tmp, gmup, npts, MPI_DOUBLE, MPI_SUM, MPI_COMM_WORLD );

   for( int i=0 ; i < npts ; i++ )
      tmp[i] = glambdap[i];
   MPI_Allreduce( tmp, glambdap, npts, MPI_DOUBLE, MPI_SUM, MPI_COMM_WORLD );
   delete[] tmp;

   if( m_variables == 1 || m_variables == 2 )
   {
      size_t ind =0;
      for( int k=1 ; k <= m_nz ; k++ )
         for( int j=1 ; j <= m_ny ; j++ )
            for( int i=1 ; i <= m_nx ; i++ )
            {
               size_t indm = i+(m_nx+2)*j + (m_nx+2)*(m_ny+2)*k;
               dfs[3*ind]   = grhop[indm];
               dfs[3*ind+1] = gmup[indm];
               dfs[3*ind+2] = glambdap[indm];
               ind++;
            }
   }
   else if( m_variables == 3 )
   {
      size_t ind =0;
      for( int k=1 ; k <= m_nz ; k++ )
         for( int j=1 ; j <= m_ny ; j++ )
            for( int i=1 ; i <= m_nx ; i++ )
            {
               size_t indm = i+(m_nx+2)*j + (m_nx+2)*(m_ny+2)*k;
               dfs[2*ind]   = gmup[indm];
               dfs[2*ind+1] = glambdap[indm];
               ind++;
            }
   }
   else if( m_variables == 4 )
   {
      size_t ind =0;
      for( int k=1 ; k <= m_nz ; k++ )
         for( int j=1 ; j <= m_ny ; j++ )
            for( int i=1 ; i <= m_nx ; i++ )
            {
               size_t indm = i+(m_nx+2)*j + (m_nx+2)*(m_ny+2)*k;
               dfs[ind] = glambdap[indm];
               ind++;
            }
   }
}

//-----------------------------------------------------------------------
void MaterialParCart::set_scalefactors( int nmpars, double* sf, double rho_ref, 
                                        double mu_ref, double lambda_ref,  
                                        double vs_ref, double vp_ref )
{
   if( m_variables == 1 )
   {
      for( int i=0 ; i < nmpars ; i += 3 )
      {
         sf[i]   = rho_ref;
         sf[i+1] = mu_ref;
         sf[i+2] = lambda_ref;
      }
   }
   else if( m_variables == 2 )
   {
      for( int i=0 ; i < nmpars ; i += 3 )
      {
         sf[i]   = rho_ref;
         sf[i+1] = vs_ref;
         sf[i+2] = vp_ref;
      }
   }
   else if( m_variables == 3 )
   {
      for( int i=0 ; i < nmpars ; i += 2 )
      {
         sf[i]   = vs_ref;
         sf[i+1] = vp_ref;
      }
   }
   else if( m_variables == 4 )
   {
      for( int i=0 ; i < nmpars ; i++ )
         sf[i]   = vp_ref;
   }
}

//-----------------------------------------------------------------------
ssize_t MaterialParCart::parameter_index( int ip, int jp, int kp, int grid,
                                          int var )
{
   // Local 1D-index of parameter array at point (ip,jp,kp) where 
   // (ip,jp,kp) are global array indexes. If point not in this
   // processor, -1 is returned.

   int ncomp=3;
   if( m_variables == 3 )
      ncomp=2;
   else if( m_variables == 4 )
      ncomp=1;
   if( m_ibint <= ip && ip <= m_ieint && m_jbint <= jp && jp <= m_jeint
       && m_kbint <= kp && kp <= m_keint && 0 <= var && var <=ncomp-1 )
   {
      int ni=m_ieint-m_ibint+1;
      int nj=m_jeint-m_jbint+1;
      return var+ncomp*(ip-m_ibint+ni*(jp-m_jbint)+ni*nj*(kp-m_kbint) );
   }
   else
      return -1;
}

//-----------------------------------------------------------------------
ssize_t MaterialParCart::local_index( size_t ind_global )
{
   // 1.Transform to global (i,j,k)-space
   int ig, jg, kg, var;
   int ncomp=3;
   if( m_variables == 3 )
      ncomp=2;
   else if( m_variables == 4 )
      ncomp=1;
   var = ind_global % ncomp;
   ind_global = (ind_global-var)/ncomp;
   ig = ind_global % m_nx + 1;
   ind_global = (ind_global-(ig-1))/m_nx;
   jg = ind_global % m_ny + 1;
   ind_global = (ind_global-(jg-1))/m_ny;
   kg = ind_global+1;
   // 2. Reuse local 1D parameter index computation
   return parameter_index(ig,jg,kg,0,var);
}

//-----------------------------------------------------------------------
void MaterialParCart::interpolate_to_coarse( vector<Sarray>& rhogrid, 
                                             vector<Sarray>& mugrid,
                                             vector<Sarray>& lambdagrid,
                                             Sarray& rho, 
                                             Sarray& mu, 
                                             Sarray& lambda,
                                             bool update )
{
//-----------------------------------------------------------------------
// Compute material perturbation on parameter grid from a material that 
// is given on the computational grid.
//
// Computes:  rho := I(rhogrid-mRho)   (and similar for mu and lambda)
//            where I() interpolates from computational grid onto the parameter grid.
//   
//   Input: rhogrid, mugrid, lambdagrid - The material on the computational grids.
//          update - If true, compute rho  := I(rhogrid-mRho)
//                   if false, compute rho := I(rhogrid)
//
//   Output: rho, mu, lambda  - Material perturbation on parameter grid.
//
//-----------------------------------------------------------------------

   int a1=1;
   if( !update )
      a1 = 0;

   int ig, jg, kg, g;
   rho.set_to_zero();
   mu.set_to_zero();
   lambda.set_to_zero();
   //   for( int k=1 ; k <= nz ; k++ )
   //      for( int j=1 ; j <= ny ; j++ )
   //	 for( int i=1 ; i <= nx ; i++ )
   std::vector<Sarray>& mRho = m_ew->mRho;
   std::vector<Sarray>& mMu = m_ew->mMu;
   std::vector<Sarray>& mLambda = m_ew->mLambda;
   for( int k=m_kbint ; k <= m_keint ; k++ )
      for( int j=m_jbint ; j <= m_jeint ; j++ )
	 for( int i=m_ibint ; i <= m_ieint ; i++ )
	 {
            rho(i,j,k)=-1e38;
            mu(i,j,k)=-1e38;
            lambda(i,j,k)=-1e38;
            double x = m_xmin + i*m_hx;
	    double y = m_ymin + j*m_hy;
	    double z = m_zmin + k*m_hz;
            m_ew->computeNearestLowGridPoint( ig, jg, kg, g, x, y, z );
            //            if( interior_point_in_proc( ig, jg, g) )
            if( m_ew->m_iStart[g] <= ig && ig+1 <= m_ew->m_iEnd[g] &&
                m_ew->m_jStart[g] <= jg && jg+1 <= m_ew->m_jEnd[g] &&
                m_ew->m_kStart[g] <= kg && kg+1 <= m_ew->m_kEnd[g] )
	    {
	       double h = m_ew->mGridSize[g];
               double zming = m_ew->m_zmin[g];
	       double wghx = x/h-ig+1;
	       double wghy = y/h-jg+1;
	       double wghz = (z-zming)/h-kg+1;
               rho(i,j,k) = (1-wghy)*(1-wghz)*(
			           (1-wghx)*rhogrid[g](ig,jg,kg)+wghx*rhogrid[g](ig+1,jg,kg))+
		  (wghy)*(1-wghz)*((1-wghx)*rhogrid[g](ig,jg+1,kg)+wghx*rhogrid[g](ig+1,jg+1,kg))+
		  (1-wghy)*(wghz)*((1-wghx)*rhogrid[g](ig,jg,kg+1)+wghx*rhogrid[g](ig+1,jg,kg+1))+
		  (wghy)*(wghz)*(  (1-wghx)*rhogrid[g](ig,jg+1,kg+1)+wghx*rhogrid[g](ig+1,jg+1,kg+1)) 
		  - a1*((1-wghy)*(1-wghz)*(
			           (1-wghx)*mRho[g](ig,jg,kg)+wghx*mRho[g](ig+1,jg,kg))+
		  (wghy)*(1-wghz)*((1-wghx)*mRho[g](ig,jg+1,kg)+wghx*mRho[g](ig+1,jg+1,kg))+
		  (1-wghy)*(wghz)*((1-wghx)*mRho[g](ig,jg,kg+1)+wghx*mRho[g](ig+1,jg,kg+1))+
		  (wghy)*(wghz)*(  (1-wghx)*mRho[g](ig,jg+1,kg+1)+wghx*mRho[g](ig+1,jg+1,kg+1))  );
               mu(i,j,k) = (1-wghy)*(1-wghz)*(
			           (1-wghx)*mugrid[g](ig,jg,kg)+wghx*mugrid[g](ig+1,jg,kg))+
		  (wghy)*(1-wghz)*((1-wghx)*mugrid[g](ig,jg+1,kg)+wghx*mugrid[g](ig+1,jg+1,kg))+
		  (1-wghy)*(wghz)*((1-wghx)*mugrid[g](ig,jg,kg+1)+wghx*mugrid[g](ig+1,jg,kg+1))+
		  (wghy)*(wghz)*(  (1-wghx)*mugrid[g](ig,jg+1,kg+1)+wghx*mugrid[g](ig+1,jg+1,kg+1))
		  - a1*( (1-wghy)*(1-wghz)*(
			           (1-wghx)*mMu[g](ig,jg,kg)+wghx*mMu[g](ig+1,jg,kg))+
		  (wghy)*(1-wghz)*((1-wghx)*mMu[g](ig,jg+1,kg)+wghx*mMu[g](ig+1,jg+1,kg))+
		  (1-wghy)*(wghz)*((1-wghx)*mMu[g](ig,jg,kg+1)+wghx*mMu[g](ig+1,jg,kg+1))+
		      (wghy)*(wghz)*(  (1-wghx)*mMu[g](ig,jg+1,kg+1)+wghx*mMu[g](ig+1,jg+1,kg+1)) );
               lambda(i,j,k) = (1-wghy)*(1-wghz)*(
			           (1-wghx)*lambdagrid[g](ig,jg,kg)+wghx*lambdagrid[g](ig+1,jg,kg))+
		  (wghy)*(1-wghz)*((1-wghx)*lambdagrid[g](ig,jg+1,kg)+wghx*lambdagrid[g](ig+1,jg+1,kg))+
		  (1-wghy)*(wghz)*((1-wghx)*lambdagrid[g](ig,jg,kg+1)+wghx*lambdagrid[g](ig+1,jg,kg+1))+
		  (wghy)*(wghz)*(  (1-wghx)*lambdagrid[g](ig,jg+1,kg+1)+wghx*lambdagrid[g](ig+1,jg+1,kg+1))
		  -a1*((1-wghy)*(1-wghz)*(
			           (1-wghx)*mLambda[g](ig,jg,kg)+wghx*mLambda[g](ig+1,jg,kg))+
		  (wghy)*(1-wghz)*((1-wghx)*mLambda[g](ig,jg+1,kg)+wghx*mLambda[g](ig+1,jg+1,kg))+
		  (1-wghy)*(wghz)*((1-wghx)*mLambda[g](ig,jg,kg+1)+wghx*mLambda[g](ig+1,jg,kg+1))+
		    (wghy)*(wghz)*(  (1-wghx)*mLambda[g](ig,jg+1,kg+1)+wghx*mLambda[g](ig+1,jg+1,kg+1)));
      // Could do trilinear intp through ig,ig+1,jg,jg+1,kg,kg+1 instead
	       //               rho(i,j,k)    =    rhogrid[g](ig,jg,kg)-mRho[g](ig,jg,kg);
	       //               mu(i,j,k)     =     mugrid[g](ig,jg,kg)-mMu[g](ig,jg,kg);
	       //               lambda(i,j,k) = lambdagrid[g](ig,jg,kg)-mLambda[g](ig,jg,kg);
	    }
	 }
   if( m_global )
   {
      Sarray tmp;
      tmp.copy(rho);
      MPI_Allreduce(tmp.c_ptr(),rho.c_ptr(),rho.npts(),MPI_DOUBLE,MPI_MAX,MPI_COMM_WORLD);
      tmp.copy(mu);
      MPI_Allreduce(tmp.c_ptr(),mu.c_ptr(),mu.npts(),MPI_DOUBLE,MPI_MAX,MPI_COMM_WORLD);
      tmp.copy(lambda);
      MPI_Allreduce(tmp.c_ptr(),lambda.c_ptr(),lambda.npts(),MPI_DOUBLE,MPI_MAX,MPI_COMM_WORLD);
   }
   else
   {
      communicate(rho);
      communicate(mu);
      communicate(lambda);
   }
}

//-----------------------------------------------------------------------
void MaterialParCart::interpolate_to_coarse_vel( vector<Sarray>& rhogrid, 
                                                 vector<Sarray>& mugrid,
                                                 vector<Sarray>& lambdagrid,
                                                 Sarray& rho, Sarray& cs, Sarray& cp )
{
// Compute material perturbation on parameter grid from a material that is given on the computational grid.
//
// Computes:  rho := I(rhogrid-mRho)   (and similar for mu and lambda)
//            cs  := I(csgrid-mCs)
//            cp  := I(cpgrid-mCp)
//            where I() interpolates from computational grid onto the parameter grid.
//            csgrid and cpgrid are obtained by transforming (rhogrid,mugrid,lambdagrid)
//            mCs and mCp are obtained by transforming (mRho, mMu, mLambda)
//   
//   Input: rhogrid, mugrid, lambdagrid - The material (rho,mu,lambda) on
//                                        the computational grids.
//
//   Output: rho, cs, cp  - Material velocity perturbation on parameter grid.
//

   int ig, jg, kg, g;
   rho.set_to_zero();
   cs.set_to_zero();
   cp.set_to_zero();
   int ngrids=m_ew->mNumberOfGrids;
   vector<bool> done(ngrids);
   for( int g=0 ; g < ngrids ; g++ )
      done[g] = false;

   std::vector<Sarray>& mRho    = m_ew->mRho;
   std::vector<Sarray>& mMu     = m_ew->mMu;
   std::vector<Sarray>& mLambda = m_ew->mLambda;

   vector<Sarray> csdiff(ngrids);
   vector<Sarray> cpdiff(ngrids);
   for( int k=m_kbint ; k <= m_keint ; k++ )
      for( int j=m_jbint ; j <= m_jeint ; j++ )
	 for( int i=m_ibint ; i <= m_ieint ; i++ )
	 {
            rho(i,j,k)= -1e38;
            cs(i,j,k) = -1e38;
            cp(i,j,k) = -1e38;
            double x = m_xmin + i*m_hx;
	    double y = m_ymin + j*m_hy;
	    double z = m_zmin + k*m_hz;
            m_ew->computeNearestLowGridPoint( ig, jg, kg, g, x, y, z );
               //            if( interior_point_in_proc( ig, jg, g) )
            if( m_ew->m_iStart[g] <= ig && ig+1 <= m_ew->m_iEnd[g] &&
                m_ew->m_jStart[g] <= jg && jg+1 <= m_ew->m_jEnd[g] &&
                m_ew->m_kStart[g] <= kg && kg+1 <= m_ew->m_kEnd[g] )
	    {
	       if( !done[g] )
	       {
		  csdiff[g].define(mugrid[g]);
		  cpdiff[g].define(mugrid[g]);
		  for( int k1=rhogrid[g].m_kb ; k1 <= rhogrid[g].m_ke ; k1++)
		     for( int j1=rhogrid[g].m_jb ; j1 <= rhogrid[g].m_je ; j1++)
			for( int i1=rhogrid[g].m_ib ; i1 <= rhogrid[g].m_ie ; i1++)
			{
			   csdiff[g](i1,j1,k1)=sqrt(mugrid[g](i1,j1,k1)/rhogrid[g](i1,j1,k1))-
			                       sqrt(mMu[g](i1,j1,k1)/mRho[g](i1,j1,k1));
			   cpdiff[g](i1,j1,k1)=
			     sqrt((2*mugrid[g](i1,j1,k1)+lambdagrid[g](i1,j1,k1))/rhogrid[g](i1,j1,k1)) -
		             sqrt((2*mMu[g](i1,j1,k1)   +mLambda[g](i1,j1,k1)   )/mRho[g](i1,j1,k1));
			}
		  done[g] = true;
	       }
	       double h = m_ew->mGridSize[g];
	       double wghx = x/h-ig+1;
	       double wghy = y/h-jg+1;
	       double wghz = z/h-kg+1;
               rho(i,j,k) = (1-wghy)*(1-wghz)*(
			           (1-wghx)*rhogrid[g](ig,jg,kg)+wghx*rhogrid[g](ig+1,jg,kg))+
		  (wghy)*(1-wghz)*((1-wghx)*rhogrid[g](ig,jg+1,kg)+wghx*rhogrid[g](ig+1,jg+1,kg))+
		  (1-wghy)*(wghz)*((1-wghx)*rhogrid[g](ig,jg,kg+1)+wghx*rhogrid[g](ig+1,jg,kg+1))+
		  (wghy)*(wghz)*(  (1-wghx)*rhogrid[g](ig,jg+1,kg+1)+wghx*rhogrid[g](ig+1,jg+1,kg+1)) 
		  -      ((1-wghy)*(1-wghz)*(
			           (1-wghx)*mRho[g](ig,jg,kg)+wghx*mRho[g](ig+1,jg,kg))+
		  (wghy)*(1-wghz)*((1-wghx)*mRho[g](ig,jg+1,kg)+wghx*mRho[g](ig+1,jg+1,kg))+
		  (1-wghy)*(wghz)*((1-wghx)*mRho[g](ig,jg,kg+1)+wghx*mRho[g](ig+1,jg,kg+1))+
		  (wghy)*(wghz)*(  (1-wghx)*mRho[g](ig,jg+1,kg+1)+wghx*mRho[g](ig+1,jg+1,kg+1))  );
               cs(i,j,k) = (1-wghy)*(1-wghz)*(
			           (1-wghx)*csdiff[g](ig,jg,kg)+wghx*csdiff[g](ig+1,jg,kg))+
		  (wghy)*(1-wghz)*((1-wghx)*csdiff[g](ig,jg+1,kg)+wghx*csdiff[g](ig+1,jg+1,kg))+
		  (1-wghy)*(wghz)*((1-wghx)*csdiff[g](ig,jg,kg+1)+wghx*csdiff[g](ig+1,jg,kg+1))+
		  (wghy)*(wghz)*(  (1-wghx)*csdiff[g](ig,jg+1,kg+1)+wghx*csdiff[g](ig+1,jg+1,kg+1));
               cp(i,j,k) = (1-wghy)*(1-wghz)*(
			           (1-wghx)*cpdiff[g](ig,jg,kg)+wghx*cpdiff[g](ig+1,jg,kg))+
		  (wghy)*(1-wghz)*((1-wghx)*cpdiff[g](ig,jg+1,kg)+wghx*cpdiff[g](ig+1,jg+1,kg))+
		  (1-wghy)*(wghz)*((1-wghx)*cpdiff[g](ig,jg,kg+1)+wghx*cpdiff[g](ig+1,jg,kg+1))+
		  (wghy)*(wghz)*(  (1-wghx)*cpdiff[g](ig,jg+1,kg+1)+wghx*cpdiff[g](ig+1,jg+1,kg+1));
	    }
	 }
   if( m_global )
   {
      Sarray tmp;
      tmp.copy(rho);
      MPI_Allreduce(tmp.c_ptr(),rho.c_ptr(),rho.npts(),MPI_DOUBLE,MPI_MAX,MPI_COMM_WORLD);
      tmp.copy(cs);
      MPI_Allreduce(tmp.c_ptr(),cs.c_ptr(),cs.npts(),MPI_DOUBLE,MPI_MAX,MPI_COMM_WORLD);
      tmp.copy(cp);
      MPI_Allreduce(tmp.c_ptr(),cp.c_ptr(),cp.npts(),MPI_DOUBLE,MPI_MAX,MPI_COMM_WORLD);
   }
   else
   {
      communicate(rho);
      communicate(cs);
      communicate(cp);
   }
}

<<<<<<< HEAD
void MaterialParCart::write_dfm_hdf5(double *dfm, std::string fname, MPI_Comm comm)
{
#ifdef USE_HDF5
    hid_t fid, dset, fapl, dxpl, dspace, mspace;
    hsize_t dims[3], start[3], count[3];
    int ret;

    int ncomp=3;
    if(m_variables == 3)
        ncomp=2;
    else if(m_variables == 4)
        ncomp=1;

    fapl = H5Pcreate(H5P_FILE_ACCESS);
    H5Pset_fapl_mpio(fapl, MPI_COMM_WORLD, MPI_INFO_NULL);

    dxpl = H5Pcreate(H5P_DATASET_XFER);
    H5Pset_dxpl_mpio(dxpl, H5FD_MPIO_COLLECTIVE);

    fid = H5Fcreate(fname.c_str(), H5F_ACC_TRUNC, H5P_DEFAULT, fapl);
    if (fid < 0) {
        std::cout << "Error with dfm file createion!" << endl;
        return;
    }

    dims[0] = m_nz;
    dims[1] = m_ny;
    dims[2] = m_nx*ncomp;

    start[0] = m_kbint - 1;
    start[1] = m_jbint - 1;
    start[2] = (m_ibint - 1)*ncomp;

    count[0] = m_keint - m_kbint + 1;
    count[1] = m_jeint - m_jbint + 1;
    count[2] = (m_ieint - m_ibint + 1) * ncomp;

    hsize_t total = count[0]*count[1]*count[2];
    /* printf("Rank %d, Global: %llu %llu %llu, ncomp %d\n", m_myrank, dims[0], dims[1], dims[2], ncomp); */
    /* printf("Rank %d, Local start: %llu %llu %llu count: %llu %llu %llu, total %llu\n", */ 
    /*         m_myrank, start[0], start[1], start[2], count[0], count[1], count[2], total); */
    /* printf("Rank %d, %f %f, %f %f\n", m_myrank, dfm[0], dfm[1], dfm[total-2], dfm[total-1]); */
    /* fflush(stdout); */

    dspace = H5Screate_simple(3, dims, NULL);
    mspace = H5Screate_simple(3, count, NULL);

    dset = H5Dcreate(fid, "dfm", H5T_NATIVE_DOUBLE, dspace, H5P_DEFAULT, H5P_DEFAULT, H5P_DEFAULT);
    if (dset < 0) {
        std::cout << "Error with dfm dset createion!" << endl;
        return;
    }

    H5Sselect_hyperslab(dspace, H5S_SELECT_SET, start, NULL, count, NULL);

    ret = H5Dwrite(dset, H5T_NATIVE_DOUBLE, mspace, dspace, dxpl, dfm);
    if (dset < 0) {
        std::cout << "Error with dfm dset createion!" << endl;
    }

    H5Dclose(dset);
    H5Sclose(dspace);
    H5Sclose(mspace);
    H5Pclose(fapl);
    H5Pclose(dxpl);
    H5Fclose(fid);
#else
   if( m_myrank == 0 )
       std::cout << "Warning: calling write_dfm_hdf5 without compiling SW4 with HDF5!" << endl;
#endif
=======
//-----------------------------------------------------------------------
void MaterialParCart::interpolate_pseudohessian( int nmpars, double* phs,
                                                 int nmpard, double* phm,
                                                 vector<Sarray>& phgrid )
{
   int ncomp=3;
   if( m_variables == 3 )
      ncomp=2;
   else if( m_variables == 4 )
      ncomp=1;
   double* ph;
   if( nmpard > 0 )
      ph = phm;
   else
      ph = phs;

   int ig, jg, kg, g;
   for( int ijk=0 ; ijk < ncomp*(m_keint-m_kbint+1)*(m_jeint-m_jbint+1)*(m_ieint-m_ibint+1); ijk++ )
      ph[ijk]=0;

   size_t ind=0;
   for( int k=m_kbint ; k <= m_keint ; k++ )
      for( int j=m_jbint ; j <= m_jeint ; j++ )
	 for( int i=m_ibint ; i <= m_ieint ; i++ )
	 {
            float_sw4 x = m_xmin + i*m_hx;
	    float_sw4 y = m_ymin + j*m_hy;
	    float_sw4 z = m_zmin + k*m_hz;
            m_ew->computeNearestGridPoint( ig, jg, kg, g, x, y, z );
            if( m_ew->point_in_proc( ig, jg, g) )
	    {
               if( ncomp == 3 )
               {
                  ph[ind*3  ] = phgrid[g](1,ig,jg,kg);
                  ph[ind*3+1] = phgrid[g](2,ig,jg,kg);
                  ph[ind*3+2] = phgrid[g](3,ig,jg,kg);
               }
               else if( ncomp == 2 )
               {
                  ph[ind*2  ] = phgrid[g](2,ig,jg,kg);
                  ph[ind*2+1] = phgrid[g](3,ig,jg,kg);
               }
               else 
                  ph[ind] = phgrid[g](3,ig,jg,kg);
            }
            //            else
            //            {
            //               std::cout << "MaterialParCart::interpolate_hessian, error point "
            //                         << ig << " " << jg << " " << kg << " not in processor " << 
            //                  "Material grid point " << i << " " << j << " " k << endl;
            //            }
            ind++;
         }
   if( m_global )
   {
      int npts = m_nx*m_ny*m_nz;
      float_sw4* tmp =new float_sw4[ncomp*npts];
      for( int i=0 ; i < ncomp*npts ; i++ )
         tmp[i] = ph[i];
      MPI_Allreduce( tmp, ph, ncomp*npts, MPI_DOUBLE, MPI_SUM, MPI_COMM_WORLD );
      delete[] tmp;
   }
>>>>>>> 0e36cfd5
}<|MERGE_RESOLUTION|>--- conflicted
+++ resolved
@@ -1668,7 +1668,6 @@
    }
 }
 
-<<<<<<< HEAD
 void MaterialParCart::write_dfm_hdf5(double *dfm, std::string fname, MPI_Comm comm)
 {
 #ifdef USE_HDF5
@@ -1739,7 +1738,8 @@
    if( m_myrank == 0 )
        std::cout << "Warning: calling write_dfm_hdf5 without compiling SW4 with HDF5!" << endl;
 #endif
-=======
+}
+
 //-----------------------------------------------------------------------
 void MaterialParCart::interpolate_pseudohessian( int nmpars, double* phs,
                                                  int nmpard, double* phm,
@@ -1802,5 +1802,4 @@
       MPI_Allreduce( tmp, ph, ncomp*npts, MPI_DOUBLE, MPI_SUM, MPI_COMM_WORLD );
       delete[] tmp;
    }
->>>>>>> 0e36cfd5
 }