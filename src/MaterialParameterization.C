--- conflicted
+++ resolved
@@ -167,46 +167,14 @@
 	 errflag = 1;
       close(fd);
    }
-<<<<<<< HEAD
-   MPI_Bcast( xptr, npars, MPI_DOUBLE, 0, MPI_COMM_WORLD );
-=======
-   MPI_Bcast( xms, nms, MPI_DOUBLE, 0, m_ew->m_1d_communicator );
->>>>>>> fca50c92
+   MPI_Bcast( xptr, npars, MPI_DOUBLE, 0, m_ew->m_1d_communicator );
    VERIFY2( errflag == 0, "Error no " << errflag << " in MaterialParameterization::read_parameters");
 }
 
 //-----------------------------------------------------------------------
 void MaterialParameterization::read_parameters( int npars, double* xptr )
 {
-<<<<<<< HEAD
    read_parameters( m_filename, npars, xptr );
-=======
-   int errflag = 0;
-   if( m_myrank == 0 )
-   {
-      //      string fname = m_path + m_filename;
-      string fname = m_filename;
-      int fd=open(fname.c_str(),O_RDONLY );
-      //      int fd=open(m_filename,O_RDONLY );
-      //      VERIFY2( fd != -1, "Error opening file " << m_filename << " in MaterialParameterization::read_parameters"<<endl);
-      VERIFY2( fd != -1, "Error opening file " << fname << " in MaterialParameterization::read_parameters"<<endl);
-      int nms_read;
-      size_t nr = read(fd,&nms_read,sizeof(int));
-      if( nms_read == nms && nr == sizeof(int) && nms_read == m_nms )
-      {
-	 nr = read(fd,xms,nms*sizeof(double));
-         if( nr != nms*sizeof(double) )
-	    errflag = 2;
-      }
-      else if( nms_read != m_nms )
-	 errflag = 3;
-      else
-	 errflag = 1;
-      close(fd);
-   }
-   MPI_Bcast( xms, nms, MPI_DOUBLE, 0, m_ew->m_1d_communicator );
-   VERIFY2( errflag == 0, "Error no " << errflag << " in MaterialParameterization::read_parameters"<<endl);
->>>>>>> fca50c92
 }
 
 ////-----------------------------------------------------------------------
@@ -286,6 +254,8 @@
       {
 	 tikhonov +=  SQR( (xms[q] - xms0[q])/sfs[q]);
 	 dmfs_reg[q]   = 2*tcoff*(xms[q] - xms0[q])/SQR(sfs[q]);
+         //	 tikhonov +=  SQR( (xms[q] - xms0[q]));
+         //	 dmfs_reg[q]   = 2*tcoff*(xms[q] - xms0[q]);
 	 //         cout << " q = " << q << " sfs = " << sfs[q] << " " << xms0[q] << " " << xms[q] << endl;
       }
       mf_reg += tcoff*tikhonov;
@@ -296,6 +266,8 @@
       {
 	 tikhonovd += SQR( (xmd[q] - xmd0[q])/sfd[q]);
 	 dmfd_reg[q] = 2*tcoff*(xmd[q] - xmd0[q])/SQR(sfd[q]);
+         //	 tikhonovd += SQR( (xmd[q] - xmd0[q]));
+         //	 dmfd_reg[q] = 2*tcoff*(xmd[q] - xmd0[q]);
       }
       MPI_Allreduce( &tikhonovd, &tikhonov, 1, MPI_DOUBLE, MPI_SUM, m_ew->m_1d_communicator );
       mf_reg += tcoff*tikhonov;
@@ -305,13 +277,15 @@
       double tikhonov=0;
       for (int q=0; q<m_nms; q++)
       {
-	 tikhonov +=  SQR( (xms[q] - xms0[q])/sfs[q]);
+         //	 tikhonov +=  SQR( (xms[q] - xms0[q])/sfs[q]);
+	 tikhonov +=  SQR( (xms[q] - xms0[q]));
       }
       mf_reg += tcoff*tikhonov;
 
       double tikhonovd = 0;
       for (int q=0; q<m_nmd; q++)
 	 tikhonovd += SQR( (xmd[q] - xmd0[q])/sfd[q]);
+      //	 tikhonovd += SQR( (xmd[q] - xmd0[q]));
       MPI_Allreduce( &tikhonovd, &tikhonov, 1, MPI_DOUBLE, MPI_SUM, m_ew->m_1d_communicator );
       mf_reg += tcoff*tikhonov;
    }
