//  SW4 LICENSE
// # ----------------------------------------------------------------------
// # SW4 - Seismic Waves, 4th order
// # ----------------------------------------------------------------------
// # Copyright (c) 2013, Lawrence Livermore National Security, LLC. 
// # Produced at the Lawrence Livermore National Laboratory. 
// # 
// # Written by:
// # N. Anders Petersson (petersson1@llnl.gov)
// # Bjorn Sjogreen      (sjogreen2@llnl.gov)
// # 
// # LLNL-CODE-643337 
// # 
// # All rights reserved. 
// # 
// # This file is part of SW4, Version: 1.0
// # 
// # Please also read LICENCE.txt, which contains "Our Notice and GNU General Public License"
// # 
// # This program is free software; you can redistribute it and/or modify
// # it under the terms of the GNU General Public License (as published by
// # the Free Software Foundation) version 2, dated June 1991. 
// # 
// # This program is distributed in the hope that it will be useful, but
// # WITHOUT ANY WARRANTY; without even the IMPLIED WARRANTY OF
// # MERCHANTABILITY or FITNESS FOR A PARTICULAR PURPOSE. See the terms and
// # conditions of the GNU General Public License for more details. 
// # 
// # You should have received a copy of the GNU General Public License
// # along with this program; if not, write to the Free Software
// # Foundation, Inc., 59 Temple Place, Suite 330, Boston, MA 02111-1307, USA 

#include "EW.h"
#include "impose_cartesian_bc.h"
#include "cf_interface.h"
#include "f_interface.h"

#define SQR(x) ((x)*(x))

//--------------------------------------------------------------------
void EW::solve( vector<Source*> & a_Sources, vector<TimeSeries*> & a_TimeSeries )
{
// solution arrays
  vector<Sarray> F, Lu, Uacc, Up, Um, U;
  vector<Sarray*> AlphaVE, AlphaVEm, AlphaVEp;
// vectors of pointers to hold boundary forcing arrays in each grid
  vector<float_sw4 **> BCForcing;

  BCForcing.resize(mNumberOfGrids);
  F.resize(mNumberOfGrids);
  Lu.resize(mNumberOfGrids);
  Uacc.resize(mNumberOfGrids);
  Up.resize(mNumberOfGrids);
  Um.resize(mNumberOfGrids);
  U.resize(mNumberOfGrids);

// Allocate pointers, even if attenuation not used, to avoid segfault in parameter list with mMuVE[g], etc...
  AlphaVE.resize(mNumberOfGrids);
  AlphaVEm.resize(mNumberOfGrids);
  AlphaVEp.resize(mNumberOfGrids);
  if (m_use_attenuation && m_number_mechanisms > 0)
  {
    for( int g = 0; g <mNumberOfGrids; g++ )
    {
      AlphaVE[g]  = new Sarray[m_number_mechanisms];
      AlphaVEp[g] = new Sarray[m_number_mechanisms];
      AlphaVEm[g] = new Sarray[m_number_mechanisms];
    }
  }

  int ifirst, ilast, jfirst, jlast, kfirst, klast;
  for( int g = 0; g <mNumberOfGrids; g++ )
  {
    BCForcing[g] = new float_sw4 *[6];
    for (int side=0; side < 6; side++)
    {
      BCForcing[g][side]=NULL;
      if (m_bcType[g][side] == bStressFree || m_bcType[g][side] == bDirichlet || m_bcType[g][side] == bSuperGrid)
      {
    	BCForcing[g][side] = new float_sw4[3*m_NumberOfBCPoints[g][side]];
      }
      
    }

    ifirst = m_iStart[g];
    ilast = m_iEnd[g];
    
    jfirst = m_jStart[g];
    jlast = m_jEnd[g];

    kfirst = m_kStart[g];
    klast = m_kEnd[g];

    F[g].define(3,ifirst,ilast,jfirst,jlast,kfirst,klast);
    Lu[g].define(3,ifirst,ilast,jfirst,jlast,kfirst,klast);
    Uacc[g].define(3,ifirst,ilast,jfirst,jlast,kfirst,klast);
    Up[g].define(3,ifirst,ilast,jfirst,jlast,kfirst,klast);
    Um[g].define(3,ifirst,ilast,jfirst,jlast,kfirst,klast);
    U[g].define(3,ifirst,ilast,jfirst,jlast,kfirst,klast);
    if (m_use_attenuation && m_number_mechanisms > 0)
    {
      for (int a=0; a<m_number_mechanisms; a++)
      {
	AlphaVE[g][a].define( 3,ifirst,ilast,jfirst,jlast,kfirst,klast);
	AlphaVEp[g][a].define(3,ifirst,ilast,jfirst,jlast,kfirst,klast);
	AlphaVEm[g][a].define(3,ifirst,ilast,jfirst,jlast,kfirst,klast);
      }
    }
  }
// done allocating solution arrays

// Set the number of time steps, allocate the recording arrays, and set reference time in all time series objects  
#pragma omp parallel for
  for (int ts=0; ts<a_TimeSeries.size(); ts++)
  {
     a_TimeSeries[ts]->allocateRecordingArrays( mNumberOfTimeSteps+1, mTstart, mDt); // AP: added one to mNumber...
     // In forward solve, the output receivers will use the same UTC as the
     // global reference utc0, therefore, set station utc equal reference utc.
     //     if( m_utc0set )
     //	a_TimeSeries[ts]->set_station_utc( m_utc0 );
  }
  if( !mQuiet && mVerbose >=3 && proc_zero() )
    printf("***  Allocated all receiver time series\n");

// the Source objects get discretized into GridPointSource objects
  vector<GridPointSource*> point_sources;

// Transfer source terms to each individual grid as point sources at grid points.
  for( unsigned int i=0 ; i < a_Sources.size() ; i++ )
      a_Sources[i]->set_grid_point_sources4( this, point_sources );

 // Debug
  // for (int proc = 0; proc<m_nProcs; proc++)
  //    if (proc == m_myRank)
  //    {
  //       int nSources=0;
  //       for( unsigned int i=0 ; i < a_Sources.size() ; i++ )
  //       {
  //          if (a_Sources[i]->m_timeFuncIsReady) nSources++;
  //       }
  //       printf("\n**** MPI-task #%d needs %d source terms  ********\n\n", proc, nSources);     
  // }
// end debug
  
// modification of time functions by prefiltering is currently done in preprocessSources()
  // only reported here
  if (!m_testing && m_prefilter_sources)
  {
    if (!mQuiet && proc_zero() )
    {
      if (m_filter_ptr->get_type()==lowPass)
	printf("Lowpass filtering all source time functions to corner frequency fc2=%e\n", 
	       m_filter_ptr->get_corner_freq2());
      else if (m_filter_ptr->get_type()==bandPass)
	printf("Bandpass filtering all source time functions to corner frequencies fc1=%e and fc2=%e\n", 
	       m_filter_ptr->get_corner_freq1(), m_filter_ptr->get_corner_freq2());
    }
    
// tmp
    // if (proc_zero() && point_sources.size()>0)
    // {
    //   printf("Saving one un-filtered original time function\n");
	 
    //   FILE *tf=fopen("g0.dat","w");
    //   float_sw4 t;
    //   float_sw4 gt;
    //   for (int i=0; i<=mNumberOfTimeSteps; i++)
    //   {
    // 	t = mTstart + i*mDt;
    // 	gt = point_sources[0]->getTimeFunc(t);
    // 	fprintf(tf, "%e %.18e\n", t, gt);
    //   }
    //   fclose(tf);
    // }

// 3. Replace the time function by a filtered one, represented by a (long) vector holding values at each time step   
//    for( int s=0; s < point_sources.size(); s++ ) 
//      point_sources[s]->discretizeTimeFuncAndFilter(mTstart, mDt, mNumberOfTimeSteps, m_filter_ptr);

// tmp
//    if (proc_zero() && point_sources.size()>0)
//    {
//      printf("Saving one filtered discretized time function\n");
//	 
//      FILE *tf=fopen("g1.dat","w");
//      float_sw4 t;
//      float_sw4 gt, gt1, gt2;
//      for (int i=0; i<=mNumberOfTimeSteps; i++)
//      {
//    	t = mTstart + i*mDt;
//    	gt = point_sources[0]->getTimeFunc(t);
//    	gt1 = point_sources[0]->evalTimeFunc_t(t);
//    	gt2 = point_sources[0]->evalTimeFunc_tt(t);
//    	fprintf(tf, "%e  %.18e  %.18e  %.18e\n", t, gt, gt1, gt2);
//      }
//      fclose(tf);
//    }
       
  } // end if prefiltering

// AP changed to false
  bool output_timefunc = false;
  if( output_timefunc )
  {
     int has_source_id=-1, has_source_max;
     if( point_sources.size() > 0 )
	has_source_id = m_myRank;

     MPI_Allreduce( &has_source_id, &has_source_max, 1, MPI_INT, MPI_MAX, m_cartesian_communicator );
     if( m_myRank == has_source_max )
     {
       if (!mQuiet && mVerbose >=1 )
	 printf("*** Saving one discretized time function ***\n");

// tmp
       // printf("mTstart = %e, mDt = %e\n", mTstart, mDt);
       // printf("GridPointSource::mT0 = %e\n", point_sources[0]->mT0);
// end tmp
       
//building the file name...
       string filename;
       if( mPath != "." )
	 filename += mPath;
       filename += "g1.dat";	 

       FILE *tf=fopen(filename.c_str(),"w");
       float_sw4 t;
       float_sw4 gt, gt1, gt2;
       for (int i=0; i<=mNumberOfTimeSteps; i++)
       {
	 //           for( int sb=0 ; sb < 10 ; sb++ )
	 //	   {
	 //	      t = mTstart + i*mDt + 0.1*sb*mDt;
	 t = mTstart + i*mDt;
	 gt = point_sources[0]->getTimeFunc(t);
	 gt1 = point_sources[0]->evalTimeFunc_t(t);
	 gt2 = point_sources[0]->evalTimeFunc_tt(t);
	 fprintf(tf, "%.18e  %.18e  %.18e  %.18e\n", t, gt, gt1, gt2);
	 //	   }
       }
       fclose(tf);
     }
  }

  if( !mQuiet && mVerbose && proc_zero() )
  {
    cout << endl << "***  Starting solve ***" << endl;
  }
  printPreamble(a_Sources);

  
// Set up timers
  double time_start_solve = MPI_Wtime();
  double time_measure[20];
  double time_sum[9]={0,0,0,0,0,0,0,0,0};
  double bc_time_measure[5]={0,0,0,0,0};

// Sort sources wrt spatial location, needed for thread parallel computing
  vector<int> identsources;
  sort_grid_point_sources( point_sources, identsources );

// Assign initial data
  int beginCycle; 
  float_sw4 t;
  if( m_check_point->do_restart() )
  {
     double timeRestartBegin = MPI_Wtime();
     m_check_point->read_checkpoint( t, beginCycle, Um, U,
				     AlphaVEm, AlphaVE );
// tmp
     if (proc_zero())
        printf("After reading checkpoint data: beginCycle=%d, t=%e\n", beginCycle, t);
// end tmp     

     // Make sure the TimeSeries output has the correct time shift,
     // and know's it's a restart
     double timeSeriesRestartBegin = MPI_Wtime();
     for (int ts=0; ts<a_TimeSeries.size(); ts++)
     {
       a_TimeSeries[ts]->doRestart(this, false, t, beginCycle);
     }
     double timeSeriesRestart = MPI_Wtime() - timeSeriesRestartBegin;
     if( proc_zero() && m_output_detailed_timing )
     {
        cout << "Wallclock time to read checkpoint file: " << timeSeriesRestartBegin-timeRestartBegin << " seconds " << endl;
        cout << "Wallclock time to read " << a_TimeSeries.size() << " sets of station files: " << timeSeriesRestart << " seconds " << endl;
     }

// Reset image time to the time corresponding to restart
#pragma omp parallel for
  for (unsigned int fIndex = 0; fIndex < mImageFiles.size(); ++fIndex)
     mImageFiles[fIndex]->initializeTime(t);
   


     // Restart data is defined at ghost point outside physical boundaries, still
     // need to communicate solution arrays to define it a parallel overlap points
     beginCycle++; // needs to be one step ahead of 't', see comment 5 lines below
  }
  else
  {
// NOTE: time stepping loop starts at currentTimeStep = beginCycle; ends at currentTimeStep <= mNumberOfTimeSteps
// However, the time variable 't' is incremented at the end of the time stepping loop. Thus the time step index is one step
// ahead of 't' at the start.
     beginCycle = 1; 
     t = mTstart;
     initialData(mTstart, U, AlphaVE);
     initialData(mTstart-mDt, Um, AlphaVEm );
  }
  
  if ( !mQuiet && mVerbose && proc_zero() )
    cout << "  Initial data has been assigned" << endl;

// // Assign Up to make it possible to output velDiv and velCurl images of the initial data
//   for( g=0 ; g<mNumberOfCartesianGrids; g++ )
//   {
//     m_forcing->get_initial_data_Cartesian( m_zmin[g], mGridSize[g], mTstart+mDt, Up[g] );
//   }
  
//   if ( topographyExists() )
//   {
//     g = mNumberOfGrids-1;
//     m_forcing->get_initial_data_Curvilinear( mX, mY, mZ, mTstart+mDt, Up[g] );
//   }
  
// moved below, after enforcing BC
// // save any images for cycle = 0 (initial data) ?
//   update_images( 0, t, U, Um, Up, mRho, mMu, mLambda, a_Sources, 1 );
//   for( int i3 = 0 ; i3 < mImage3DFiles.size() ; i3++ )
//     mImage3DFiles[i3]->update_image( t, 0, mDt, U, mRho, mMu, mLambda, mRho, mMu, mLambda, mQp, mQs, mPath, mZ );

// do some testing...
  if (m_twilight_forcing && getVerbosity() >= 3) // only do these tests if verbose>=3
  {
    if ( !mQuiet && proc_zero() )
      cout << "***Twilight Testing..." << endl;

// output some internal flags        
    for(int g=0; g<mNumberOfGrids; g++)
    {
      printf("proc=%i, Onesided[grid=%i]:", m_myRank, g);
      for (int q=0; q<6; q++)
	printf(" os[%i]=%i", q, m_onesided[g][q]);
      printf("\n");
      printf("proc=%i, bcType[grid=%i]:", m_myRank, g);
      for (int q=0; q<6; q++)
	printf(" bc[%i]=%i", q, m_bcType[g][q]);
      printf("\n");
    }

// test accuracy of spatial approximation
    if ( proc_zero() )
      printf("\n Testing the accuracy of the spatial difference approximation\n");
    exactRhsTwilight(t, F);
    evalRHS( U, mMu, mLambda, Up, AlphaVE ); // save Lu in composite grid 'Up'


// evaluate and print errors
    float_sw4 * lowZ = new float_sw4[3*mNumberOfGrids];
    float_sw4 * interiorZ = new float_sw4[3*mNumberOfGrids];
    float_sw4 * highZ = new float_sw4[3*mNumberOfGrids];
    //    float_sw4 lowZ[3], interiorZ[3], highZ[3];
    bndryInteriorDifference( F, Up, lowZ, interiorZ, highZ );

    float_sw4* tmp= new float_sw4[3*mNumberOfGrids];
    for( int i=0 ; i < 3*mNumberOfGrids ; i++ )
      tmp[i] = lowZ[i];
    MPI_Reduce( tmp, lowZ, 3*mNumberOfGrids, m_mpifloat, MPI_MAX, 0, m_cartesian_communicator );
    for( int i=0 ; i < 3*mNumberOfGrids ; i++ )
      tmp[i] = interiorZ[i];
    MPI_Reduce( tmp, interiorZ, 3*mNumberOfGrids, m_mpifloat, MPI_MAX, 0, m_cartesian_communicator );
    for( int i=0 ; i < 3*mNumberOfGrids ; i++ )
      tmp[i] = highZ[i];
    MPI_Reduce( tmp, highZ, 3*mNumberOfGrids, m_mpifloat, MPI_MAX, 0, m_cartesian_communicator );

    if ( proc_zero() )
    {
      for( int g=0 ; g < mNumberOfGrids ; g++ )
      {
	printf("Grid nr: %3i \n", g );
	printf("Max errors low-k boundary RHS:  %15.7e  %15.7e  %15.7e\n", lowZ[3*g], lowZ[3*g+1], lowZ[3*g+2]);
	printf("Max errors interior RHS:        %15.7e  %15.7e  %15.7e\n", interiorZ[3*g], interiorZ[3*g+1], interiorZ[3*g+2]);
	printf("Max errors high-k boundary RHS: %15.7e  %15.7e  %15.7e\n", highZ[3*g], highZ[3*g+1], highZ[3*g+2]);
      }
    }
  
// test accuracy of forcing
    evalRHS( U, mMu, mLambda, Lu, AlphaVE ); // save Lu in composite grid 'Lu'
    Force( t, F, point_sources, identsources );
    exactAccTwilight( t, Uacc ); // save Utt in Uacc
    test_RhoUtt_Lu( Uacc, Lu, F, lowZ, interiorZ, highZ );

    for( int i=0 ; i < 3*mNumberOfGrids ; i++ )
      tmp[i] = lowZ[i];
    MPI_Reduce( tmp, lowZ, 3*mNumberOfGrids, m_mpifloat, MPI_MAX, 0, m_cartesian_communicator );
    for( int i=0 ; i < 3*mNumberOfGrids ; i++ )
      tmp[i] = interiorZ[i];
    MPI_Reduce( tmp, interiorZ, 3*mNumberOfGrids, m_mpifloat, MPI_MAX, 0, m_cartesian_communicator );
    for( int i=0 ; i < 3*mNumberOfGrids ; i++ )
      tmp[i] = highZ[i];
    MPI_Reduce( tmp, highZ, 3*mNumberOfGrids, m_mpifloat, MPI_MAX, 0, m_cartesian_communicator );

    if ( proc_zero() )
    {
      printf("Testing accuracy of rho*utt - L(u) = F\n");
      for( int g=0 ; g < mNumberOfGrids ; g++ )
      {
	printf("Grid nr: %3i \n", g );
	printf("Max errors low-k boundary RHS:  %15.7e  %15.7e  %15.7e\n",lowZ[3*g],lowZ[3*g+1],lowZ[3*g+2]);
	printf("Max errors interior RHS:        %15.7e  %15.7e  %15.7e\n",interiorZ[3*g],interiorZ[3*g+1],interiorZ[3*g+2]);
	printf("Max errors high-k boundary RHS: %15.7e  %15.7e  %15.7e\n",highZ[3*g],highZ[3*g+1],highZ[3*g+2]);
      }
    }
    delete[] tmp;
    delete[] lowZ;
    delete[] interiorZ;
    delete[] highZ;
  } // end m_twilight_forcing    

// after checkpoint restart, we must communicate the memory variables
  if(  m_check_point->do_restart() && m_use_attenuation && (m_number_mechanisms > 0) )
  {
// AlphaVE
// communicate across processor boundaries
     for(int g=0 ; g < mNumberOfGrids ; g++ )
     {
        for(int m=0 ; m < m_number_mechanisms; m++ )
           communicate_array( AlphaVE[g][m], g );
     }
// AlphaVEm
// communicate across processor boundaries
     for(int g=0 ; g < mNumberOfGrids ; g++ )
     {
        for(int m=0 ; m < m_number_mechanisms; m++ )
           communicate_array( AlphaVEm[g][m], g );
     }
  } // end if checkpoint restarting
  

// enforce bc on initial data
// U
// communicate across processor boundaries
  for(int g=0 ; g < mNumberOfGrids ; g++ )
    communicate_array( U[g], g );

  //    U[0].save_to_disk("u-dbg0.bin");
  //    U[1].save_to_disk("u-dbg1.bin");

// boundary forcing
  cartesian_bc_forcing( t, BCForcing, a_Sources );

// enforce boundary condition
  if( m_anisotropic )
     enforceBCanisotropic( U, mC, t, BCForcing );
  else
     enforceBC( U, mMu, mLambda, t, BCForcing );   
// Impose un-coupled free surface boundary condition with visco-elastic terms for 'Up'
  if( m_use_attenuation && (m_number_mechanisms > 0) )
  {
     enforceBCfreeAtt2( U, mMu, mLambda, AlphaVE, BCForcing );
  }

  //    U[0].save_to_disk("u-dbg0-bc.bin");
  //    U[1].save_to_disk("u-dbg1-bc.bin");

// Um
// communicate across processor boundaries
  for(int g=0 ; g < mNumberOfGrids ; g++ )
    communicate_array( Um[g], g );

  //    Um[0].save_to_disk("um-dbg0.bin");
  //    Um[1].save_to_disk("um-dbg1.bin");

// boundary forcing
  cartesian_bc_forcing( t-mDt, BCForcing, a_Sources );

// enforce boundary condition
  if( m_anisotropic )
     enforceBCanisotropic( Um, mC, t-mDt, BCForcing );
  else
     enforceBC( Um, mMu, mLambda, t-mDt, BCForcing );
// Impose un-coupled free surface boundary condition with visco-elastic terms for 'Up'
  if( m_use_attenuation && (m_number_mechanisms > 0) )
  {
     enforceBCfreeAtt2( Um, mMu, mLambda, AlphaVEm, BCForcing );
  }
  
  //    Um[0].save_to_disk("um-dbg0-bc.bin");
  //    Um[1].save_to_disk("um-dbg1-bc.bin");
    //    exit(0);

// more testing
  if (m_twilight_forcing && m_check_point->do_restart() && getVerbosity()>=3)
  {
    if ( proc_zero() )
      printf("Checking the accuracy of the checkpoint data\n");

// check the accuracy of the initial data, store exact solution in Up, ignore AlphaVE
    float_sw4 errInf=0, errL2=0, solInf=0, solL2=0;
    exactSol( t, Up, AlphaVEp, a_Sources );

    normOfDifference( Up, U, errInf, errL2, solInf, a_Sources );

    if ( proc_zero() )
       printf("\n Checkpoint errors in U: Linf = %15.7e, L2 = %15.7e\n", errInf, errL2);

    if( m_use_attenuation )
    {
       vector<Sarray> Aex(mNumberOfGrids), A(mNumberOfGrids);
       for( int g=0 ; g < mNumberOfGrids ; g++ )
       {
          Aex[g].copy(AlphaVEp[g][0]); // only checking mechanism m=0
          A[g].copy(AlphaVE[g][0]);
       }
       normOfDifference( Aex, A, errInf, errL2, solInf, a_Sources );
       if ( proc_zero() )
          printf(" Checkpoint solution errors, attenuation at t: Linf = %15.7e, L2 = %15.7e\n", errInf, errL2);
    }
    
// Now check Um and AlpphaVEm
    exactSol( t-mDt, Up, AlphaVEp, a_Sources );

    normOfDifference( Up, Um, errInf, errL2, solInf, a_Sources );

    if ( proc_zero() )
       printf("\n Checkpoint errors in Um: Linf = %15.7e, L2 = %15.7e\n", errInf, errL2);

    if( m_use_attenuation )
    {
       vector<Sarray> Aex(mNumberOfGrids), A(mNumberOfGrids);
       for( int g=0 ; g < mNumberOfGrids ; g++ )
       {
          Aex[g].copy(AlphaVEp[g][0]); // only checking mechanism m=0
          A[g].copy(AlphaVEm[g][0]);
       }
       normOfDifference( Aex, A, errInf, errL2, solInf, a_Sources );
       if ( proc_zero() )
          printf(" Checkpoint solution errors, attenuation at t-dt: Linf = %15.7e, L2 = %15.7e\n", errInf, errL2);
    }
  } // end if twilight testing
  

// test if the spatial operator is self-adjoint (only works without mesh refinement)
  if (m_energy_test && getVerbosity() >= 1 && getNumberOfGrids() == 1)
  {
    if ( proc_zero() )
    {
      printf("Using the intial data to check if the spatial operator is self-adjoint\n");
    }
     
// compute Uacc = L(U) and Vacc=L(V); V=Um
    evalRHS( U, mMu, mLambda, Lu, AlphaVE ); // save Lu in composite grid 'Lu'
    evalRHS( Um, mMu, mLambda, Uacc, AlphaVE ); // save Lu in composite grid 'Lu'
// should not be necessary to communicate across processor boundaries to make ghost points agree
  
// evaluate (V, Uacc) and (U, Vacc) and compare!

// NOTE: scalalarProd() is not implemented for curvilinear grids
    float_sw4 sp_vLu = scalarProduct( Um,Lu );
    float_sw4 sp_uLv = scalarProduct( U,Uacc );
    
    if ( proc_zero() )
    {
       printf("Scalar products (Um, L(U)) = %e and (U, L(Um)) = %e, diff=%e\n", sp_vLu, sp_uLv, sp_vLu-sp_uLv);
    }

// tmp
// save U
  // int g=0;
  // char fname[100];
  // sprintf(fname,"ux-%i.dat",m_myRank);
  // FILE *fp=fopen(fname,"w");
  // printf("Saving tmp file=%s, g=%i, m_jStart=%i, m_jEnd=%i\n", fname, g, m_jStart[g], m_jEnd[g]);
  // for ( int j = m_jStart[g]; j<=m_jEnd[g]; j++ )
  //    fprintf(fp,"%d %e\n", j, U[g](1,35,j,35));
  // fclose(fp);  


// tmp: save L(Um) in U
    // evalRHS( Um, mMu, mLambda, U, AlphaVE );
    
  } // end m_energy_test ...

  if( m_moment_test )
     test_sources( point_sources, a_Sources, F, identsources );

// save initial data on receiver records
  vector<float_sw4> uRec;
  for (int ts=0; ts<a_TimeSeries.size(); ts++)
  {
// can't compute a 2nd order accurate time derivative at this point
// therefore, don't record anything related to velocities for the initial data
    if (a_TimeSeries[ts]->getMode() != TimeSeries::Velocity && a_TimeSeries[ts]->myPoint())
    {
      int i0 = a_TimeSeries[ts]->m_i0;
      int j0 = a_TimeSeries[ts]->m_j0;
      int k0 = a_TimeSeries[ts]->m_k0;
      int grid0 = a_TimeSeries[ts]->m_grid0;
      extractRecordData(a_TimeSeries[ts]->getMode(), i0, j0, k0, grid0, 
			uRec, Um, U); 
      a_TimeSeries[ts]->recordData(uRec);
    }
  }

// save any images for cycle = 0 (initial data), or beginCycle-1 (checkpoint restart)
  update_images( beginCycle-1, t, U, Um, Up, mRho, mMu, mLambda, a_Sources, 1 );
  for( int i3 = 0 ; i3 < mImage3DFiles.size() ; i3++ )
    mImage3DFiles[i3]->update_image( beginCycle-1, t, mDt, U, mRho, mMu, mLambda, mRho, mMu, mLambda, mQp, mQs, mPath, mZ );

  for( int i3 = 0 ; i3 < mESSI3DFiles.size() ; i3++ )
    mESSI3DFiles[i3]->update_image( beginCycle-1, t, mDt, U, mPath, mZ );

  FILE *lf=NULL;
// open file for saving norm of error
  if ( (m_lamb_test || m_point_source_test || m_rayleigh_wave_test || m_error_log) && proc_zero() )
  {
    string path=getPath();

    stringstream fileName;
    if( path != "." )
      fileName << path;
    
    if (m_error_log)
      fileName << m_error_log_file;
    else if (m_lamb_test)
      fileName << "LambErr.txt";
    else if (m_point_source_test)
      fileName << "PointSourceErr.txt";
    else
      fileName << "RayleighErr.txt";
    lf = fopen(fileName.str().c_str(),"w");
  }
  // DEBUG
  //     for( int s = 0 ; s < point_sources.size() ; s++ )
  //        point_sources[s]->print_info();
    
// output flags and settings that affect the run
   if( proc_zero() && mVerbose >= 1 )
   {
      printf("\nReporting SW4 internal flags and settings:\n");
      printf("m_testing=%s, twilight=%s, point_source=%s, moment_test=%s, energy_test=%s, " 
             "lamb_test=%s, rayleigh_test=%s\n",
             m_testing?"yes":"no",
             m_twilight_forcing?"yes":"no",
             m_point_source_test?"yes":"no",
             m_moment_test?"yes":"no",
             m_energy_test?"yes":"no",
             m_lamb_test?"yes":"no",
             m_rayleigh_wave_test?"yes":"no");
      printf("m_use_supergrid=%s\n", usingSupergrid()?"yes":"no");
      printf("End report of internal flags and settings\n\n");
   }
   
  if ( !mQuiet && proc_zero() )
    cout << "  Begin time stepping..." << endl;


// Begin time stepping loop
  for( int g=0 ; g < mNumberOfGrids ; g++ )
     Up[g].set_to_zero();

  if( m_do_geodynbc )
     advance_geodyn_time( t+mDt );

// test: compute forcing for the first time step before the loop to get started
       Force( t, F, point_sources, identsources );
// end test

// BEGIN TIME STEPPING LOOP

  for( int currentTimeStep = beginCycle; currentTimeStep <= mNumberOfTimeSteps; currentTimeStep++)
  {    
    time_measure[0] = MPI_Wtime();

// all types of forcing...
    bool trace =false;
    int dbgproc = 1;

    // if( trace && m_myRank == dbgproc )
    //    cout <<" before Forcing" << endl;
    // Force( t, F, point_sources, identsources );

    // if( m_output_detailed_timing )
    //    time_measure[1] = MPI_Wtime();

    // if( trace && m_myRank == dbgproc )
    //    cout <<" after Forcing" << endl;

    if( m_checkfornan )
    {
       check_for_nan( F, 1, "F" );
       check_for_nan( U, 1, "U" );
    }
    //    int idbg=11,jdbg=16,kdbg=12;
    //    cout << " pt 1 " << U[0](1,idbg,jdbg,kdbg) << endl;

// evaluate right hand side
    if( m_anisotropic )
       evalRHSanisotropic( U, mC, Lu );
    else
       evalRHS( U, mMu, mLambda, Lu, AlphaVE ); // save Lu in composite grid 'Lu'

    if( m_output_detailed_timing )
       time_measure[1] = MPI_Wtime();

    if( trace && m_myRank == dbgproc )
       cout <<" after evalRHS" << endl;

    if( m_checkfornan )
       check_for_nan( Lu, 1, "Lu pred. " );

// take predictor step, store in Up
    evalPredictor( Up, U, Um, mRho, Lu, F );    

    if( m_output_detailed_timing )
       time_measure[2] = MPI_Wtime();

    if( trace &&  m_myRank == dbgproc )
       cout <<" after evalPredictor" << endl;

// communicate across processor boundaries
    for(int g=0 ; g < mNumberOfGrids ; g++ )
       communicate_array( Up[g], g );

    if( m_output_detailed_timing )
       time_measure[3] = MPI_Wtime();

    if( trace && m_myRank == dbgproc )
       cout <<" after communicate_array " << endl;

// calculate boundary forcing at time t+mDt
    cartesian_bc_forcing( t+mDt, BCForcing, a_Sources );

    if( m_output_detailed_timing )
       time_measure[4] = MPI_Wtime();

// NEW (Apr. 3, 2017) PC-time stepping for the memory variable
    if( m_use_attenuation && m_number_mechanisms > 0 )
       updateMemVarPred( AlphaVEp, AlphaVEm, U, t );

    if( m_output_detailed_timing )
       time_measure[5] = MPI_Wtime();

// Enforce data on coupling boundary to external solver
//    Up[0].save_to_disk("up-dbg1.bin");
    if( m_do_geodynbc )
    {
       if( mOrder == 2 )
       {
	  int i0=84, j0=102, k0=25;
	  impose_geodyn_ibcdata( Up, U, t+mDt, BCForcing );
	  if( point_in_proc(i0,j0,1) && currentTimeStep==1 )
	  {
	     cout << m_myRank << " dims " << m_iStart[1] << " " <<  m_iEnd[1] << " "
		  << m_jStart[1] << " " <<  m_jEnd[1] << " "<<endl;
	  }
	  //	  for( int ii=i0-1 ; ii <= i0+2 ; ii++)
	  //	     for( int jj=j0-1 ; jj <= j0+1 ; jj++)
	  //	     if( point_in_proc(ii,jj,1) && (currentTimeStep==22 || currentTimeStep==23))
	  //	  //		cout << currentTimeStep << " after ibcdata " << m_myRank << " " << ii <<" " << jj << " " << Up[1](1,ii,jj,k0) << " " << endl;

          advance_geodyn_time( t+2*mDt );
	  if( m_twilight_forcing )
	     Force( t+mDt, F, point_sources, identsources );	     
	  geodyn_second_ghost_point( mRho, mMu, mLambda, F, t+2*mDt, Up, U, 1 );
	  //	  for( int ii=i0-1 ; ii <= i0+2 ; ii++)
	  //	     for( int jj=j0-1 ; jj <= j0+1 ; jj++)
	  //	     if( point_in_proc(ii,jj,1)&& (currentTimeStep==22 || currentTimeStep==23) )
	  //		cout << "after second ghost pt " << m_myRank << " " << ii <<" " << jj << " " << Up[1](1,ii,jj,k0) << " " << endl;
	  for(int g=0 ; g < mNumberOfGrids ; g++ )
	     communicate_array( Up[g], g );

	  //	  for( int ii=i0-1 ; ii <= i0+2 ; ii++)
	  //	     for( int jj=j0-1 ; jj <= j0+1 ; jj++)
	  //	     if( point_in_proc(ii,jj,1)&& (currentTimeStep==22 || currentTimeStep==23) )
	  //		cout << "after comm. " << m_myRank << " " << ii << " " << jj << " " << Up[1](1,ii,jj,k0) << " " << endl;

       }
       else
       {
	  //	  Up[0].save_to_disk("up0-dbg.bin");
	  impose_geodyn_ibcdata( Up, U, t+mDt, BCForcing );
	  //	  Up[0].save_to_disk("up1-dbg.bin");
	  if( m_twilight_forcing )
	     Force_tt( t, F, point_sources, identsources );	     
	  evalDpDmInTime( Up, U, Um, Uacc ); // store result in Uacc
	  //	  Uacc[0].save_to_disk("uacc0-dbg.bin");
	  geodyn_second_ghost_point( mRho, mMu, mLambda, F, t+mDt, Uacc, U, 0 );
	  geodyn_up_from_uacc( Up, Uacc, U, Um, mDt ); //copy second ghost point to Up
	  //	  Uacc[0].save_to_disk("uacc-dbg.bin");
	  for(int g=0 ; g < mNumberOfGrids ; g++ )
	     communicate_array( Up[g], g );
	  //	  Up[0].save_to_disk("up2-dbg.bin");
	  //	  exit(0);
       }
    }

// update ghost points in Up
    if( m_anisotropic )
       enforceBCanisotropic( Up, mC, t+mDt, BCForcing );
    else
       enforceBC( Up, mMu, mLambda, t+mDt, BCForcing );


// NEW
// Impose un-coupled free surface boundary condition with visco-elastic terms
    if( m_use_attenuation && m_number_mechanisms > 0 )
       enforceBCfreeAtt2( Up, mMu, mLambda, AlphaVEp, BCForcing );
    
    if( m_output_detailed_timing )
       time_measure[6] = MPI_Wtime();

    if( trace && m_myRank == dbgproc )
       cout <<" after enforceBC" << endl;

    if( m_checkfornan )
       check_for_nan( Up, 1, "U pred. " );
    //    Up[0].save_to_disk("up-dbg4.bin");

// Grid refinement interface conditions:
// *** 2nd order in TIME
    if (mOrder == 2)
    {
// add super-grid damping terms before enforcing interface conditions
// (otherwise, Up doesn't have the correct values on the interface)
       if (usingSupergrid())
       {
	  addSuperGridDamping( Up, U, Um, mRho );
       }
// Also add Arben's simplified attenuation
       if (m_use_attenuation && m_number_mechanisms == 0)
       {
	 simpleAttenuation( Up );
       }
       if( m_output_detailed_timing )
          time_measure[7] = MPI_Wtime();

// test: compute forcing for next time step here so it can be used in enforceIC()
       Force( t+mDt, F, point_sources, identsources );

       if( m_output_detailed_timing )
          time_measure[8] = MPI_Wtime();
// end test

// interface conditions for 2nd order in time
// NOTE: this routine calls preliminary_predictor for t+dt, which needs F(t+dt). It is computed at the top of next time step
       enforceIC2( Up, U, Um, AlphaVEp, t, F, point_sources );

       if( m_output_detailed_timing )
          time_measure[17] = MPI_Wtime();
    }
    else // 4th order time stepping
    {
       if( m_output_detailed_timing )
          time_measure[7] = MPI_Wtime();

// test: precompute F_tt(t)
       Force_tt( t, F, point_sources, identsources );

       if( m_output_detailed_timing )
          time_measure[8] = MPI_Wtime();
// end test 

// *** 4th order in TIME interface conditions for the predictor
// June 14, 2017: adding AlphaVE & AlphaVEm
// NOTE: true means call preliminary_corrector, which needs F_tt(t) & is computed 5 lines down
       enforceIC( Up, U, Um, AlphaVEp, AlphaVE, AlphaVEm, t, true, F, point_sources );

       if( m_output_detailed_timing )
          time_measure[9] = MPI_Wtime();
    }
//
// corrector step for
// *** 4th order in time ***
//
    if (mOrder == 4)
    {
       // Force_tt( t, F, point_sources, identsources );

       // if( m_output_detailed_timing )
       //    time_measure[10] = MPI_Wtime();

       evalDpDmInTime( Up, U, Um, Uacc ); // store result in Uacc
       if( trace && m_myRank == dbgproc )
          cout <<" after evalDpDmInTime" << endl;

       if( m_checkfornan )
	  check_for_nan( Uacc, 1, "uacc " );

// July 22,  4th order update for memory variables
       if( m_use_attenuation && m_number_mechanisms > 0 )
         updateMemVarCorr( AlphaVEp, AlphaVEm, Up, U, Um, t );

       if( m_use_attenuation && m_number_mechanisms > 0 )
          evalDpDmInTimeAtt( AlphaVEp, AlphaVE, AlphaVEm ); // store AlphaVEacc in AlphaVEm
       if( trace && m_myRank == dbgproc )
	  cout <<" after evalDpDmInTimeAtt" << endl;

       if( m_output_detailed_timing )
          time_measure[10] = MPI_Wtime();

       //    cout << "Uacc(1,14,13,10) " << Uacc[0](1,14,13,10) << endl;
       //    cout << "Uacc(1,14,13,12) " << Uacc[0](1,14,13,12) << endl;
       //    cout << "U(1,14,13,12) "   << U[0](1,14,13,12)   << endl;
       //    cout << "Up(1,14,13,12) "   << Up[0](1,14,13,12)   << endl;
       //    cout << "Um(1,14,13,12) "   << Um[0](1,14,13,12)   << endl;
       //    Uacc[0].save_to_disk("uacc-dbg.bin");
       if( m_anisotropic )
	  evalRHSanisotropic( Uacc, mC, Lu );
       else
	  evalRHS( Uacc, mMu, mLambda, Lu, AlphaVEm );
       //    cout << "Lu(1,14,13,10) " << Lu[0](1,14,13,10) << endl;

       if( m_output_detailed_timing )
          time_measure[11] = MPI_Wtime();

       if( trace && m_myRank == dbgproc )
	  cout <<" after evalRHS" << endl;
       
       if( m_checkfornan )
	  check_for_nan( Lu, 1, "L(uacc) " );


       evalCorrector( Up, mRho, Lu, F );

       if( m_output_detailed_timing )
          time_measure[12] = MPI_Wtime();

// add in super-grid damping terms
       if (usingSupergrid())
       {
	  addSuperGridDamping( Up, U, Um, mRho );
       }

// Arben's simplified attenuation
       if (m_use_attenuation && m_number_mechanisms == 0)
       {
	 simpleAttenuation( Up );
       }

       if( m_output_detailed_timing )
          time_measure[13] = MPI_Wtime();

// communicate across processor boundaries
       for(int g=0 ; g < mNumberOfGrids ; g++ )
	  communicate_array( Up[g], g );

       if( m_output_detailed_timing )
          time_measure[14] = MPI_Wtime();

       if( m_do_geodynbc )
       {
	  //     	  Up[0].save_to_disk("up0-dbg.bin");
	  impose_geodyn_ibcdata( Up, U, t+mDt, BCForcing );
	  //     	  Up[0].save_to_disk("up1-dbg.bin");
          advance_geodyn_time( t+2*mDt );
	  if( m_twilight_forcing )
	     Force( t+mDt, F, point_sources, identsources );	     
	  geodyn_second_ghost_point( mRho, mMu, mLambda, F, t+2*mDt, Up, U, 1 );
	  //     	  Up[0].save_to_disk("up2-dbg.bin");
	  //	  exit(0);
	  for(int g=0 ; g < mNumberOfGrids ; g++ )
	     communicate_array( Up[g], g );
	  // The free surface boundary conditions below will overwrite the
	  // ghost point above the free surface of the geodyn cube.
	  // This is a problem with the fourth order predictor-corrector time stepping
	  // because L(Uacc) = L( (Up-2*U+Um)/(dt*dt)) depends on the ghost point value at U, 
	  // The corrector first sets correct ghost value on Up, but it is not enough,
	  // also the previous times, U,Um need to have the correct ghost point value.
	  save_geoghost( Up );
       }
// calculate boundary forcing at time t+mDt (do we really need to call this fcn again???)
       cartesian_bc_forcing( t+mDt, BCForcing, a_Sources );

// update ghost points in Up

       if( m_anisotropic )
	  enforceBCanisotropic( Up, mC, t+mDt, BCForcing );
       else
	  enforceBC( Up, mMu, mLambda, t+mDt, BCForcing );

       //            	  Up[0].save_to_disk("up3-dbg.bin");
       //       	  exit(0);
// NEW (Apr. 4, 2017)
// Impose un-coupled free surface boundary condition with visco-elastic terms for 'Up'
       if( m_use_attenuation && (m_number_mechanisms > 0) )
       {
          enforceBCfreeAtt2( Up, mMu, mLambda, AlphaVEp, BCForcing );
       }

       if( m_output_detailed_timing )
          time_measure[15] = MPI_Wtime();
    
       if( trace && m_myRank == dbgproc )
          cout <<" before Forcing" << endl;

// test: compute forcing for next time step here so it can be used in enforceIC()
       Force( t+mDt, F, point_sources, identsources );

       if( m_output_detailed_timing )
          time_measure[16] = MPI_Wtime();

       if( trace && m_myRank == dbgproc )
          cout <<" after Forcing" << endl;
// end test

// interface conditions for the corrector
// June 14, 2017: adding AlphaVE & AlphaVEm
// NOTE: false means call preliminary_predictor for t+dt, which needs F(t+dt). It is computed at the top of next time step
       enforceIC( Up, U, Um, AlphaVEp, AlphaVE, AlphaVEm, t, false, F, point_sources );

       if( m_output_detailed_timing )
          time_measure[17] = MPI_Wtime();
       
       if( m_do_geodynbc )
	  restore_geoghost(Up);

    }// end if mOrder == 4
    
    if( m_checkfornan )
       check_for_nan( Up, 1, "Up" );

    //    Um[0].save_to_disk("um-dbg0.bin");
    //    Um[1].save_to_disk("um-dbg1.bin");
    //    U[0].save_to_disk("u-dbg0.bin");
    //    U[1].save_to_disk("u-dbg1.bin");
    //    Up[0].save_to_disk("up-dbg0.bin");
    //    Up[1].save_to_disk("up-dbg1.bin");
    //    mRho[0].save_to_disk("rho-dbg0.bin");
    //    mRho[1].save_to_disk("rho-dbg1.bin");
    //    mMu[0].save_to_disk("mu-dbg0.bin");
    //    mMu[1].save_to_disk("mu-dbg1.bin");
    //    mLambda[0].save_to_disk("lambda-dbg0.bin");
    //    mLambda[1].save_to_disk("lambda-dbg1.bin");
    //    exit(0);
// increment time
    t += mDt;

// periodically, print time stepping info to stdout
    printTime( currentTimeStep, t, currentTimeStep == mNumberOfTimeSteps ); 
    //    printTime( currentTimeStep, t, true ); 

// Images have to be written before the solution arrays are cycled, because both Up and Um are needed
// to compute a centered time derivative
//
// AP: Note to self: Any quantity related to velocities will be lagged by one time step
//
    update_images( currentTimeStep, t, Up, U, Um, mRho, mMu, mLambda, a_Sources, currentTimeStep == mNumberOfTimeSteps );
    for( int i3 = 0 ; i3 < mImage3DFiles.size() ; i3++ )
      mImage3DFiles[i3]->update_image( currentTimeStep, t, mDt, Up, mRho, mMu, mLambda, mRho, mMu, mLambda, 
				       mQp, mQs, mPath, mZ ); // mRho, mMu, mLambda occur twice because we don't use gradRho etc.

    for( int i3 = 0 ; i3 < mESSI3DFiles.size() ; i3++ )
      mESSI3DFiles[i3]->update_image( currentTimeStep, t, mDt, Up, mPath, mZ );
<<<<<<< HEAD
     
=======

>>>>>>> da51bedf
// save the current solution on receiver records (time-derivative require Up and Um for a 2nd order
// approximation, so do this before cycling the arrays)
    for (int ts=0; ts<a_TimeSeries.size(); ts++)
    {
      if (a_TimeSeries[ts]->myPoint())
      {
	int i0 = a_TimeSeries[ts]->m_i0;
	int j0 = a_TimeSeries[ts]->m_j0;
	int k0 = a_TimeSeries[ts]->m_k0;
	int grid0 = a_TimeSeries[ts]->m_grid0;

// note that the solution on the new time step is in Up
// also note that all quantities related to velocities lag by one time step; they are not
// saved before the time stepping loop started
	extractRecordData(a_TimeSeries[ts]->getMode(), i0, j0, k0, grid0, 
			  uRec, Um, Up);

	a_TimeSeries[ts]->recordData(uRec);
      }
    }


// Write check point, if requested (timeToWrite returns false if checkpointing is not used)
    if( m_check_point->timeToWrite( t, currentTimeStep, mDt ) )
    {
       double time_chkpt=MPI_Wtime();
       m_check_point->write_checkpoint( t, currentTimeStep, U, Up, AlphaVE, AlphaVEp );
       double time_chkpt_tmp =MPI_Wtime()-time_chkpt;
       if( m_output_detailed_timing )
       {
	  MPI_Allreduce( &time_chkpt_tmp, &time_chkpt, 1, MPI_DOUBLE, MPI_MAX, MPI_COMM_WORLD );
	  if( m_myRank == 0 )
	     cout << "Wallclock time to write check point file " << time_chkpt << " seconds " << endl;
       }
       // Force write all the TimeSeries files for restart
       double time_chkpt_timeseries=MPI_Wtime();
       for (int ts=0; ts<a_TimeSeries.size(); ts++)
       {
         a_TimeSeries[ts]->writeFile();
       }
	     double time_chkpt_timeseries_tmp=MPI_Wtime()-time_chkpt_timeseries;
       if( m_output_detailed_timing )
       {
	        MPI_Allreduce( &time_chkpt_timeseries_tmp, &time_chkpt_timeseries, 1, MPI_DOUBLE, MPI_MAX, MPI_COMM_WORLD );
	        if( m_myRank == 0 )
	          cout << "Wallclock time to write all checkpoint time series files "
              << time_chkpt_timeseries << " seconds " << endl;
       }
   }

// Energy evaluation, requires all three time levels present, do before cycle arrays.
    if( m_output_detailed_timing )
       time_measure[18] = MPI_Wtime();

// // Energy evaluation, requires all three time levels present, do before cycle arrays.
    if( m_energy_test )
       compute_energy( mDt, currentTimeStep == mNumberOfTimeSteps, Um, U, Up, currentTimeStep  );

// cycle the solution arrays
    cycleSolutionArrays(Um, U, Up, AlphaVEm, AlphaVE, AlphaVEp);

    if( m_output_detailed_timing )
       time_measure[19] = MPI_Wtime();
	  
// evaluate error for some test cases
    if (m_lamb_test || m_point_source_test || m_rayleigh_wave_test )
    {
      float_sw4 errInf=0, errL2=0, solInf=0, solL2=0;
      exactSol( t, Up, AlphaVE, a_Sources ); // store exact solution in Up

      if (m_lamb_test)
	normOfSurfaceDifference( Up, U, errInf, errL2, solInf, solL2, a_Sources);
      else if (m_point_source_test || m_rayleigh_wave_test)
	normOfDifference( Up, U, errInf, errL2, solInf, a_Sources );

      if ( proc_zero() )
// output time, Linf-err, Linf-sol-err
	fprintf(lf, "%e %15.7e %15.7e %15.7e\n", t, errInf, errL2, solInf);
    }

// // See if it is time to write a restart file
// //      if (mRestartDumpInterval > 0 &&  currentTimeStep % mRestartDumpInterval == 0)
// //        serialize(currentTimeStep, U, Um);  

    if( m_output_detailed_timing )
    {
       if (mOrder == 4)
       {
          time_sum[0] += time_measure[19]-time_measure[0]; // total
          time_sum[1] += time_measure[1]-time_measure[0] + time_measure[11]-time_measure[10]; // div-stress
          time_sum[2] += time_measure[8]-time_measure[7] + time_measure[16]-time_measure[15]; // forcing
          time_sum[3] += time_measure[4]-time_measure[3]+time_measure[6]-time_measure[5]+time_measure[7]-time_measure[6] +
             time_measure[15]-time_measure[14];//  bc
          time_sum[4] += time_measure[13]-time_measure[12]; // super-grid
          time_sum[5] += time_measure[3]-time_measure[2] + time_measure[14]-time_measure[13]; // communicate
          time_sum[6] += time_measure[9]-time_measure[8] + time_measure[17]-time_measure[16]; // mesh ref
          time_sum[7] += time_measure[18]-time_measure[17]; // images + time-series
//          time_sum[8] += 0;
          time_sum[8] += time_measure[2]-time_measure[1] + time_measure[5]-time_measure[4] + 
             time_measure[10]-time_measure[9] + time_measure[12]-time_measure[11] +
             time_measure[19]-time_measure[18]; // updates
          
       }
       else
       { // 2nd order in time algorithm
          time_sum[0] += time_measure[19]-time_measure[0]; // total
          time_sum[1] = 0; // update later
          time_sum[2] = 0;
          time_sum[3] = 0;
          time_sum[4] = 0;
          time_sum[5] = 0;
          time_sum[6] = 0;
          time_sum[7] = 0;
          time_sum[8] = 0;
       }
    }
    
  } // end time stepping loop

  if ( !mQuiet && proc_zero() )
    cout << "  Time stepping finished..." << endl;

//   delete[] wk;

//   if( ind != 0 )
//      delete[] ind;
  
   double time_end_solve = MPI_Wtime();
   print_execution_time( time_start_solve, time_end_solve, "solver phase" );

   if( m_output_detailed_timing )
   {
#if USE_HDF5
      // Calculate the total ESSI hdf5 io time across all ranks
      double hdf5_time=0;
      for( int i3 = 0 ; i3 < mESSI3DFiles.size() ; i3++ )
         hdf5_time += mESSI3DFiles[i3]->getHDF5Timings();
      // Max over all rank
      int myRank;
      MPI_Comm_rank(MPI_COMM_WORLD, &myRank);
      double max_hdf5_time;
      MPI_Allreduce( &hdf5_time, &max_hdf5_time, 1, MPI_DOUBLE, MPI_MAX,
          MPI_COMM_WORLD );
      if( myRank == 0 )
        cout << "    ==> Wallclock time to write ESSI hdf5 output is " <<
          max_hdf5_time << " seconds " << endl;
#endif
      print_execution_times( time_sum );
   }

// check the accuracy of the final solution, store exact solution in Up, ignore AlphaVE
   if( exactSol( t, Up, AlphaVEp, a_Sources ) )
   {
     float_sw4 errInf=0, errL2=0, solInf=0, solL2=0;

// tmp: output exact sol for Lamb's prolem 
//      cout << *mGlobalUniqueSources[0] << endl;
//       Image* im = new Image( this, 0, 1, 0, 1, "exact", 1 , Image::UZ, Image::Z, 0.0, true );
//       im->computeGridPtIndex();
//       im->allocatePlane();
//       im->computeImageQuantity(Up, 3); // z-component
//       string path=".";
//       im->writeImagePlane_2(1,path);

// depending on the test case, we should compare in the interior, or only on the surface
      if (m_lamb_test)
	normOfSurfaceDifference( Up, U, errInf, errL2, solInf, solL2, a_Sources);
      else
	normOfDifference( Up, U, errInf, errL2, solInf, a_Sources );

      if ( proc_zero() )
      {         
 //	 cout << "\n Final solution errors: Linf = " << errInf << ", L2 = " << errL2 << endl;
	 printf("\n Final solution errors: Linf = %15.7e, L2 = %15.7e\n", errInf, errL2);

// output time, Linf-err, Linf-sol-err
         if ( m_error_log )
         {
            fprintf(lf, "Final time\n");
            fprintf(lf, "%e\n", t);
            fprintf(lf, "Displacement variables (errInf, errL2, solInf)\n");            
            fprintf(lf, "%15.7e %15.7e %15.7e\n", errInf, errL2, solInf);
         }
         
      }
      
      if( m_twilight_forcing && m_use_attenuation )
      {
         vector<Sarray> Aex(mNumberOfGrids), A(mNumberOfGrids);
         for( int g=0 ; g < mNumberOfGrids ; g++ )
	 {
	    Aex[g].copy(AlphaVEp[g][0]);
            A[g].copy(AlphaVE[g][0]);
	 }
	 normOfDifference( Aex, A, errInf, errL2, solInf, a_Sources );
	 if ( proc_zero() )
         {
	    printf("\n Final solution errors, attenuation: Linf = %15.7e, L2 = %15.7e\n", errInf, errL2);
            if ( m_error_log )
            {
               fprintf(lf, "Attenuation variables (errInf, errL2, solInf)\n");
               fprintf(lf, "%15.7e %15.7e %15.7e\n", errInf, errL2, solInf);
            }
            
         }
         
      }
// test
//      int g=mNumberOfCartesianGrids - 1;
//      Up[g].set_to_minusOne();
//      U[g].set_to_zero();
//      normOfSurfaceDifference( Up, U, errInf, errL2, solInf, solL2, a_Sources);
//      if ( proc_zero() )
//	 printf("\n Surface norm of 1: Inf = %15.7e, L2 = %15.7e\n", errInf, errL2);
   } // end if exactSol
   
// close error log file for testing
  if ((m_lamb_test || m_point_source_test || m_rayleigh_wave_test || m_error_log) && proc_zero() )
  {
    fclose(lf);
    printf("**** Closing file with solution errors for testing\n");
  }

   finalizeIO();
   cout.flush(); cerr.flush();

   // Give back memory
   for( int g = 0; g <mNumberOfGrids; g++ )
   {
      for(int side=0; side < 6; side++)
	 if( BCForcing[g][side] != NULL )
	    delete[] BCForcing[g][side];
      delete[] BCForcing[g];
   }
   for( int s = 0 ; s < point_sources.size(); s++ )
      delete point_sources[s];

// why is this barrier needed???
   MPI_Barrier(MPI_COMM_WORLD);

//   if( m_forcing->knows_exact() )
//      computeSolutionError(U, mTime, AlphaVE ); // note that final solution ends up in U after the call to cycleSolutionArrays()

} // end EW::solve()

//------------------------------------------------------------------------
void EW::cycleSolutionArrays(vector<Sarray> & a_Um, vector<Sarray> & a_U, vector<Sarray> & a_Up, 
			     vector<Sarray*> & a_AlphaVEm, vector<Sarray*> & a_AlphaVE, vector<Sarray*> & a_AlphaVEp)
 {
  for (int g=0; g<mNumberOfGrids; g++)
  {
    float_sw4 *tmp = a_Um[g].c_ptr();
    a_Um[g].reference(a_U[g].c_ptr());
    a_U[g].reference(a_Up[g].c_ptr());
    a_Up[g].reference(tmp);
    for( int a = 0 ; a < m_number_mechanisms ; a++ )
    {
       float_sw4 *tmp = a_AlphaVEm[g][a].c_ptr();
       a_AlphaVEm[g][a].reference(a_AlphaVE[g][a].c_ptr());
       a_AlphaVE[g][a].reference(a_AlphaVEp[g][a].c_ptr());
       a_AlphaVEp[g][a].reference(tmp);
    }
  }
}

//---------------------------------------------------------------------------
void EW::enforceBC( vector<Sarray> & a_U, vector<Sarray>& a_Mu, vector<Sarray>& a_Lambda,
		    float_sw4 t, vector<float_sw4 **> & a_BCForcing )
{
  int g, ifirst, ilast, jfirst, jlast, kfirst, klast, nx, ny, nz;
  float_sw4 *u_ptr, *mu_ptr, *la_ptr, h;
  boundaryConditionType *bcType_ptr;
  float_sw4 *bforce_side0_ptr, *bforce_side1_ptr, *bforce_side2_ptr, *bforce_side3_ptr, *bforce_side4_ptr, *bforce_side5_ptr;
  int *wind_ptr;
  float_sw4 om=0, ph=0, cv=0;
    
  for(g=0 ; g<mNumberOfGrids; g++ )
  {
    u_ptr    = a_U[g].c_ptr();
    mu_ptr    = a_Mu[g].c_ptr();
    la_ptr    = a_Lambda[g].c_ptr();

    ifirst = m_iStart[g];
    ilast  = m_iEnd[g];
    jfirst = m_jStart[g];
    jlast  = m_jEnd[g];
    kfirst = m_kStart[g];
    klast  = m_kEnd[g];
    nx = m_global_nx[g];
    ny = m_global_ny[g];
    nz = m_global_nz[g];
    
    h = mGridSize[g]; // how do we define the grid size for the curvilinear grid?
    bcType_ptr = m_bcType[g]; // get a pointer to the boundary conditions for grid 'g'
    
    wind_ptr = m_BndryWindow[g];// get a pointer to the boundary window array for grid 'g'
    //    cout << "Grid: " << g << endl;
    //    for( int s=0 ; s < 6 ; s++ )
    //       cout << " side " << s << " wind = " << wind_ptr[6*s] << " " << wind_ptr[6*s+1] << " " << wind_ptr[6*s+2] << " " 
    //	    << wind_ptr[6*s+3] << " " << wind_ptr[6*s+4] << " " << wind_ptr[6*s+5] << endl;
    int topo=topographyExists() && g == mNumberOfGrids-1;
    
// THESE ARRAYS MUST BE FILLED IN BEFORE CALLING THIS ROUTINE
// for periodic bc, a_BCForcing[g][s] == NULL, so you better not access theses arrays in that case
    bforce_side0_ptr = a_BCForcing[g][0]; // low-i bndry forcing array pointer
    bforce_side1_ptr = a_BCForcing[g][1]; // high-i bndry forcing array pointer
    bforce_side2_ptr = a_BCForcing[g][2]; // low-j bndry forcing array pointer
    bforce_side3_ptr = a_BCForcing[g][3]; // high-j bndry forcing array pointer
    bforce_side4_ptr = a_BCForcing[g][4]; // low-k bndry forcing array pointer
    bforce_side5_ptr = a_BCForcing[g][5]; // high-k bndry forcing array pointer
    
    if( usingSupergrid() )
    {
       if( m_croutines )
	  bcfortsg_ci( ifirst, ilast, jfirst, jlast, kfirst, klast, 
		    wind_ptr, nx, ny, nz,
		    u_ptr, h, bcType_ptr, m_sbop, mu_ptr, la_ptr, t,
		    bforce_side0_ptr, bforce_side1_ptr, 
		    bforce_side2_ptr, bforce_side3_ptr, 
		    bforce_side4_ptr, bforce_side5_ptr, 
		    om, ph, cv, m_sg_str_x[g], m_sg_str_y[g] );
       else
	  bcfortsg( &ifirst, &ilast, &jfirst, &jlast, &kfirst, &klast, 
		    wind_ptr, &nx, &ny, &nz,
		    u_ptr, &h, bcType_ptr, m_sbop, mu_ptr, la_ptr, &t,
		    bforce_side0_ptr, bforce_side1_ptr, 
		    bforce_side2_ptr, bforce_side3_ptr, 
		    bforce_side4_ptr, bforce_side5_ptr, 
		    &om, &ph, &cv, m_sg_str_x[g], m_sg_str_y[g] );
       int side;
       if( topo == 1 && m_bcType[g][4] == bStressFree )
       {
	  side = 5;
	  if( m_croutines )
	     freesurfcurvisg_ci( ifirst, ilast, jfirst, jlast, kfirst, klast,
				 nz, side, u_ptr, mu_ptr, la_ptr, mMetric.c_ptr(),
				 m_sbop, bforce_side4_ptr, m_sg_str_x[g], m_sg_str_y[g] );
	  else
	     freesurfcurvisg(&ifirst, &ilast, &jfirst, &jlast, &kfirst, &klast,
			     &nz, &side, u_ptr, mu_ptr, la_ptr, mMetric.c_ptr(),
			     m_sbop, bforce_side4_ptr, m_sg_str_x[g], m_sg_str_y[g] );
       }
    }
    else
    {
       if( m_croutines )
	  bcfort_ci( ifirst, ilast, jfirst, jlast, kfirst, klast, 
		     wind_ptr, nx, ny, nz,
		     u_ptr, h, bcType_ptr, m_sbop, mu_ptr, la_ptr, t,
		     bforce_side0_ptr, bforce_side1_ptr, 
		     bforce_side2_ptr, bforce_side3_ptr, 
		     bforce_side4_ptr, bforce_side5_ptr, 
		     om, ph, cv, topo );
       else
	  bcfort( &ifirst, &ilast, &jfirst, &jlast, &kfirst, &klast, 
		  wind_ptr, &nx, &ny, &nz,
		  u_ptr, &h, bcType_ptr, m_sbop, mu_ptr, la_ptr, &t,
		  bforce_side0_ptr, bforce_side1_ptr, 
		  bforce_side2_ptr, bforce_side3_ptr, 
		  bforce_side4_ptr, bforce_side5_ptr, 
		  &om, &ph, &cv, &topo );
       int side;
       if( topo == 1 && m_bcType[g][4] == bStressFree )
       {
	  side = 5;
	  if( m_croutines )
	     freesurfcurvi_ci( ifirst, ilast, jfirst, jlast, kfirst, klast, nz,
			       side, u_ptr, mu_ptr, la_ptr, mMetric.c_ptr(), m_sbop, bforce_side4_ptr );
	  else
	     freesurfcurvi(&ifirst, &ilast, &jfirst, &jlast, &kfirst, &klast, &nz,
			   &side, u_ptr, mu_ptr, la_ptr, mMetric.c_ptr(), m_sbop, bforce_side4_ptr );
       }
       if( topo == 1 && m_bcType[g][5] == bStressFree )
       {
	  side = 6;
	  if( m_croutines )
	     freesurfcurvi_ci(ifirst, ilast, jfirst, jlast, kfirst, klast, nz,
			      side, u_ptr, mu_ptr, la_ptr, mMetric.c_ptr(), m_sbop, bforce_side5_ptr );
	  else
	     freesurfcurvi(&ifirst, &ilast, &jfirst, &jlast, &kfirst, &klast, &nz,
			   &side, u_ptr, mu_ptr, la_ptr, mMetric.c_ptr(), m_sbop, bforce_side5_ptr );
       }
    }
  }
// interface between curvilinear and top Cartesian grid
   if (topographyExists())
   {
      int nc = 3;
      int g = mNumberOfCartesianGrids-1;
      int gc = mNumberOfGrids-1;

      //      float_sw4 nrm[3]={0,0,0};
      //      int q, i, j;
// inject solution values between lower boundary of gc and upper boundary of g
#pragma omp parallel for
      for( int j = m_jStart[g] ; j <= m_jEnd[g]; j++ )
	 for( int i = m_iStart[g]; i <= m_iEnd[g]; i++ )
	 {
// assign ghost points in the Cartesian grid
	    for (int q = 0; q < m_ghost_points; q++) // only once when m_ghost_points==1
	    {
	       for( int c = 1; c <= nc ; c++ )
		  a_U[g](c,i,j,m_kStart[g] + q) = a_U[gc](c,i,j,m_kEnd[gc]-2*m_ghost_points + q);
	    }
// assign ghost points in the Curvilinear grid
	    for (int q = 0; q <= m_ghost_points; q++) // twice when m_ghost_points==1 (overwrites solution on the common grid line)
	    {
	       for( int c = 1; c <= nc ; c++ )
		  a_U[gc](c,i,j,m_kEnd[gc]-q) = a_U[g](c,i,j,m_kStart[g]+2*m_ghost_points - q);
	    }
	    //	    // Verify that the grid lines are the same
	    //            if( i>= 1 && i <= m_global_nx[g] && j >= 1 && j <= m_global_ny[g] )
	    //            for( int c=1; c <= nc ; c++ )
	    //	    {
	    //	       float_sw4 ndiff=fabs(a_U[gc](c,i,j,m_kEnd[gc]-m_ghost_points)-a_U[g](c,i,j,m_kStart[g]+m_ghost_points));
	    //	       if( ndiff > nrm[c-1] )
	    //		  nrm[c-1] = ndiff;
	    //	    }
	 }
      //      cout << "Difference of curvilinear and cartesian common grid line = "<< nrm[0] << " " << nrm[1] << " " << nrm[2] << endl;
   }
}

//---------------------------------------------------------------------------
void EW::enforceBCanisotropic( vector<Sarray> & a_U, vector<Sarray>& a_C,
		    float_sw4 t, vector<float_sw4 **> & a_BCForcing )
{
  int g, ifirst, ilast, jfirst, jlast, kfirst, klast, nx, ny, nz;
  float_sw4 *u_ptr, *c_ptr, h;
  boundaryConditionType *bcType_ptr;
  float_sw4 *bforce_side0_ptr, *bforce_side1_ptr, *bforce_side2_ptr, *bforce_side3_ptr, *bforce_side4_ptr, *bforce_side5_ptr;
  int *wind_ptr;
  float_sw4 om=0, ph=0, cv=0;
    
  for(g=0 ; g<mNumberOfGrids; g++ )
  {
    u_ptr    = a_U[g].c_ptr();
    c_ptr    = a_C[g].c_ptr();

    ifirst = m_iStart[g];
    ilast  = m_iEnd[g];
    jfirst = m_jStart[g];
    jlast  = m_jEnd[g];
    kfirst = m_kStart[g];
    klast  = m_kEnd[g];
    nx = m_global_nx[g];
    ny = m_global_ny[g];
    nz = m_global_nz[g];
    
    h = mGridSize[g]; // how do we define the grid size for the curvilinear grid?
    bcType_ptr = m_bcType[g]; // get a pointer to the boundary conditions for grid 'g'
    
    wind_ptr = m_BndryWindow[g];// get a pointer to the boundary window array for grid 'g'
    //    cout << "Grid: " << g << endl;
    //    for( int s=0 ; s < 6 ; s++ )
    //       cout << " side " << s << " wind = " << wind_ptr[6*s] << " " << wind_ptr[6*s+1] << " " << wind_ptr[6*s+2] << " " 
    //	    << wind_ptr[6*s+3] << " " << wind_ptr[6*s+4] << " " << wind_ptr[6*s+5] << endl;
    int topo=topographyExists() && g == mNumberOfGrids-1;
    
// THESE ARRAYS MUST BE FILLED IN BEFORE CALLING THIS ROUTINE
// for periodic bc, a_BCForcing[g][s] == NULL, so you better not access
// theses arrays in that case
    bforce_side0_ptr = a_BCForcing[g][0]; // low-i bndry forcing array pointer
    bforce_side1_ptr = a_BCForcing[g][1]; // high-i bndry forcing array pointer
    bforce_side2_ptr = a_BCForcing[g][2]; // low-j bndry forcing array pointer
    bforce_side3_ptr = a_BCForcing[g][3]; // high-j bndry forcing array pointer
    bforce_side4_ptr = a_BCForcing[g][4]; // low-k bndry forcing array pointer
    bforce_side5_ptr = a_BCForcing[g][5]; // high-k bndry forcing array pointer
    
    if( m_croutines )
       bcfortanisg_ci( ifirst, ilast, jfirst, jlast, kfirst, klast, 
		    wind_ptr, nx, ny, nz,
		    u_ptr, h, bcType_ptr, m_sbop, c_ptr, 
		    bforce_side0_ptr, bforce_side1_ptr, 
		    bforce_side2_ptr, bforce_side3_ptr, 
		    bforce_side4_ptr, bforce_side5_ptr, 
		    m_sg_str_x[g], m_sg_str_y[g] );
    else
       bcfortanisg( &ifirst, &ilast, &jfirst, &jlast, &kfirst, &klast, 
		    wind_ptr, &nx, &ny, &nz,
		    u_ptr, &h, bcType_ptr, m_sbop, c_ptr, 
		    bforce_side0_ptr, bforce_side1_ptr, 
		    bforce_side2_ptr, bforce_side3_ptr, 
		    bforce_side4_ptr, bforce_side5_ptr, 
		    m_sg_str_x[g], m_sg_str_y[g] );
       if( topographyExists() && g == mNumberOfGrids-1 && m_bcType[g][4] == bStressFree )
       {
	  int fside = 5;
	  float_sw4* cc_ptr = mCcurv.c_ptr();
	  if( m_croutines )
	     bcfreesurfcurvani_ci( ifirst, ilast, jfirst, jlast, kfirst, klast,
			       nz, u_ptr, cc_ptr, fside, m_sbop, bforce_side4_ptr,
			       bforce_side5_ptr, m_sg_str_x[g], m_sg_str_y[g] );
	  else
	     bcfreesurfcurvani(&ifirst, &ilast, &jfirst, &jlast, &kfirst, &klast,
			       &nz, u_ptr, cc_ptr, &fside, m_sbop, bforce_side4_ptr,
			       bforce_side5_ptr, m_sg_str_x[g], m_sg_str_y[g] );
       }
  }
  update_curvilinear_cartesian_interface( a_U );
}

//-----------------------------------------------------------------------
void EW::update_curvilinear_cartesian_interface( vector<Sarray>& a_U )
{
   if (topographyExists())
   {
      int g  = mNumberOfCartesianGrids-1;
      int gc = mNumberOfGrids-1;
      int nc = a_U[0].m_nc;
// inject solution values between lower boundary of gc and upper boundary of g
#pragma omp parallel for
      for( int j = m_jStart[g] ; j <= m_jEnd[g]; j++ )
	 for( int i = m_iStart[g]; i <= m_iEnd[g]; i++ )
	 {
// assign ghost points in the Cartesian grid
	    for (int q = 0; q < m_ghost_points; q++) 
	    {
	       for( int c = 1; c <= nc ; c++ )
		  a_U[g](c,i,j,m_kStart[g] + q) = a_U[gc](c,i,j,m_kEnd[gc]-2*m_ghost_points + q);
	    }
// assign ghost points in the Curvilinear grid
	    for (int q = 0; q <= m_ghost_points; q++) // (overwrites solution on the common grid line)
	    {
	       for( int c = 1; c <= nc ; c++ )
		  a_U[gc](c,i,j,m_kEnd[gc]-q) = a_U[g](c,i,j,m_kStart[g]+2*m_ghost_points - q);
	    }
	 }
   }
}
//-----------------Mesh refinement interface condition for 4th order predictor-corrector scheme------------------------
void EW::enforceIC( vector<Sarray>& a_Up, vector<Sarray> & a_U, vector<Sarray> & a_Um,
                    vector<Sarray*>& a_AlphaVEp, vector<Sarray*>& a_AlphaVE, vector<Sarray*>& a_AlphaVEm, 
		    float_sw4 time, bool predictor, vector<Sarray> &F, vector<GridPointSource*> point_sources )
{
   for( int g = 0 ; g < mNumberOfCartesianGrids-1 ; g++ )
   {
      // Interpolate between g and g+1, assume factor 2 refinement with at least three ghost points
      VERIFY2( m_ghost_points >= 3,
		  "enforceIC Error: "<<
                  "Number of ghost points must be three or more, not " << m_ghost_points );

      Sarray Unextf, Unextc, Bf, Bc, Uf_tt, Uc_tt;
      
      int ibf=m_iStart[g+1], ief=m_iEnd[g+1], jbf=m_jStart[g+1], jef=m_jEnd[g+1];
      int kf = m_global_nz[g+1];
      int ibc=m_iStart[g], iec=m_iEnd[g], jbc=m_jStart[g], jec=m_jEnd[g];
      int kc = 1;
  // fine side
      Unextf.define(3,ibf,ief,jbf,jef,kf,kf); // only needs k=kf (on the interface)
      Bf.define(3,ibf,ief,jbf,jef,kf,kf);
// coarse side
      Unextc.define(3,ibc,iec,jbc,jec,kc,kc); // only needs k=kc (on the interface)
      Bc.define(3,ibc,iec,jbc,jec,kc,kc);
      Unextf.set_to_zero();
      Bf.set_to_zero();
      Unextc.set_to_zero();
      Bc.set_to_zero();
// to compute the corrector we need the acceleration in the vicinity of the interface
      Uf_tt.define(3,ibf,ief,jbf,jef,kf-7,kf+1);
      Uc_tt.define(3,ibc,iec,jbc,jec,kc-1,kc+7);
// reuse Utt to hold the acceleration of the memory variables
      
    // Set to zero the ghost point values that are unknowns when solving the interface condition. Assume that Dirichlet data
    // is already set on ghost points on the (supergrid) sides, which are not treated as unknown variables.
      dirichlet_hom_ic( a_Up[g+1], g+1, kf+1, true ); // inside=true
      dirichlet_hom_ic( a_Up[g], g, kc-1, true );
      if( m_doubly_periodic )
      {
	 dirichlet_hom_ic( a_Up[g+1], g+1, kf+1, false ); // inside=false
	 dirichlet_hom_ic( a_Up[g], g, kc-1, false );
      }

      if( predictor ) // In the predictor step, (Unextc, Unextf) represent the displacement after the corrector step
      {
//  REMARK: June 15, 2017: if predictor == true, the memory variable a_alphaVEp holds the predicted
// (2nd order) values on entry. However, the interior contribution to the displacement on the
// interface depends on the corrected memory variable. The memory variable is updated within
// compute_preliminary_corrector. 

// get the interior contribution to the displacements on the interface for the corrector (depends on the corrector value of AlphaVEp)
	 compute_preliminary_corrector( a_Up[g+1], a_U[g+1], a_Um[g+1],
                                        a_AlphaVEp[g+1], a_AlphaVE[g+1], a_AlphaVEm[g+1],
                                        Uf_tt, Unextf, g+1, kf, time, F[g+1], point_sources );
         compute_preliminary_corrector( a_Up[g], a_U[g], a_Um[g],
                                        a_AlphaVEp[g], a_AlphaVE[g], a_AlphaVEm[g],
                                        Uc_tt, Unextc, g, kc, time, F[g], point_sources );
	 if( !m_doubly_periodic )
	 {
// dirichlet conditions for Unextc in super-grid layer at time t+dt
            dirichlet_LRic( Unextc, g, kc, time+mDt, 1 ); 
	 }
      }
      else // In the corrector step, (Unextc, Unextf) represent the displacement after next predictor step
      {
	 compute_preliminary_predictor( a_Up[g+1], a_U[g+1], a_AlphaVEp[g+1], Unextf, g+1, kf,  time+mDt,
                                        F[g+1], point_sources );
	 compute_preliminary_predictor( a_Up[g], a_U[g], a_AlphaVEp[g], Unextc, g, kc, time+mDt, 
                                        F[g], point_sources );

	 if( !m_doubly_periodic )
	 {
// dirichlet conditions for Unextc in super-grid layer at time t+2*dt
            dirichlet_LRic( Unextc, g, kc, time+2*mDt, 1 ); 
	 }
      }

      compute_icstresses( a_Up[g+1], Bf, g+1, kf, m_sg_str_x[g+1], m_sg_str_y[g+1]);
      compute_icstresses( a_Up[g], Bc, g, kc, m_sg_str_x[g], m_sg_str_y[g] );

// NEW June 13, 2017: add in the visco-elastic boundary traction
      if( m_use_attenuation && m_number_mechanisms > 0 )
      {
         for( int a=0 ; a < m_number_mechanisms ; a++ )
         {
// the visco-elastic stresses depend on the predictor values of AlphaVEp (if predictor == true)
            add_ve_stresses( a_AlphaVEp[g+1][a], Bf, g+1, kf, a, m_sg_str_x[g+1], m_sg_str_y[g+1]); 
            add_ve_stresses( a_AlphaVEp[g][a],     Bc, g,    kc, a, m_sg_str_x[g],     m_sg_str_y[g]   );
         }
      }

// from enforceIC2()
      if( !m_doubly_periodic )
      {
//  dirichlet condition for Bf in the super-grid layer at time t+dt (also works with twilight)
         dirichlet_LRstress( Bf, g+1, kf, time+mDt, 1 ); 
      }

      communicate_array_2d( Unextf, g+1, kf );
      communicate_array_2d( Unextc, g, kc );
      communicate_array_2d( Bf, g+1, kf );
      communicate_array_2d( Bc, g, kc );

      // Up to here, interface stresses and displacement (Bc,Bf) and (Unextc, Unextf) were computed with 
      // correct ghost point values in the corners (supergrid layers).
      // In the following iteration, we use centered formulas for interpolation and restriction, all the 
      // way up to the Dirichlet boundaries.
      // We must therefore set the corner ghost point values to zero.
      // This is needed in the call to consintp() because Up[g+1] (fine grid) is used in a 7-point restriction
      // stencil, and Up[g] (coarse grid) is used in a 4-point interpolation stencil (ic-1,jc-1) -> (ic+2, jc+2)
      //
      // Note: the inside flag is now false -> only zero out the ghost points in the corners, i.e., above (or below) 
      // the sides where dirichlet boundary conditions are imposed. 
      if( !m_doubly_periodic )
      {
	 dirichlet_hom_ic( a_Up[g+1], g+1, kf+1, false );
	 dirichlet_hom_ic( a_Up[g], g, kc-1, false );
      }
      // Initial guesses for grid interface iteration
      gridref_initial_guess( a_Up[g+1], g+1, false );
      gridref_initial_guess( a_Up[g], g, true );

      float_sw4 cof = predictor ? 12 : 1;
      int is_periodic[2] ={0,0};
      if( m_doubly_periodic )
	 is_periodic[0] = is_periodic[1] = 1;
      
      consintp( a_Up[g+1], Unextf, Bf, mMu[g+1], mLambda[g+1], mRho[g+1], mGridSize[g+1],
		a_Up[g],   Unextc, Bc, mMu[g],   mLambda[g],   mRho[g],   mGridSize[g], 
		cof, g, g+1, is_periodic );
      //      CHECK_INPUT(false," controlled termination");

      // Finally, restore the ghost point values on the sides of the domain.
      // Note: these ghost point values might never be used ?
      if( !m_doubly_periodic )
      {
         dirichlet_LRic( a_Up[g+1], g+1, kf+1, time+mDt, 1 );
         dirichlet_LRic( a_Up[g], g, kc-1, time+mDt, 1 );
      }
       
   } // end for g...
} // enforceIC

//-----------------------Special case for 2nd order time stepper----------------------------------------------------
void EW::enforceIC2( vector<Sarray>& a_Up, vector<Sarray> & a_U, vector<Sarray> & a_Um,
                     vector<Sarray*>& a_AlphaVEp,
                     float_sw4 time, vector<Sarray> &F, vector<GridPointSource*> point_sources )
{
   bool predictor = false;   // or true???
   for( int g = 0 ; g < mNumberOfCartesianGrids-1 ; g++ )
   {
      // Interpolate between g and g+1, assume factor 2 refinement with at least three ghost points
      VERIFY2( m_ghost_points >= 3,
		  "enforceIC2 Error: "<<
                  "Number of ghost points must be three or more, not " << m_ghost_points );

      Sarray Unextf, Unextc, Bf, Bc;
      int ibf=m_iStart[g+1], ief=m_iEnd[g+1], jbf=m_jStart[g+1], jef=m_jEnd[g+1];
      int kf = m_global_nz[g+1];
      int ibc=m_iStart[g], iec=m_iEnd[g], jbc=m_jStart[g], jec=m_jEnd[g];
      int kc = 1;
// fine side
      Unextf.define(3,ibf,ief,jbf,jef,kf,kf); // only needs k=kf (on the interface)
      Bf.define(3,ibf,ief,jbf,jef,kf,kf);
// coarse side
      Unextc.define(3,ibc,iec,jbc,jec,kc,kc); // only needs k=kc (on the interface)
      Bc.define(3,ibc,iec,jbc,jec,kc,kc);

// test: check that the condition Up[g+1](kf) = P Up[g](1) is satisfied on the interface
      if (mVerbose >= 3)
         check_displacement_continuity( a_Up[g+1], a_Up[g], g+1, g);
      
    //  Zero out the ghost point values that are unknowns when solving the interface condition. Assume that Dirichlet data
    // are already set on ghost points on the other (supergrid) sides, which are not treated as unknown variables.
      dirichlet_hom_ic( a_Up[g+1], g+1, kf+1, true ); // inside=true
      dirichlet_hom_ic( a_Up[g], g, kc-1, true );

      if( m_doubly_periodic )
      {
	 dirichlet_hom_ic( a_Up[g+1], g+1, kf+1, false ); // inside=false
	 dirichlet_hom_ic( a_Up[g], g, kc-1, false );
      }

//  compute contribution to the displacements at the next time level (Unextc, Unextf) from the interior grid points in Up
// note: t+dt refers to the time level for the forcing. Unextf lives on time level t+2*dt
//
      // Check super-grid terms !
      //
      compute_preliminary_predictor( a_Up[g+1], a_U[g+1], a_AlphaVEp[g+1], Unextf, g+1, kf, time+mDt, F[g+1], point_sources );
      compute_preliminary_predictor( a_Up[g], a_U[g], a_AlphaVEp[g], Unextc, g, kc, time+mDt, F[g], point_sources );

      if( !m_doubly_periodic )
      {
// dirichlet conditions for Unextc in super-grid layer at time t+2*dt
         dirichlet_LRic( Unextc, g, kc, time+2*mDt, 1 ); 
      }

// test: assign exact (twilight) solution to a_Up
//      initialData(time+mDt, a_Up, a_AlphaVEp);
// end test
//  compute contribution to the normal stresses (Bc, Bf) from the interior grid points in Up
      compute_icstresses( a_Up[g+1], Bf, g+1, kf, m_sg_str_x[g+1], m_sg_str_y[g+1]);
      compute_icstresses( a_Up[g], Bc, g, kc, m_sg_str_x[g], m_sg_str_y[g]);

// add in the visco-elastic boundary traction
      if( m_use_attenuation && m_number_mechanisms > 0 )
      {
         for( int a=0 ; a < m_number_mechanisms ; a++ )
         {
            add_ve_stresses( a_AlphaVEp[g+1][a], Bf, g+1, kf, a, m_sg_str_x[g+1], m_sg_str_y[g+1]);
            add_ve_stresses( a_AlphaVEp[g][a],     Bc, g,    kc, a, m_sg_str_x[g],     m_sg_str_y[g]   );
         }
      }

      if( !m_doubly_periodic )
      {
//  dirichlet condition for Bf in the super-grid layer at time t+dt (also works with Dirichlet condition and twilight)
         dirichlet_LRstress( Bf, g+1, kf, time+mDt, 1 ); 
      }
      
      communicate_array_2d( Unextf, g+1, kf );
      communicate_array_2d( Unextc, g, kc );
      communicate_array_2d( Bf, g+1, kf );
      communicate_array_2d( Bc, g, kc );

      // Up to here, interface stresses and displacement (Bc,Bf) and (Unextc, Unextf) were computed with correct ghost point values
      // in the corners.
      // In the following iteration, we use centered formulas for interpolation and restriction, all the way up to the Dirichlet boundaries.
      // We must therefore set the corner ghost point values to zero.
      // This is needed in the call to consintp() because Up[g+1] (fine grid) is used in a 7-point restriction
      // stencil, and Up[g] (coarse grid) is used in a 4-point interpolation stencil (ic-1,jc-1) -> (ic+2, jc+2)
      //
      // Note: the inside flag is now false -> only zero out the ghost points in the corners, i.e., above (or below) the sides where
      // dirichlet boundary conditions are imposed. 
      if( !m_doubly_periodic ) 
      {
         dirichlet_hom_ic( a_Up[g+1], g+1, kf+1, false );
         dirichlet_hom_ic( a_Up[g], g, kc-1, false );
      }
      // Initial guesses for grid interface iteration
      gridref_initial_guess( a_Up[g+1], g+1, false );
      gridref_initial_guess( a_Up[g], g, true );
      float_sw4 cof = predictor ? 12 : 1;
      int is_periodic[2] ={0,0};
      if( m_doubly_periodic )
	 is_periodic[0] = is_periodic[1] = 1;

// // testing (twilight)
//       initialData(time+mDt, a_Up, a_AlphaVEp);
//       // Iteratively determine the ghost point values in Up to satisfy the jump conditions
//       checkintp( a_Up[g+1], Unextf, Bf, mMu[g+1], mLambda[g+1], mRho[g+1], mGridSize[g+1],
//                  a_Up[g],   Unextc, Bc, mMu[g],   mLambda[g],   mRho[g],   mGridSize[g], 
//                  cof, g, g+1, is_periodic, time+mDt);
// // end test
      
// Iteratively determine the ghost point values in Up to satisfy the jump conditions
      consintp( a_Up[g+1], Unextf, Bf, mMu[g+1], mLambda[g+1], mRho[g+1], mGridSize[g+1],
		a_Up[g],   Unextc, Bc, mMu[g],   mLambda[g],   mRho[g],   mGridSize[g], 
		cof, g, g+1, is_periodic);
      //      CHECK_INPUT(false," controlled termination");

      // Finally, restore the corner ghost point values (above and below) the Dirichlet sides of the domain.
      // Note: these ghost point values might never be used
      if( !m_doubly_periodic )
      {
         dirichlet_LRic( a_Up[g+1], g+1, kf+1, time+mDt, 1 );
         dirichlet_LRic( a_Up[g], g, kc-1, time+mDt, 1 );
      }
   }
}// end enforceIC2


//-----------------------------------------------------------------------
void EW::check_corrector( Sarray& Uf, Sarray& Uc, Sarray& Unextf, Sarray& Unextc, int kf, int kc )
{
   int ic =2, jc=4, c=1;
   int i = 2*ic-1, j=2*jc-1;
   //   cout <<"check " << Uf(c,i,j,kf) << " " << Uc(c,ic,jc,kc) << " " << Uf(c,i,j,kf)-Uc(c,ic,jc,kc) << endl;
   //   cout << "  next " << Unextf(c,i,j,kf) << " " << Unextc(c,ic,jc,kc) << endl;
   i = 2*ic;
   //   j = 2*jc;
   float_sw4 pci   = (9*(Uc(c,ic,jc,kc)+Uc(c,ic+1,jc,kc))-(Uc(c,ic-1,jc,kc)+Uc(c,ic+2,jc,kc)))/16;
   float_sw4 pcim  = (9*(Uc(c,ic,jc-1,kc)+Uc(c,ic+1,jc-1,kc))-(Uc(c,ic-1,jc-1,kc)+Uc(c,ic+2,jc-1,kc)))/16;
   float_sw4 pcip  = (9*(Uc(c,ic,jc+1,kc)+Uc(c,ic+1,jc+1,kc))-(Uc(c,ic-1,jc+1,kc)+Uc(c,ic+2,jc+1,kc)))/16;
   float_sw4 pcipp = (9*(Uc(c,ic,jc+2,kc)+Uc(c,ic+1,jc+2,kc))-(Uc(c,ic-1,jc+2,kc)+Uc(c,ic+2,jc+2,kc)))/16;
   float_sw4 pc = ( 9*(pci+pcip)-(pcim+pcipp))/16;

   float_sw4 pcj = (9*(Uc(c,ic,jc,kc)+Uc(c,ic,jc+1,kc))-(Uc(c,ic,jc-1,kc)+Uc(c,ic,jc+2,kc)))/16;
   cout <<"check " << Uf(c,i,j,kf) << " " << Uc(c,ic,jc,kc) << " " << pci << " " << Uf(c,i,j,kf)-pci << endl;
   //   cout << "  next " << Unextf(c,i,j,kf) << " " << Unextc(c,ic,jc,kc) << endl;
   float_sw4 pcni   = (9*(Unextc(c,ic,jc,kc)+Unextc(c,ic+1,jc,kc))-(Unextc(c,ic-1,jc,kc)+Unextc(c,ic+2,jc,kc)))/16;
     cout << "  check next " << Unextf(c,i,j,kf) << " " << Unextc(c,ic,jc,kc) << " " << pcni << " " << Unextf(c,i,j,kf)-pcni << endl;
   //   cout << " check " << Uc(c,ic-2,jc,kc) << " " << Unextc(c,ic-2,jc,kc) << endl;
   //   cout << "       " << Uc(c,ic-1,jc,kc) << " " << Unextc(c,ic-1,jc,kc) << endl;
   //   cout << "       " << Uc(c,ic,jc,kc)  << " " << Unextc(c,ic,jc,kc) << endl;
   //   cout << "       " << Uc(c,ic+1,jc,kc) << " " << Unextc(c,ic+1,jc,kc) << endl;
   //   cout << "       " << Uc(c,ic+2,jc,kc) << " " << Unextc(c,ic+2,jc,kc) << endl;
   //   cout << "       " << Uc(c,ic+3,jc,kc) << " " << Unextc(c,ic+3,jc,kc) << endl;

}

//-----------------------------------------------------------------------
void EW::check_displacement_continuity( Sarray& Uf, Sarray& Uc, int gf, int gc )
{
   int icb, ifb, ice, ife, jcb, jfb, jce, jfe, nkf;
   
   icb = m_iStartInt[gc];
   ifb = m_iStartInt[gf];

   ice = m_iEndInt[gc];
   ife = m_iEndInt[gf];
   
   jcb = m_jStartInt[gc];
   jfb = m_jStartInt[gf];

   jce = m_jEndInt[gc];
   jfe = m_jEndInt[gf];

   nkf = m_global_nz[gf];

   float_sw4 l2err=0, l2err_global=0;
   
// for i=2*ic-1 and j=2*jc-1: Enforce continuity of displacements and normal stresses along the interface
   for( int jc= jcb ; jc <= jce ; jc++ )
      for( int ic= icb ; ic <= ice ; ic++ )
      {
// i odd, j odd
         int i=2*ic-1, j=2*jc-1;
         
         for (int c=1; c<=3; c++)
         {
            l2err += (Uc(c,ic,jc,1)-Uf(c,i,j,nkf))*(Uc(c,ic,jc,1)-Uf(c,i,j,nkf));
         }
      }
   MPI_Allreduce( &l2err, &l2err_global, 1, MPI_DOUBLE, MPI_SUM, m_cartesian_communicator );

   l2err_global = sqrt(l2err_global);

   if (proc_zero())
      cout << "Fine-coarse displacement missmatch = " << l2err_global << endl;
               
   // //   cout <<"check " << Uf(c,i,j,kf) << " " << Uc(c,ic,jc,kc) << " " << Uf(c,i,j,kf)-Uc(c,ic,jc,kc) << endl;
   // //   cout << "  next " << Unextf(c,i,j,kf) << " " << Unextc(c,ic,jc,kc) << endl;
   // i = 2*ic;
   // //   j = 2*jc;
   // double pci   = (9*(Uc(c,ic,jc,kc)+Uc(c,ic+1,jc,kc))-(Uc(c,ic-1,jc,kc)+Uc(c,ic+2,jc,kc)))/16;
   // double pcim  = (9*(Uc(c,ic,jc-1,kc)+Uc(c,ic+1,jc-1,kc))-(Uc(c,ic-1,jc-1,kc)+Uc(c,ic+2,jc-1,kc)))/16;
   // double pcip  = (9*(Uc(c,ic,jc+1,kc)+Uc(c,ic+1,jc+1,kc))-(Uc(c,ic-1,jc+1,kc)+Uc(c,ic+2,jc+1,kc)))/16;
   // double pcipp = (9*(Uc(c,ic,jc+2,kc)+Uc(c,ic+1,jc+2,kc))-(Uc(c,ic-1,jc+2,kc)+Uc(c,ic+2,jc+2,kc)))/16;
   // double pc = ( 9*(pci+pcip)-(pcim+pcipp))/16;

   // double pcj = (9*(Uc(c,ic,jc,kc)+Uc(c,ic,jc+1,kc))-(Uc(c,ic,jc-1,kc)+Uc(c,ic,jc+2,kc)))/16;
   // cout <<"check " << Uf(c,i,j,kf) << " " << Uc(c,ic,jc,kc) << " " << pci << " " << Uf(c,i,j,kf)-pci << endl;
   // //   cout << "  next " << Unextf(c,i,j,kf) << " " << Unextc(c,ic,jc,kc) << endl;
   // double pcni   = (9*(Unextc(c,ic,jc,kc)+Unextc(c,ic+1,jc,kc))-(Unextc(c,ic-1,jc,kc)+Unextc(c,ic+2,jc,kc)))/16;
   //   cout << "  check next " << Unextf(c,i,j,kf) << " " << Unextc(c,ic,jc,kc) << " " << pcni << " " << Unextf(c,i,j,kf)-pcni << endl;
   //   cout << " check " << Uc(c,ic-2,jc,kc) << " " << Unextc(c,ic-2,jc,kc) << endl;
   //   cout << "       " << Uc(c,ic-1,jc,kc) << " " << Unextc(c,ic-1,jc,kc) << endl;
   //   cout << "       " << Uc(c,ic,jc,kc)  << " " << Unextc(c,ic,jc,kc) << endl;
   //   cout << "       " << Uc(c,ic+1,jc,kc) << " " << Unextc(c,ic+1,jc,kc) << endl;
   //   cout << "       " << Uc(c,ic+2,jc,kc) << " " << Unextc(c,ic+2,jc,kc) << endl;
   //   cout << "       " << Uc(c,ic+3,jc,kc) << " " << Unextc(c,ic+3,jc,kc) << endl;

}

//-----------------------------------------------------------------------
void EW::dirichlet_hom_ic( Sarray& U, int g, int k, bool inner )
{
   // zero out all ghost points
   if( !inner )
   {
      // Outer layer of non-unknown ghost points
      if( m_iStartInt[g] == 1 )
      {
      // low i-side
#pragma omp parallel for
	 for( int j=m_jStart[g] ; j <= m_jEnd[g] ; j++ )
	    for( int i=m_iStart[g] ; i <= 0 ; i++ )
	       for( int c=1 ; c <= U.m_nc ; c++ )
		  U(c,i,j,k) = 0;
      }
      if( m_iEndInt[g] == m_global_nx[g] )
      {
	 // high i-side
#pragma omp parallel for
	 for( int j=m_jStart[g] ; j <= m_jEnd[g] ; j++ )
	    for( int i=m_iEndInt[g]+1 ; i <= m_iEnd[g] ; i++ )
	       for( int c=1 ; c <= U.m_nc ; c++ )
		  U(c,i,j,k) = 0;
      }
      if( m_jStartInt[g] == 1 )
      {
	 // low j-side
#pragma omp parallel for
	 for( int j=m_jStart[g] ; j <= 0 ; j++ )
	    for( int i=m_iStart[g] ; i <= m_iEnd[g] ; i++ )
	       for( int c=1 ; c <= U.m_nc ; c++ )
		  U(c,i,j,k) = 0;
      }
      if( m_jEndInt[g] == m_global_ny[g] )
      {
	 // high j-side
#pragma omp parallel for
	 for( int j=m_jEndInt[g]+1 ; j <= m_jEnd[g] ; j++ )
	    for( int i=m_iStart[g] ; i <= m_iEnd[g] ; i++ )
	       for( int c=1 ; c <= U.m_nc ; c++ )
		  U(c,i,j,k) = 0;
      }
   }
   else
   {
      // Interior, unknown ghost points.
      int ib, ie, jb, je;
      if( m_iStartInt[g] == 1 )
         ib = 1;
      else
	 ib = m_iStart[g];
      if( m_iEndInt[g] == m_global_nx[g] )
	 ie = m_global_nx[g];
      else
	 ie = m_iEnd[g];
      if( m_jStartInt[g] == 1 )
	 jb = 1;
      else
	 jb = m_jStart[g];
      if( m_jEndInt[g] == m_global_ny[g] )
	 je = m_global_ny[g];
      else
	 je = m_jEnd[g];
#pragma omp parallel for
      for( int j=jb ; j <= je ; j++ )
	 for( int i=ib ; i <= ie ; i++ )
	    for( int c=1 ; c <= U.m_nc ; c++ )
	       U(c,i,j,k) = 0;
   }
}

//-----------------------------------------------------------------------
void EW::dirichlet_twilight_ic( Sarray& U, int g, int kic, float_sw4 t )
{
   // assign exact solution at all ghost points with a given 'k'-index
   if (m_twilight_forcing)
   {
      int i1 = m_iStart[g], i2=m_iEnd[g];
      int j1 = m_jStart[g], j2=m_jEnd[g];
      int kdb=U.m_kb, kde=U.m_ke;
      float_sw4 om = m_twilight_forcing->m_omega;
      float_sw4 ph = m_twilight_forcing->m_phase;
      float_sw4 cv = m_twilight_forcing->m_c;
      float_sw4 h  = mGridSize[g];
      float_sw4* u_ptr = U.c_ptr();
      if( m_croutines )
	 twilightfortwind_ci( m_iStart[g], m_iEnd[g], m_jStart[g], m_jEnd[g],
			      kdb, kde, u_ptr, t, om, cv, ph, 
			      h, m_zmin[g],
			      i1, i2, j1, j2, kic, kic );      
      else
	 twilightfortwind( &m_iStart[g], &m_iEnd[g], &m_jStart[g], &m_jEnd[g],
			   &kdb, &kde, u_ptr, &t, &om, &cv, &ph, 
			   &h, &m_zmin[g],
			   &i1, &i2, &j1, &j2, &kic, &kic );      
   }
   
}

//-----------------------------------------------------------------------
void EW::dirichlet_LRic( Sarray& U, int g, int kic, float_sw4 t, int adj )
{
   // Put back exact solution at the ghost points that don't participate in the interface conditions, i.e. at supergrid points
   //   int k = upper ? 0 : m_global_nz[g]+1;
   //
   // set adj= 0 for ghost pts + boundary pt
   //          1 for only ghost pts.

   int kdb=U.m_kb, kde=U.m_ke;
   if( !m_twilight_forcing )
   {
      if( m_iStartInt[g] == 1 )
      {
	 // low i-side
#pragma omp parallel for
	 for( int j=m_jStart[g] ; j <= m_jEnd[g] ; j++ )
	    for( int i=m_iStart[g] ; i <= 1-adj ; i++ )
	       for( int c=1 ; c <= U.m_nc ; c++ )
		  U(c,i,j,kic) = 0;
      }
      if( m_iEndInt[g] == m_global_nx[g] )
      {
	 // high i-side
#pragma omp parallel for
	 for( int j=m_jStart[g] ; j <= m_jEnd[g] ; j++ )
	    for( int i=m_iEndInt[g]+adj ; i <= m_iEnd[g] ; i++ )
	       for( int c=1 ; c <= U.m_nc ; c++ )
		  U(c,i,j,kic) = 0;
      }
      if( m_jStartInt[g] == 1 )
      {
	 // low j-side
#pragma omp parallel for
	 for( int j=m_jStart[g] ; j <= 1-adj ; j++ )
	    for( int i=m_iStart[g] ; i <= m_iEnd[g] ; i++ )
	       for( int c=1 ; c <= U.m_nc ; c++ )
		  U(c,i,j,kic) = 0;
      }
      if( m_jEndInt[g] == m_global_ny[g] )
      {
	 // high j-side
#pragma omp parallel for
	 for( int j=m_jEndInt[g]+adj ; j <= m_jEnd[g] ; j++ )
	    for( int i=m_iStart[g] ; i <= m_iEnd[g] ; i++ )
	       for( int c=1 ; c <= U.m_nc ; c++ )
		  U(c,i,j,kic) = 0;
      }
   }
   else
   {
      float_sw4 om = m_twilight_forcing->m_omega;
      float_sw4 ph = m_twilight_forcing->m_phase;
      float_sw4 cv = m_twilight_forcing->m_c;
      float_sw4 h  = mGridSize[g];
      float_sw4* u_ptr = U.c_ptr();
      if( m_iStartInt[g] == 1 )
      {
	 // low i-side
	 int i1 = m_iStart[g], i2=m_iStartInt[g]-adj;
	 int j1 = m_jStart[g], j2=m_jEnd[g];
	 if( m_croutines )
	    twilightfortwind_ci( m_iStart[g], m_iEnd[g], m_jStart[g], m_jEnd[g],
			      kdb, kde, u_ptr, t, om, cv, ph, 
			      h, m_zmin[g], i1, i2, j1, j2, kic, kic );
	 else
	    twilightfortwind( &m_iStart[g], &m_iEnd[g], &m_jStart[g], &m_jEnd[g],
			      &kdb, &kde, u_ptr, &t, &om, &cv, &ph, 
			      &h, &m_zmin[g],
			      &i1, &i2, &j1, &j2, &kic, &kic );
      }
      if( m_iEndInt[g] == m_global_nx[g] )
      {
	 // high i-side
	 int i1 = m_iEndInt[g]+adj, i2=m_iEnd[g];
	 int j1 = m_jStart[g], j2=m_jEnd[g];
	 if( m_croutines )
	    twilightfortwind_ci( m_iStart[g], m_iEnd[g], m_jStart[g], m_jEnd[g],
				 kdb, kde, u_ptr, t, om, cv, ph, 
				 h, m_zmin[g], i1, i2, j1, j2, kic, kic );
	 else
	    twilightfortwind( &m_iStart[g], &m_iEnd[g], &m_jStart[g], &m_jEnd[g],
			      &kdb, &kde, u_ptr, &t, &om, &cv, &ph, 
			      &h, &m_zmin[g],
			      &i1, &i2, &j1, &j2, &kic, &kic );
      }
      if( m_jStartInt[g] == 1 )
      {
	 // low j-side
	 int i1 = m_iStart[g], i2=m_iEnd[g];
	 int j1 = m_jStart[g], j2=m_jStartInt[g]-adj;
	 if( m_croutines )
	    twilightfortwind_ci( m_iStart[g], m_iEnd[g], m_jStart[g], m_jEnd[g],
				 kdb, kde, u_ptr, t, om, cv, ph, 
				 h, m_zmin[g], i1, i2, j1, j2, kic, kic );
	 else
	    twilightfortwind( &m_iStart[g], &m_iEnd[g], &m_jStart[g], &m_jEnd[g],
			      &kdb, &kde, u_ptr, &t, &om, &cv, &ph, 
			      &h, &m_zmin[g],
			      &i1, &i2, &j1, &j2, &kic, &kic );
      }
      if( m_jEndInt[g] == m_global_ny[g] )
      {
	 // high j-side
	 int i1 = m_iStart[g], i2=m_iEnd[g];
	 int j1 = m_jEndInt[g]+adj, j2=m_jEnd[g];
	 if( m_croutines )
	    twilightfortwind_ci( m_iStart[g], m_iEnd[g], m_jStart[g], m_jEnd[g],
				 kdb, kde, u_ptr, t, om, cv, ph, 
				 h, m_zmin[g],i1, i2, j1, j2, kic, kic );
	 else
	    twilightfortwind( &m_iStart[g], &m_iEnd[g], &m_jStart[g], &m_jEnd[g],
			      &kdb, &kde, u_ptr, &t, &om, &cv, &ph, 
			      &h, &m_zmin[g],
			      &i1, &i2, &j1, &j2, &kic, &kic );
      }
   }      
}

//-----------------------------------------------------------------------
void EW::dirichlet_LRstress( Sarray& B, int g, int kic, float_sw4 t, int adj )
{
   // Exact stresses at the ghost points that don't participate in the interface conditions,
   // i.e. at supergrid (Dirichlet) points
   //   int k = upper ? 0 : m_global_nz[g]+1;
   //
   // set adj= 0 for ghost pts + boundary pt
   //          1 for only ghost pts.

   int kdb=B.m_kb, kde=B.m_ke;
//   printf("dirichlet_LRstress> kdb=%d, kde=%d\n", kdb, kde);
   
   if( !m_twilight_forcing )
   {
      if( m_iStartInt[g] == 1 )
      {
	 // low i-side
#pragma omp parallel for
	 for( int j=m_jStart[g] ; j <= m_jEnd[g] ; j++ )
	    for( int i=m_iStart[g] ; i <= 1-adj ; i++ )
	       for( int c=1 ; c <= B.m_nc ; c++ )
		  B(c,i,j,kic) = 0;
      }
      if( m_iEndInt[g] == m_global_nx[g] )
      {
	 // high i-side
#pragma omp parallel for
	 for( int j=m_jStart[g] ; j <= m_jEnd[g] ; j++ )
	    for( int i=m_iEndInt[g]+adj ; i <= m_iEnd[g] ; i++ )
	       for( int c=1 ; c <= B.m_nc ; c++ )
		  B(c,i,j,kic) = 0;
      }
      if( m_jStartInt[g] == 1 )
      {
	 // low j-side
	 for( int j=m_jStart[g] ; j <= 1-adj ; j++ )
#pragma omp parallel for
	    for( int i=m_iStart[g] ; i <= m_iEnd[g] ; i++ )
	       for( int c=1 ; c <= B.m_nc ; c++ )
		  B(c,i,j,kic) = 0;
      }
      if( m_jEndInt[g] == m_global_ny[g] )
      {
	 // high j-side
	 for( int j=m_jEndInt[g]+adj ; j <= m_jEnd[g] ; j++ )
#pragma omp parallel for
	    for( int i=m_iStart[g] ; i <= m_iEnd[g] ; i++ )
	       for( int c=1 ; c <= B.m_nc ; c++ )
		  B(c,i,j,kic) = 0;
      }
   }
   else // twilight forcing below
   {
// dbg
      if (false && g==0)
      {
         int i=0, j=25, k=1;
         float_sw4 x=(i-1)*mGridSize[g];
         float_sw4 y=(j-1)*mGridSize[g];
         float_sw4 z=(k-1)*mGridSize[g] + m_zmin[g];

         printf("3: x=%e, y=%e, z=%e, mu=%e\n", x, y, z, mMu[g](i,j,k));
      }
// get array pointers for fortran
      float_sw4* mu_ptr    = mMu[g].c_ptr();
      float_sw4* la_ptr    = mLambda[g].c_ptr();
      float_sw4 om = m_twilight_forcing->m_omega;
      float_sw4 ph = m_twilight_forcing->m_phase;
      float_sw4 cv = m_twilight_forcing->m_c;
      float_sw4 h  = mGridSize[g];
      float_sw4* b_ptr = B.c_ptr();
      float_sw4 omstrx = m_supergrid_taper_x[g].get_tw_omega();
      float_sw4 omstry = m_supergrid_taper_y[g].get_tw_omega();

      float_sw4* mua_ptr = NULL;
      float_sw4* laa_ptr   = NULL;
      if (m_use_attenuation)
      {
         mua_ptr    = mMuVE[g][0].c_ptr();
         laa_ptr    = mLambdaVE[g][0].c_ptr();
      }

      if( m_iStartInt[g] == 1 )
      {
	 // low i-side
	 int i1 = m_iStart[g], i2=m_iStartInt[g]-adj;
	 int j1 = m_jStart[g], j2=m_jEnd[g];
         if( usingSupergrid() )
         {
// assigns B
	    if( m_croutines )
	       twfrsurfzsg_wind_ci( m_iStart[g], m_iEnd[g], m_jStart[g], m_jEnd[g], m_kStart[g], m_kEnd[g],
				    h, kic, t, om, cv, ph, omstrx, omstry,
				    b_ptr, mu_ptr, la_ptr, m_zmin[g], i1, i2, j1, j2 );
	    else
	       twfrsurfzsg_wind( m_iStart[g], m_iEnd[g], m_jStart[g], m_jEnd[g], m_kStart[g], m_kEnd[g],
				 h, kic, t, om, cv, ph, omstrx, omstry,
				 b_ptr, mu_ptr, la_ptr, m_zmin[g], i1, i2, j1, j2 );
            if (m_use_attenuation) // only 1 mechanism with twilight forcing
            {
// adds attenuation to B
	       if( m_croutines )
		  twfrsurfzsg_att_wind_ci( m_iStart[g], m_iEnd[g], m_jStart[g], m_jEnd[g], m_kStart[g], m_kEnd[g],
                                     h, kic, t, om, cv, ph, omstrx, omstry,
                                     b_ptr, mua_ptr, laa_ptr, m_zmin[g], i1, i2, j1, j2 );
	       else
		  twfrsurfzsg_att_wind( m_iStart[g], m_iEnd[g], m_jStart[g], m_jEnd[g], m_kStart[g], m_kEnd[g],
                                     h, kic, t, om, cv, ph, omstrx, omstry,
                                     b_ptr, mua_ptr, laa_ptr, m_zmin[g], i1, i2, j1, j2 );
            }
         }
         else
         {
// assigns B
	    if( m_croutines )
	       twfrsurfz_wind_ci( m_iStart[g], m_iEnd[g], m_jStart[g], m_jEnd[g], m_kStart[g], m_kEnd[g],
			       h, kic, t, om, cv, ph, b_ptr, mu_ptr, la_ptr, m_zmin[g], i1, i2, j1, j2 );
	    else
	       twfrsurfz_wind( &m_iStart[g], &m_iEnd[g], &m_jStart[g], &m_jEnd[g], &m_kStart[g], &m_kEnd[g],
			       &h, &kic, &t, &om, &cv, &ph, b_ptr, mu_ptr, la_ptr, &m_zmin[g], &i1, &i2, &j1, &j2 );
            if (m_use_attenuation) // only 1 mechanism with twilight forcing
            {
// adds attenuation to B
	       if( m_croutines )
		  twfrsurfz_att_wind_ci( m_iStart[g], m_iEnd[g], m_jStart[g], m_jEnd[g], m_kStart[g], m_kEnd[g],
                                   h, kic, t, om, cv, ph, b_ptr, mua_ptr, laa_ptr, m_zmin[g], i1, i2, j1, j2 );
	       else
		  twfrsurfz_att_wind( m_iStart[g], m_iEnd[g], m_jStart[g], m_jEnd[g], m_kStart[g], m_kEnd[g],
                                   h, kic, t, om, cv, ph, b_ptr, mua_ptr, laa_ptr, m_zmin[g], i1, i2, j1, j2 );
            }
         } // else (not supergrid)
      } //  if( m_iStartInt[g] == 1 )
      
      if( m_iEndInt[g] == m_global_nx[g] )
      {
	 // high i-side
	 int i1 = m_iEndInt[g]+adj, i2=m_iEnd[g];
	 int j1 = m_jStart[g], j2=m_jEnd[g];
         if( usingSupergrid() )
         {
// assigns B
	    if( m_croutines )
	       twfrsurfzsg_wind_ci( m_iStart[g], m_iEnd[g], m_jStart[g], m_jEnd[g], m_kStart[g], m_kEnd[g],
                              h, kic, t, om, cv, ph, omstrx, omstry,
                              b_ptr, mu_ptr, la_ptr, m_zmin[g], i1, i2, j1, j2 );
	    else
	       twfrsurfzsg_wind( m_iStart[g], m_iEnd[g], m_jStart[g], m_jEnd[g], m_kStart[g], m_kEnd[g],
                              h, kic, t, om, cv, ph, omstrx, omstry,
                              b_ptr, mu_ptr, la_ptr, m_zmin[g], i1, i2, j1, j2 );
            if (m_use_attenuation) // only 1 mechanism with twilight forcing
            {
// adds attenuation to B
	       if( m_croutines )
		  twfrsurfzsg_att_wind_ci( m_iStart[g], m_iEnd[g], m_jStart[g], m_jEnd[g], m_kStart[g], m_kEnd[g],
                                     h, kic, t, om, cv, ph, omstrx, omstry,
                                     b_ptr, mua_ptr, laa_ptr, m_zmin[g], i1, i2, j1, j2 );
	       else
		  twfrsurfzsg_att_wind( m_iStart[g], m_iEnd[g], m_jStart[g], m_jEnd[g], m_kStart[g], m_kEnd[g],
                                     h, kic, t, om, cv, ph, omstrx, omstry,
                                     b_ptr, mua_ptr, laa_ptr, m_zmin[g], i1, i2, j1, j2 );
            }
         }
         else
         {
// assigns B
	    if( m_croutines )
	       twfrsurfz_wind_ci( m_iStart[g], m_iEnd[g], m_jStart[g], m_jEnd[g], m_kStart[g], m_kEnd[g],
                            h, kic, t, om, cv, ph, b_ptr, 
                            mu_ptr, la_ptr, m_zmin[g],
                            i1, i2, j1, j2 );
	    else
	       twfrsurfz_wind( &m_iStart[g], &m_iEnd[g], &m_jStart[g], &m_jEnd[g], &m_kStart[g], &m_kEnd[g],
                            &h, &kic, &t, &om, &cv, &ph, b_ptr, 
                            mu_ptr, la_ptr, &m_zmin[g],
                            &i1, &i2, &j1, &j2 );
            if (m_use_attenuation) // only 1 mechanism with twilight forcing
            {
// adds attenuation to B
	       if( m_croutines )
		  twfrsurfz_att_wind_ci( m_iStart[g], m_iEnd[g], m_jStart[g], m_jEnd[g], m_kStart[g], m_kEnd[g],
                                   h, kic, t, om, cv, ph, b_ptr, mua_ptr, laa_ptr, m_zmin[g], i1, i2, j1, j2 );
	       else
		  twfrsurfz_att_wind( m_iStart[g], m_iEnd[g], m_jStart[g], m_jEnd[g], m_kStart[g], m_kEnd[g],
                                   h, kic, t, om, cv, ph, b_ptr, mua_ptr, laa_ptr, m_zmin[g], i1, i2, j1, j2 );
            }
         } // else (not supergrid)
      } // end if( m_iEndInt[g] == m_global_nx[g] )
      
      if( m_jStartInt[g] == 1 )
      {
	 // low j-side
	 int i1 = m_iStart[g], i2=m_iEnd[g];
	 int j1 = m_jStart[g], j2=m_jStartInt[g]-adj;
         if( usingSupergrid() )
         {
// assigns B
	    if( m_croutines )
	       twfrsurfzsg_wind_ci( m_iStart[g], m_iEnd[g], m_jStart[g], m_jEnd[g], m_kStart[g], m_kEnd[g],
                              h, kic, t, om, cv, ph, omstrx, omstry,
                              b_ptr, mu_ptr, la_ptr, m_zmin[g], i1, i2, j1, j2 );
	    else
	       twfrsurfzsg_wind( m_iStart[g], m_iEnd[g], m_jStart[g], m_jEnd[g], m_kStart[g], m_kEnd[g],
                              h, kic, t, om, cv, ph, omstrx, omstry,
                              b_ptr, mu_ptr, la_ptr, m_zmin[g], i1, i2, j1, j2 );
            if (m_use_attenuation) // only 1 mechanism with twilight forcing
            {
// adds attenuation to B
	       if( m_croutines )
		  twfrsurfzsg_att_wind_ci( m_iStart[g], m_iEnd[g], m_jStart[g], m_jEnd[g], m_kStart[g], m_kEnd[g],
                                     h, kic, t, om, cv, ph, omstrx, omstry,
                                     b_ptr, mua_ptr, laa_ptr, m_zmin[g], i1, i2, j1, j2 );
	       else
		  twfrsurfzsg_att_wind( m_iStart[g], m_iEnd[g], m_jStart[g], m_jEnd[g], m_kStart[g], m_kEnd[g],
                                     h, kic, t, om, cv, ph, omstrx, omstry,
                                     b_ptr, mua_ptr, laa_ptr, m_zmin[g], i1, i2, j1, j2 );
            }
         }
         else
         {
// assigns B
	    if( m_croutines )
	       twfrsurfz_wind_ci( m_iStart[g], m_iEnd[g], m_jStart[g], m_jEnd[g], m_kStart[g], m_kEnd[g],
                            h, kic, t, om, cv, ph, b_ptr, 
                            mu_ptr, la_ptr, m_zmin[g],
                            i1, i2, j1, j2 );
	    else
	       twfrsurfz_wind( &m_iStart[g], &m_iEnd[g], &m_jStart[g], &m_jEnd[g], &m_kStart[g], &m_kEnd[g],
                            &h, &kic, &t, &om, &cv, &ph, b_ptr, 
                            mu_ptr, la_ptr, &m_zmin[g],
                            &i1, &i2, &j1, &j2 );
            if (m_use_attenuation) // only 1 mechanism with twilight forcing
            {
// adds attenuation to B
	       if( m_croutines )
		  twfrsurfz_att_wind_ci( m_iStart[g], m_iEnd[g], m_jStart[g], m_jEnd[g], m_kStart[g], m_kEnd[g],
                                   h, kic, t, om, cv, ph, b_ptr, mua_ptr, laa_ptr, m_zmin[g], i1, i2, j1, j2 );
	       else
		  twfrsurfz_att_wind( m_iStart[g], m_iEnd[g], m_jStart[g], m_jEnd[g], m_kStart[g], m_kEnd[g],
                                   h, kic, t, om, cv, ph, b_ptr, mua_ptr, laa_ptr, m_zmin[g], i1, i2, j1, j2 );
            }
         } // else (not supergrid)
      } // end if( m_jStartInt[g] == 1 )
      
      if( m_jEndInt[g] == m_global_ny[g] )
      {
	 // high j-side
	 int i1 = m_iStart[g], i2=m_iEnd[g];
	 int j1 = m_jEndInt[g]+adj, j2=m_jEnd[g];
         if( usingSupergrid() )
         {
// assigns B
	    if( m_croutines )
	       twfrsurfzsg_wind_ci( m_iStart[g], m_iEnd[g], m_jStart[g], m_jEnd[g], m_kStart[g], m_kEnd[g],
                              h, kic, t, om, cv, ph, omstrx, omstry,
                              b_ptr, mu_ptr, la_ptr, m_zmin[g], i1, i2, j1, j2 );
	    else
	       twfrsurfzsg_wind( m_iStart[g], m_iEnd[g], m_jStart[g], m_jEnd[g], m_kStart[g], m_kEnd[g],
                              h, kic, t, om, cv, ph, omstrx, omstry,
                              b_ptr, mu_ptr, la_ptr, m_zmin[g], i1, i2, j1, j2 );
            if (m_use_attenuation) // only 1 mechanism with twilight forcing
            {
// adds attenuation to B
	       if( m_croutines )
		  twfrsurfzsg_att_wind_ci( m_iStart[g], m_iEnd[g], m_jStart[g], m_jEnd[g], m_kStart[g], m_kEnd[g],
                                     h, kic, t, om, cv, ph, omstrx, omstry,
                                     b_ptr, mua_ptr, laa_ptr, m_zmin[g], i1, i2, j1, j2 );
	       else
		  twfrsurfzsg_att_wind( m_iStart[g], m_iEnd[g], m_jStart[g], m_jEnd[g], m_kStart[g], m_kEnd[g],
                                     h, kic, t, om, cv, ph, omstrx, omstry,
                                     b_ptr, mua_ptr, laa_ptr, m_zmin[g], i1, i2, j1, j2 );
            }
         }
         else
         {
// assigns B
	    if( m_croutines )
	       twfrsurfz_wind_ci( m_iStart[g], m_iEnd[g], m_jStart[g], m_jEnd[g], m_kStart[g], m_kEnd[g],
                            h, kic, t, om, cv, ph, b_ptr, 
                            mu_ptr, la_ptr, m_zmin[g],
                            i1, i2, j1, j2 );
	    else
	       twfrsurfz_wind( &m_iStart[g], &m_iEnd[g], &m_jStart[g], &m_jEnd[g], &m_kStart[g], &m_kEnd[g],
                            &h, &kic, &t, &om, &cv, &ph, b_ptr, 
                            mu_ptr, la_ptr, &m_zmin[g],
                            &i1, &i2, &j1, &j2 );
            if (m_use_attenuation) // only 1 mechanism with twilight forcing
            {
// adds attenuation to B
	       if( m_croutines )
		  twfrsurfz_att_wind_ci( m_iStart[g], m_iEnd[g], m_jStart[g], m_jEnd[g], m_kStart[g], m_kEnd[g],
                                   h, kic, t, om, cv, ph, b_ptr, mua_ptr, laa_ptr, m_zmin[g], i1, i2, j1, j2 );
	       else
		  twfrsurfz_att_wind( m_iStart[g], m_iEnd[g], m_jStart[g], m_jEnd[g], m_kStart[g], m_kEnd[g],
                                   h, kic, t, om, cv, ph, b_ptr, mua_ptr, laa_ptr, m_zmin[g], i1, i2, j1, j2 );
            }
         }
      } // end if( m_jEndInt[g] == m_global_ny[g] )
      
   } // else twilight
   
}

//-----------------------------------------------------------------------
void EW::gridref_initial_guess( Sarray& u, int g, bool upper )
{
// Extrapolate the initial guess from neighboring point.
   int k, s;
   if( upper )
   {
      k = 0;
      s = 1;
   }
   else
   {
      k = m_kEndInt[g]+1;
      s = -1;
   }
   int ib, ie, jb, je;
   if( m_iStartInt[g] == 1 )
      ib = 1;
   else
      ib = m_iStart[g];
   if( m_iEndInt[g] == m_global_nx[g] )
      ie = m_global_nx[g];
   else
      ie = m_iEnd[g];
   if( m_jStartInt[g] == 1 )
      jb = 1;
   else
      jb = m_jStart[g];
   if( m_jEndInt[g] == m_global_ny[g] )
      je = m_global_ny[g];
   else
      je = m_jEnd[g];

   for( int j=jb ; j <= je ; j++ )
      for( int i=ib ; i <= ie ; i++ )
      {
	 u(1,i,j,k) = u(1,i,j,k+s);
	 u(2,i,j,k) = u(2,i,j,k+s);
	 u(3,i,j,k) = u(3,i,j,k+s);
      }
}

//-----------------------------------------------------------------------
void EW::compute_preliminary_corrector( Sarray& a_Up, Sarray& a_U, Sarray& a_Um,
                                        Sarray* a_AlphaVEp, Sarray* a_AlphaVE, Sarray* a_AlphaVEm,
					Sarray& Utt, Sarray& Unext, int g, int kic, float_sw4 t, 
					Sarray &Ftt, vector<GridPointSource*> point_sources )
{
   //
   // NOTE: This routine is called by enforceIC() after the predictor stage to calculate the interior contribution to
   // the corrector on the interface at time step.
   // It is NOT called by enforceIC2(), which handles 2nd order time stepping.
   // Super-grid dissipation is added because it is part of the interior contribution to the corrected displacement.
   //
   float_sw4 idt2 = 1/(mDt*mDt);
   // to evaluate L(Up_tt) for k=kic, we need Up(k) in the vicinity of the interface
   // Note: Utt is needed at all points (interior + ghost) to evaluate L(Utt) in all interior points

   if (m_croutines) // optimized C-version for reversed index ordering
     dpdmt_wind( Utt.m_ib, Utt.m_ie, Utt.m_jb, Utt.m_je, Utt.m_kb, Utt.m_ke, a_U.m_kb, a_U.m_ke,
		 a_Up.c_ptr(), a_U.c_ptr(), a_Um.c_ptr(), Utt.c_ptr(), idt2 );
   else
   {
     for( int k=Utt.m_kb ; k <= Utt.m_ke ; k++ )
       for( int j=Utt.m_jb ; j <= Utt.m_je ; j++ )
   	 for( int i=Utt.m_ib ; i <= Utt.m_ie ; i++ )
   	 {
   	    Utt(1,i,j,k) = idt2*(a_Up(1,i,j,k)-2*a_U(1,i,j,k)+a_Um(1,i,j,k));
   	    Utt(2,i,j,k) = idt2*(a_Up(2,i,j,k)-2*a_U(2,i,j,k)+a_Um(2,i,j,k));
   	    Utt(3,i,j,k) = idt2*(a_Up(3,i,j,k)-2*a_U(3,i,j,k)+a_Um(3,i,j,k));
   	 }
   }
   

// all points (for mMu, mLambda

   int ib=m_iStart[g], jb=m_jStart[g], kb=m_kStart[g];
   int ie=m_iEnd[g], je=m_jEnd[g], ke=m_kEnd[g];
// k-indices for Utt
   int kbu = Utt.m_kb, keu= Utt.m_ke;

   // Compute L(Utt) at k=kic.
   char op='=';
   int nz = m_global_nz[g];
   Sarray Lutt(3,ib,ie,jb,je,kic,kic);
   Lutt.set_to_zero(); // Keep memory checker happy
// Note: 6 first arguments of the function call:
// (ib,ie), (jb,je), (kb,ke) is the declared size of mMu and mLambda in the (i,j,k)-directions, respectively

// there are C and Fortran versions of this routine that are selected by the Makefile
   rhs4th3wind( ib, ie, jb, je, kb, ke, nz, m_onesided[g], m_acof,
		       m_bope, m_ghcof, Lutt.c_ptr(), Utt.c_ptr(), mMu[g].c_ptr(),
		       mLambda[g].c_ptr(), mGridSize[g], m_sg_str_x[g], m_sg_str_y[g],
		       m_sg_str_z[g], op, kbu, keu, kic, kic );

// Plan: 1) loop over all mechanisms, 2) precompute d^2 alpha/dt^2 and store in Utt, 3) accumulate visco-elastic stresses
   if( m_use_attenuation && m_number_mechanisms > 0 )
   {
      op = '-'; // Subtract Lu := Lu - L_a(alpha)
      for( int a=0 ; a < m_number_mechanisms ; a++ )
      {
// compute corrected memory variable for mechanism 'a', near the interface, store in 'Utt'
         updateMemVarCorrNearInterface( Utt, a_AlphaVEm[a], a_Up, a_U, a_Um, t, a, g );
         
// assume a_U and a_AlphaVE have the same dimensions for all mechanisms
         for( int k=Utt.m_kb ; k <= Utt.m_ke ; k++ )
            for( int j=Utt.m_jb ; j <= Utt.m_je ; j++ )
               for( int i=Utt.m_ib ; i <= Utt.m_ie ; i++ )
               {
// corrector value of AlphaVEp in variable 'Utt'
                  Utt(1,i,j,k) = idt2*(Utt(1,i,j,k)-2*a_AlphaVE[a](1,i,j,k)+a_AlphaVEm[a](1,i,j,k));
                  Utt(2,i,j,k) = idt2*(Utt(2,i,j,k)-2*a_AlphaVE[a](2,i,j,k)+a_AlphaVEm[a](2,i,j,k));
                  Utt(3,i,j,k) = idt2*(Utt(3,i,j,k)-2*a_AlphaVE[a](3,i,j,k)+a_AlphaVEm[a](3,i,j,k));
               }
      
// NEW June 13, 2017: add in visco-elastic terms
         float_sw4* mua_ptr = mMuVE[g][a].c_ptr();
         float_sw4* lambdaa_ptr = mLambdaVE[g][a].c_ptr();
	 rhs4th3wind( ib, ie, jb, je, kb, ke, nz, m_onesided[g], m_acof_no_gp, 
			     m_bope, m_ghcof_no_gp, Lutt.c_ptr(), Utt.c_ptr(), mua_ptr, //use stencil WITHOUT ghost points
			     lambdaa_ptr, mGridSize[g], m_sg_str_x[g], m_sg_str_y[g],
			     m_sg_str_z[g], op, kbu, keu, kic, kic );
      } // end for a      
   } // end if using attenuation
   
   // Compute forcing_{tt} at k=kic
//    Sarray force(3,ib,ie,jb,je,kic,kic);
//    if( m_twilight_forcing )
//    {
//       float_sw4 om = m_twilight_forcing->m_omega;
//       float_sw4 ph = m_twilight_forcing->m_phase;
//       float_sw4 cv = m_twilight_forcing->m_c;
//       float_sw4 omm= m_twilight_forcing->m_momega;
//       float_sw4 phm= m_twilight_forcing->m_mphase;
//       float_sw4 amprho   = m_twilight_forcing->m_amprho;
//       float_sw4 ampmu    = m_twilight_forcing->m_ampmu;
//       float_sw4 amplambda= m_twilight_forcing->m_amplambda;
//       if( m_croutines )
// 	 forcingttfort_ci( ib, ie, jb, je, kic, kic, force.c_ptr(), t, om, cv, ph, omm, phm,
// 			   amprho, ampmu, amplambda, mGridSize[g], m_zmin[g] );
//       else
// 	 forcingttfort( &ib, &ie, &jb, &je, &kic, &kic, force.c_ptr(), &t, &om, &cv, &ph, &omm, &phm,
// 			&amprho, &ampmu, &amplambda, &mGridSize[g], &m_zmin[g] );
//    }
//    else if( m_rayleigh_wave_test || m_energy_test )
//       force.set_to_zero();
//    else
//    {
//      // Default: m_point_source_test, m_lamb_test or full seismic case
//       force.set_to_zero();
// // NOTE: this routine needs to be reworked!
// // AP: Can we do omp for around this loop?
//       for( int s = 0 ; s < point_sources.size() ; s++ )
//       {
// 	 if( point_sources[s]->m_grid == g && point_sources[s]->m_k0 == kic )
// 	 {
// 	    float_sw4 fxyz[3];
// 	    point_sources[s]->getFxyztt(t,fxyz);
// 	    force(1,point_sources[s]->m_i0,point_sources[s]->m_j0,point_sources[s]->m_k0) += fxyz[0];
// 	    force(2,point_sources[s]->m_i0,point_sources[s]->m_j0,point_sources[s]->m_k0) += fxyz[1];
// 	    force(3,point_sources[s]->m_i0,point_sources[s]->m_j0,point_sources[s]->m_k0) += fxyz[2];
// 	 }
//       }
//    }

   float_sw4 cof = mDt*mDt*mDt*mDt/12.0;

   // if (m_croutines)
   //   update_unext( ib, ie, jb, je, kb, ke, Unext.c_ptr(), a_Up.c_ptr(), Lutt.c_ptr(), force.c_ptr(), 
   //      	   mRho[g].c_ptr(), cof, kic);
   // else
   {
#pragma omp parallel for
     for( int j=Unext.m_jb+2 ; j <= Unext.m_je-2 ; j++ )
#pragma omp simd
       for( int i=Unext.m_ib+2 ; i <= Unext.m_ie-2 ; i++ )
       {
	 float_sw4 irho=cof/mRho[g](i,j,kic);
	 Unext(1,i,j,kic) = a_Up(1,i,j,kic) + irho*(Lutt(1,i,j,kic)+Ftt(1,i,j,kic)); // +force(1,i,j,kic));
	 Unext(2,i,j,kic) = a_Up(2,i,j,kic) + irho*(Lutt(2,i,j,kic)+Ftt(2,i,j,kic)); // +force(2,i,j,kic));
	 Unext(3,i,j,kic) = a_Up(3,i,j,kic) + irho*(Lutt(3,i,j,kic)+Ftt(3,i,j,kic));//+force(3,i,j,kic));
       }
   }

// add in super-grid damping terms (does it make a difference?)
   if (usingSupergrid()) // Assume 4th order AD, Cartesian grid
   {
// assign array pointers on the fly
      // what time levels of U should be used here? NOTE: t_n and t_{n-1} ?  Up is the predictor for U(t_{n+1})
// July 22: Changed time levels for (Up, U) to (U, Um)
//      addsg4wind( &mDt, &mGridSize[g], Unext.c_ptr(), a_Up.c_ptr(), a_U.c_ptr(), mRho[g].c_ptr(),
      if( m_croutines )
	 addsg4wind_ci( Unext.c_ptr(), a_U.c_ptr(), a_Um.c_ptr(), mRho[g].c_ptr(),
			m_sg_dc_x[g], m_sg_dc_y[g], m_sg_dc_z[g], m_sg_str_x[g], m_sg_str_y[g], m_sg_str_z[g],
			m_sg_corner_x[g], m_sg_corner_y[g], m_sg_corner_z[g],
			ib, ie, jb, je, kb, ke, m_supergrid_damping_coefficient, Unext.m_kb, Unext.m_ke, kic, kic );
      else
	 addsg4wind( &mDt, &mGridSize[g], Unext.c_ptr(), a_U.c_ptr(), a_Um.c_ptr(), mRho[g].c_ptr(),
		     m_sg_dc_x[g], m_sg_dc_y[g], m_sg_dc_z[g], m_sg_str_x[g], m_sg_str_y[g], m_sg_str_z[g],
		     m_sg_corner_x[g], m_sg_corner_y[g], m_sg_corner_z[g],
		     ib, ie, jb, je, kb, ke, m_supergrid_damping_coefficient, Unext.m_kb, Unext.m_ke, kic, kic );
      // Note: the last four arguments define the declared size of Unext, followed by the lower and upper boundaries of the k-window
   }
} //end compute_preliminary_corrector


//-----------------------------------------------------------------------
void EW::compute_preliminary_predictor( Sarray& a_Up, Sarray& a_U, Sarray* a_AlphaVEp, Sarray& Unext,
					int g, int kic, float_sw4 t, Sarray &F, vector<GridPointSource*> point_sources )
{
   //
   // NOTE: This routine is called by enforceIC() after the corrector stage to calculate the interior contribution to
   // the predictor on the interface at next time step.
   // It is also called by enforceIC2(), which handles 2nd order time stepping. Only in that case should super-grid dissipation be added.
   //
   int ib=m_iStart[g], jb=m_jStart[g], kb=m_kStart[g];
   int ie=m_iEnd[g], je=m_jEnd[g], ke=m_kEnd[g];

   // Compute L(Up) at k=kic.
   Sarray Lu(3,ib,ie,jb,je,kic,kic);
   Lu.set_to_zero();  // Keep memory checker happy
   char op='=';
   int nz = m_global_nz[g];
// Note: 6 first arguments of the function call:
// (ib,ie), (jb,je), (kb,ke) is the declared size of mMu and mLambda in the (i,j,k)-directions, respectively
   rhs4th3wind( ib, ie, jb, je, kb, ke, nz, m_onesided[g], m_acof, // ghost point operators for elastic part
		       m_bope, m_ghcof, Lu.c_ptr(), a_Up.c_ptr(), mMu[g].c_ptr(),
		       mLambda[g].c_ptr(), mGridSize[g], m_sg_str_x[g], m_sg_str_y[g],
		       m_sg_str_z[g], op, kb, ke, kic, kic ); 
// Note: 4 last arguments of the above function call:
// (kb,ke) is the declared size of Up in the k-direction
// (kic,kic) is the declared size of Lu in the k-direction

   // add in visco-elastic terms
   if( m_use_attenuation && m_number_mechanisms > 0 )
   {
      op = '-'; // Subtract Lu := Lu - L_a(alpha)
      for( int a=0 ; a < m_number_mechanisms ; a++ )
      {
         float_sw4* alpha_ptr = a_AlphaVEp[a].c_ptr();
         float_sw4* mua_ptr = mMuVE[g][a].c_ptr();
         float_sw4* lambdaa_ptr = mLambdaVE[g][a].c_ptr();
	 rhs4th3wind( ib, ie, jb, je, kb, ke, nz, m_onesided[g], m_acof_no_gp, // NO ghost points for attenuation
			     m_bope, m_ghcof_no_gp, Lu.c_ptr(), alpha_ptr, mua_ptr,
			     lambdaa_ptr, mGridSize[g], m_sg_str_x[g], m_sg_str_y[g],
			     m_sg_str_z[g], op, kb, ke, kic, kic );
      }
   }
   
   // Compute forcing at k=kic
   // Sarray f(3,ib,ie,jb,je,kic,kic);
   // if( m_twilight_forcing )
   // {
   //    float_sw4 om = m_twilight_forcing->m_omega;
   //    float_sw4 ph = m_twilight_forcing->m_phase;
   //    float_sw4 cv = m_twilight_forcing->m_c;
   //    float_sw4 omm= m_twilight_forcing->m_momega;
   //    float_sw4 phm= m_twilight_forcing->m_mphase;
   //    float_sw4 amprho=m_twilight_forcing->m_amprho;
   //    float_sw4 ampmu=m_twilight_forcing->m_ampmu;
   //    float_sw4 amplambda=m_twilight_forcing->m_amplambda;
   //    if( usingSupergrid() )
   //    {
   //       float_sw4 omstrx = m_supergrid_taper_x[g].get_tw_omega();
   //       float_sw4 omstry = m_supergrid_taper_y[g].get_tw_omega();
   //       float_sw4 omstrz = m_supergrid_taper_z[g].get_tw_omega();
   //       if( m_croutines )
   //          forcingfortsg_ci( ib, ie, jb, je, kic, kic, f.c_ptr(), t, om, cv, ph, omm, phm,
   //      		      amprho, ampmu, amplambda, mGridSize[g], m_zmin[g],
   //      		      omstrx, omstry, omstrz );
   //       else
   //          forcingfortsg(  &ib, &ie, &jb, &je, &kic, &kic, f.c_ptr(), &t, &om, &cv, &ph, &omm, &phm,
   //      		    &amprho, &ampmu, &amplambda, &mGridSize[g], &m_zmin[g],
   //      		    &omstrx, &omstry, &omstrz );
   //       if( m_use_attenuation ) // NOTE: forcingfortsgatt only adds in the visco-elastic terms to 'f'
   //       {
   //          if( m_croutines )
   //             forcingfortsgatt_ci( ib, ie, jb, je, kic, kic, f.c_ptr(), t, om, cv, ph, omm, phm,
   //      			    amprho, ampmu, amplambda, mGridSize[g], m_zmin[g],
   //      			    omstrx, omstry, omstrz );
   //          else
   //             forcingfortsgatt(  &ib, &ie, &jb, &je, &kic, &kic, f.c_ptr(), &t, &om, &cv, &ph, &omm, &phm,
   //      			  &amprho, &ampmu, &amplambda, &mGridSize[g], &m_zmin[g],
   //      			  &omstrx, &omstry, &omstrz );
   //       }
   //    }
   //    else
   //    {
   //       if( m_croutines )
   //          forcingfort_ci( ib, ie, jb, je, kic, kic, f.c_ptr(), t, om, cv, ph, omm, phm,
   //      		    amprho, ampmu, amplambda, mGridSize[g], m_zmin[g] );
   //       else
   //          forcingfort( &ib, &ie, &jb, &je, &kic, &kic, f.c_ptr(), &t, &om, &cv, &ph, &omm, &phm,
   //      		 &amprho, &ampmu, &amplambda, &mGridSize[g], &m_zmin[g] );
   //    }
   // } // end twilight
   // else if( m_rayleigh_wave_test || m_energy_test )
   //    f.set_to_zero();
   // else
   // {
   //   // Default: m_point_source_test, m_lamb_test or full seismic case
   //    f.set_to_zero();
   //    for( int s = 0 ; s < point_sources.size() ; s++ )
   //    {
   //       if( point_sources[s]->m_grid == g && point_sources[s]->m_k0 == kic )
   //       {
   //          float_sw4 fxyz[3];
   //          point_sources[s]->getFxyz(t,fxyz);
   //          f(1,point_sources[s]->m_i0,point_sources[s]->m_j0,point_sources[s]->m_k0) += fxyz[0];
   //          f(2,point_sources[s]->m_i0,point_sources[s]->m_j0,point_sources[s]->m_k0) += fxyz[1];
   //          f(3,point_sources[s]->m_i0,point_sources[s]->m_j0,point_sources[s]->m_k0) += fxyz[2];
   //       }
   //    }
   // } // end else... (not twilight, rayleigh_test, or energy_test)
   
   float_sw4 cof = mDt*mDt;
// initialize
   Unext.set_to_zero();
#pragma omp parallel for
   for( int j=jb+2 ; j <= je-2 ; j++ )
#pragma omp simd
      for( int i=ib+2 ; i <= ie-2 ; i++ )
      {
	 float_sw4 irho=cof/mRho[g](i,j,kic);
	 Unext(1,i,j,kic) = 2*a_Up(1,i,j,kic) - a_U(1,i,j,kic) + irho*(Lu(1,i,j,kic)+F(1,i,j,kic)); //+f(1,i,j,kic));
	 Unext(2,i,j,kic) = 2*a_Up(2,i,j,kic) - a_U(2,i,j,kic) + irho*(Lu(2,i,j,kic)+F(2,i,j,kic)); //+f(2,i,j,kic));
	 Unext(3,i,j,kic) = 2*a_Up(3,i,j,kic) - a_U(3,i,j,kic) + irho*(Lu(3,i,j,kic)+F(3,i,j,kic)); //+f(3,i,j,kic));
      }
// add in super-grid damping terms
   if (mOrder==2 && usingSupergrid()) // only needed for 2nd order time-stepping. Assume 4th order AD, Cartesian grid
   {
// assign array pointers on the fly
      if( m_croutines )
	 addsg4wind_ci( Unext.c_ptr(), a_Up.c_ptr(), a_U.c_ptr(), mRho[g].c_ptr(),
			m_sg_dc_x[g], m_sg_dc_y[g], m_sg_dc_z[g], m_sg_str_x[g], m_sg_str_y[g], m_sg_str_z[g],
			m_sg_corner_x[g], m_sg_corner_y[g], m_sg_corner_z[g],
			ib, ie, jb, je, kb, ke, m_supergrid_damping_coefficient, Unext.m_kb, Unext.m_ke, kic, kic );
      else
	 addsg4wind( &mDt, &mGridSize[g], Unext.c_ptr(), a_Up.c_ptr(), a_U.c_ptr(), mRho[g].c_ptr(),
		     m_sg_dc_x[g], m_sg_dc_y[g], m_sg_dc_z[g], m_sg_str_x[g], m_sg_str_y[g], m_sg_str_z[g],
		     m_sg_corner_x[g], m_sg_corner_y[g], m_sg_corner_z[g],
		     ib, ie, jb, je, kb, ke, m_supergrid_damping_coefficient, Unext.m_kb, Unext.m_ke, kic, kic );
      // Note: the last four arguments define the declared size of Unext, followed by the lower and upper boundaries of the k-window
   }
}

//-----------------------------------------------------------------------
void EW::compute_icstresses( Sarray& a_Up, Sarray& B, int g, int kic,
			     float_sw4* a_str_x, float_sw4* a_str_y )
{
   const float_sw4 a1=2.0/3, a2=-1.0/12;
   bool upper = (kic == 1);
   int k=kic;
   float_sw4 ih = 1/mGridSize[g];
   int ifirst = a_Up.m_ib;
   int jfirst = a_Up.m_jb;
#define str_x(i) a_str_x[(i-ifirst)]   
#define str_y(j) a_str_y[(j-jfirst)]   

#pragma omp parallel for
   for( int j=B.m_jb+2 ; j <= B.m_je-2 ; j++ )
#pragma omp simd
      for( int i=B.m_ib+2 ; i <= B.m_ie-2 ; i++ )
      {
	 float_sw4 uz, vz, wz;	 
	 uz = vz = wz = 0;
	 if( upper )
	 {
	    for( int m=0 ; m <= 4 ; m++ )
	    {
	       uz += m_sbop[m]*a_Up(1,i,j,k+m-1);
	       vz += m_sbop[m]*a_Up(2,i,j,k+m-1);
	       wz += m_sbop[m]*a_Up(3,i,j,k+m-1);
	    }
	 }
	 else
	 {
	    for( int m=0 ; m <= 4 ; m++ )
	    {
	       uz -= m_sbop[m]*a_Up(1,i,j,k+1-m);
	       vz -= m_sbop[m]*a_Up(2,i,j,k+1-m);
	       wz -= m_sbop[m]*a_Up(3,i,j,k+1-m);
	    }
	 }
         B(1,i,j,k) = ih*mMu[g](i,j,k)*(
            str_x(i)*( a2*(a_Up(3,i+2,j,k)-a_Up(3,i-2,j,k))+
                       a1*(a_Up(3,i+1,j,k)-a_Up(3,i-1,j,k))) + (uz)  );
         B(2,i,j,k) = ih*mMu[g](i,j,k)*(
            str_y(j)*( a2*(a_Up(3,i,j+2,k)-a_Up(3,i,j-2,k))+
                       a1*(a_Up(3,i,j+1,k)-a_Up(3,i,j-1,k))) +
            (vz)  );
         B(3,i,j,k) = ih*((2*mMu[g](i,j,k)+mLambda[g](i,j,k))*(wz) + mLambda[g](i,j,k)*(
                             str_x(i)*( a2*(a_Up(1,i+2,j,k)-a_Up(1,i-2,j,k))+a1*(a_Up(1,i+1,j,k)-a_Up(1,i-1,j,k))) +
                             str_y(j)*( a2*(a_Up(2,i,j+2,k)-a_Up(2,i,j-2,k))+a1*(a_Up(2,i,j+1,k)-a_Up(2,i,j-1,k))) ) );
         
      }
#undef str_x
#undef str_y
}

//-----------------------------------------------------------------------
void EW::add_ve_stresses( Sarray& a_Up, Sarray& B, int g, int kic, int a_mech, float_sw4* a_str_x, float_sw4* a_str_y)
{
   const float_sw4 a1=2.0/3, a2=-1.0/12;
   bool upper = (kic == 1);
   int k=kic;
   float_sw4 ih = 1/mGridSize[g];

   int ifirst = a_Up.m_ib;
   int jfirst = a_Up.m_jb;
#define str_x(i) a_str_x[(i-ifirst)]   
#define str_y(j) a_str_y[(j-jfirst)]   

// NEW July 21: use new operators WITHOUT ghost points (m_sbop -> m_sbop_no_gp)
#pragma omp parallel for
   for( int j=B.m_jb+2 ; j <= B.m_je-2 ; j++ )
#pragma omp simd
      for( int i=B.m_ib+2 ; i <= B.m_ie-2 ; i++ )
      {
	 float_sw4 uz=0, vz=0, wz=0;
	 if( upper )
	 {
	    for( int m=0 ; m <= 5 ; m++ )
	    {
	       uz += m_sbop_no_gp[m]*a_Up(1,i,j,k+m-1);
	       vz += m_sbop_no_gp[m]*a_Up(2,i,j,k+m-1);
	       wz += m_sbop_no_gp[m]*a_Up(3,i,j,k+m-1);
	    }
	 }
	 else
	 {
	    for( int m=0 ; m <= 5 ; m++ )
	    {
	       uz -= m_sbop_no_gp[m]*a_Up(1,i,j,k+1-m);
	       vz -= m_sbop_no_gp[m]*a_Up(2,i,j,k+1-m);
	       wz -= m_sbop_no_gp[m]*a_Up(3,i,j,k+1-m);
	    }
	 }
// subtract the visco-elastic contribution from mechanism 'a_mech'
         B(1,i,j,k) = B(1,i,j,k) - ih*mMuVE[g][a_mech](i,j,k)*(
            str_x(i)*( a2*(a_Up(3,i+2,j,k)-a_Up(3,i-2,j,k))+
                       a1*(a_Up(3,i+1,j,k)-a_Up(3,i-1,j,k))) + (uz)  );
         B(2,i,j,k) = B(2,i,j,k) - ih*mMuVE[g][a_mech](i,j,k)*(
            str_y(j)*( a2*(a_Up(3,i,j+2,k)-a_Up(3,i,j-2,k))+
                       a1*(a_Up(3,i,j+1,k)-a_Up(3,i,j-1,k))) + (vz)  );
         B(3,i,j,k) = B(3,i,j,k) - ih*((2*mMuVE[g][a_mech](i,j,k)+mLambdaVE[g][a_mech](i,j,k))*(wz) + mLambdaVE[g][a_mech](i,j,k)*(
                                          str_x(i)*( a2*(a_Up(1,i+2,j,k)-a_Up(1,i-2,j,k))+a1*(a_Up(1,i+1,j,k)-a_Up(1,i-1,j,k))) +
                                          str_y(j)*( a2*(a_Up(2,i,j+2,k)-a_Up(2,i,j-2,k))+a1*(a_Up(2,i,j+1,k)-a_Up(2,i,j-1,k))) ) );
         
      }
#undef str_x
#undef str_y
}

//------------------------------------------------------------------------------
void EW::cartesian_bc_forcing(float_sw4 t, vector<float_sw4 **> & a_BCForcing,
			      vector<Source*>& a_sources )
// assign the boundary forcing arrays a_BCForcing[g][side]
{
  int g, ifirst, ilast, jfirst, jlast, kfirst, klast, nx, ny, nz;
  float_sw4 *u_ptr, *mu_ptr, *la_ptr, h, zmin;
  boundaryConditionType *bcType_ptr;
  float_sw4 *bforce_side0_ptr, *bforce_side1_ptr, *bforce_side2_ptr, *bforce_side3_ptr, *bforce_side4_ptr, *bforce_side5_ptr;
  int *wind_ptr;
  float_sw4 om=0, ph=0, cv=0, omm;
    
  for(g=0 ; g<mNumberOfGrids; g++ )
  {
    mu_ptr    = mMu[g].c_ptr();
    la_ptr    = mLambda[g].c_ptr();

    ifirst = m_iStart[g];
    ilast  = m_iEnd[g];
    jfirst = m_jStart[g];
    jlast  = m_jEnd[g];
    kfirst = m_kStart[g];
    klast  = m_kEnd[g];
    nx = m_global_nx[g];
    ny = m_global_ny[g];
    nz = m_global_nz[g];
    
    h = mGridSize[g]; // how do we define the grid size for the curvilinear grid?
    bcType_ptr = m_bcType[g]; // pointer to the local bc array
    zmin = m_zmin[g];
    int curvilinear = topographyExists() && g == mNumberOfGrids-1;
    
    wind_ptr = m_BndryWindow[g];
    
// pointers to the six sides of the cube
    bforce_side0_ptr = a_BCForcing[g][0]; // low-i bndry forcing array pointer
    bforce_side1_ptr = a_BCForcing[g][1]; // high-i bndry forcing array pointer
    bforce_side2_ptr = a_BCForcing[g][2]; // low-j bndry forcing array pointer
    bforce_side3_ptr = a_BCForcing[g][3]; // high-j bndry forcing array pointer
    bforce_side4_ptr = a_BCForcing[g][4]; // low-k bndry forcing array pointer
    bforce_side5_ptr = a_BCForcing[g][5]; // high-k bndry forcing array pointer

    if (m_twilight_forcing)
    {
       float_sw4 phc[21]; // move these angles to the EW class
       om = m_twilight_forcing->m_omega;
       ph = m_twilight_forcing->m_phase;
       cv = m_twilight_forcing->m_c;
       omm = m_twilight_forcing->m_momega;

      // need to store all the phase angle constants somewhere
      for (int i=0; i<21; i++)
         phc[i] = i*10*M_PI/180;

// the following code can probably be improved by introducing a loop over all sides,
// but bStressFree is only implemented for side=4 and 5, so there must be some special cases
      int k = 1;
      if (m_bcType[g][0] == bDirichlet || m_bcType[g][0] == bSuperGrid )
      {
         if( !curvilinear )
	 {
	    if( m_croutines )
	       twdirbdry_ci( &wind_ptr[0], h, t, om, cv, ph, bforce_side0_ptr, m_zmin[g] );
	    else
	       twdirbdry( &wind_ptr[0], &h, &t, &om, &cv, &ph, bforce_side0_ptr, &m_zmin[g] );
	 }
	 else
	 {
	    if( m_croutines )
	       twdirbdryc_ci( ifirst, ilast, jfirst, jlast, kfirst, klast,
			      &wind_ptr[0], t, om, cv, ph, bforce_side0_ptr,
			      mX.c_ptr(), mY.c_ptr(), mZ.c_ptr() );
	    else
	       twdirbdryc( &ifirst, &ilast, &jfirst, &jlast, &kfirst, &klast,
                                             &wind_ptr[0], &t, &om, &cv, &ph, bforce_side0_ptr,
					     mX.c_ptr(), mY.c_ptr(), mZ.c_ptr() );
	 }
      }

      if (m_bcType[g][1] == bDirichlet || m_bcType[g][1] == bSuperGrid )
      {
         if( !curvilinear )
	 {
	    if( m_croutines )
	       twdirbdry_ci( &wind_ptr[6], h, t, om, cv, ph, bforce_side1_ptr, m_zmin[g] );
	    else
	       twdirbdry( &wind_ptr[6], &h, &t, &om, &cv, &ph, bforce_side1_ptr, &m_zmin[g] );
	 }
	 else
	 {
	    if( m_croutines )
	       twdirbdryc_ci( ifirst, ilast, jfirst, jlast, kfirst, klast,
		       &wind_ptr[6], t, om, cv, ph, bforce_side1_ptr,
		       mX.c_ptr(), mY.c_ptr(), mZ.c_ptr() );
	    else
	       twdirbdryc(&ifirst, &ilast, &jfirst, &jlast, &kfirst, &klast,
			  &wind_ptr[6], &t, &om, &cv, &ph, bforce_side1_ptr,
			  mX.c_ptr(), mY.c_ptr(), mZ.c_ptr() );
	 }
      }

      if (m_bcType[g][2] == bDirichlet || m_bcType[g][2] == bSuperGrid)
      {
	 if( !curvilinear )
	 {
	    if( m_croutines )
	       twdirbdry_ci( &wind_ptr[6*2], h, t, om, cv, ph, bforce_side2_ptr, m_zmin[g] );
	    else
	       twdirbdry( &wind_ptr[6*2], &h, &t, &om, &cv, &ph, bforce_side2_ptr, &m_zmin[g] );
	 }
         else
	 {
	    if( m_croutines )
	       twdirbdryc_ci( ifirst, ilast, jfirst, jlast, kfirst, klast,
		       &wind_ptr[6*2], t, om, cv, ph, bforce_side2_ptr,
		       mX.c_ptr(), mY.c_ptr(), mZ.c_ptr() );
	    else
	       twdirbdryc( &ifirst, &ilast, &jfirst, &jlast, &kfirst, &klast,
			   &wind_ptr[6*2], &t, &om, &cv, &ph, bforce_side2_ptr,
			   mX.c_ptr(), mY.c_ptr(), mZ.c_ptr() );
	 }
      }

      if (m_bcType[g][3] == bDirichlet || m_bcType[g][3] == bSuperGrid)
      {
         if( !curvilinear )
	 {
	    if( m_croutines )
	       twdirbdry_ci( &wind_ptr[6*3], h, t, om, cv, ph, bforce_side3_ptr, m_zmin[g] );
	    else
	       twdirbdry( &wind_ptr[6*3], &h, &t, &om, &cv, &ph, bforce_side3_ptr, &m_zmin[g] );
	 }
         else
	 {
	    if( m_croutines )
	       twdirbdryc_ci( ifirst, ilast, jfirst, jlast, kfirst, klast,
		       &wind_ptr[6*3], t, om, cv, ph, bforce_side3_ptr,
		       mX.c_ptr(), mY.c_ptr(), mZ.c_ptr() );
	    else
	       twdirbdryc(&ifirst, &ilast, &jfirst, &jlast, &kfirst, &klast,
			  &wind_ptr[6*3], &t, &om, &cv, &ph, bforce_side3_ptr,
			  mX.c_ptr(), mY.c_ptr(), mZ.c_ptr() );
	 }
      }

      if (m_bcType[g][4] == bDirichlet || m_bcType[g][4] == bSuperGrid)
      {
	 if( !curvilinear )
	 {
	    if( m_croutines )
	       twdirbdry_ci( &wind_ptr[6*4], h, t, om, cv, ph, bforce_side4_ptr, m_zmin[g] );
	    else
	       twdirbdry( &wind_ptr[6*4], &h, &t, &om, &cv, &ph, bforce_side4_ptr, &m_zmin[g] );
	 }
         else
	 {
	    if( m_croutines )
	       twdirbdryc_ci( ifirst, ilast, jfirst, jlast, kfirst, klast,
		       &wind_ptr[6*4], t, om, cv, ph, bforce_side4_ptr,
		       mX.c_ptr(), mY.c_ptr(), mZ.c_ptr() );
	    else
	       twdirbdryc( &ifirst, &ilast, &jfirst, &jlast, &kfirst, &klast,
			   &wind_ptr[6*4], &t, &om, &cv, &ph, bforce_side4_ptr,
			   mX.c_ptr(), mY.c_ptr(), mZ.c_ptr() );
	 }
      }
      else if (m_bcType[g][4] == bStressFree)
      {
	 k = 1;
         if( m_anisotropic )
         {
// curvilinear anisotropic case is not yet implemented
            CHECK_INPUT (!curvilinear, "cartesian_bc_forcing> bStressFree not implemented for anisotropic materials and curvilinear grids" <<endl);

	    if( m_croutines )
	       tw_aniso_free_surf_z_ci( ifirst, ilast, jfirst, jlast, kfirst, klast, k, t, om,
					cv, ph, omm, phc, bforce_side4_ptr, h, m_zmin[g] );            
	    else
	       tw_aniso_free_surf_z( ifirst, ilast, jfirst, jlast, kfirst, klast, k, t, om,
				     cv, ph, omm, phc, bforce_side4_ptr, h, m_zmin[g] );            
         }
         else
         { //isotropic stuff
            
            if( usingSupergrid() && !curvilinear )
            {
               float_sw4 omstrx = m_supergrid_taper_x[g].get_tw_omega();
               float_sw4 omstry = m_supergrid_taper_y[g].get_tw_omega();
	       if( m_croutines )
		  twfrsurfzsgstr_ci( ifirst, ilast, jfirst, jlast, kfirst, 
				  klast, h, k, t, om, cv, ph, omstrx, omstry,
				  bforce_side4_ptr, mu_ptr, la_ptr, m_zmin[g] );
	       else
		  twfrsurfzsgstr( &ifirst, &ilast, &jfirst, &jlast, &kfirst, 
				  &klast, &h, &k, &t, &om, &cv, &ph, &omstrx, &omstry,
				  bforce_side4_ptr, mu_ptr, la_ptr, &m_zmin[g] );
               if( m_use_attenuation )
               {
                  float_sw4* mua_ptr    = mMuVE[g][0].c_ptr();
                  float_sw4* laa_ptr    = mLambdaVE[g][0].c_ptr();
		  if( m_croutines )
		     twfrsurfzsgstratt_ci( ifirst, ilast, jfirst, jlast, kfirst, 
					   klast, h, k, t, om, cv, ph, omstrx, omstry,
					   bforce_side4_ptr, mua_ptr, laa_ptr, m_zmin[g] );
		  else
		     twfrsurfzsgstratt( &ifirst, &ilast, &jfirst, &jlast, &kfirst, 
					&klast, &h, &k, &t, &om, &cv, &ph, &omstrx, &omstry,
					bforce_side4_ptr, mua_ptr, laa_ptr, &m_zmin[g] );
               }
            }
            else if( !usingSupergrid() && curvilinear )
            {
               // Stress tensor on boundary
               Sarray tau(6,ifirst,ilast,jfirst,jlast,1,1);
               // Get twilight stress tensor, tau.
	       if( m_croutines )
		  twstensor_ci( ifirst, ilast, jfirst, jlast, kfirst, klast,
				k, t, om, cv, ph,
				mX.c_ptr(), mY.c_ptr(), mZ.c_ptr(), tau.c_ptr(), mu_ptr, la_ptr );
	       else
		  twstensor( &ifirst, &ilast, &jfirst, &jlast, &kfirst, &klast,
			     &k, &t, &om, &cv, &ph,
			     mX.c_ptr(), mY.c_ptr(), mZ.c_ptr(), tau.c_ptr(), mu_ptr, la_ptr );
               // Compute boundary forcing for given stress tensor, tau.

	       if( m_croutines )
		  getsurfforcing_ci( ifirst, ilast, jfirst, jlast, kfirst,
				     klast, k, mMetric.c_ptr(), mJ.c_ptr(),
				     tau.c_ptr(), bforce_side4_ptr );
	       else
		  getsurfforcing( &ifirst, &ilast, &jfirst, &jlast, &kfirst,
				  &klast, &k, mMetric.c_ptr(), mJ.c_ptr(),
				  tau.c_ptr(), bforce_side4_ptr );

               if( m_use_attenuation )
               {
                  float_sw4* mua_ptr    = mMuVE[g][0].c_ptr();
                  float_sw4* laa_ptr    = mLambdaVE[g][0].c_ptr();
		  if( m_croutines )
		     twstensoratt_ci( ifirst, ilast, jfirst, jlast, kfirst, klast,
				      k, t, om, cv, ph,
				      mX.c_ptr(), mY.c_ptr(), mZ.c_ptr(), tau.c_ptr(), mua_ptr, laa_ptr );
		  else
		     twstensoratt( &ifirst, &ilast, &jfirst, &jlast, &kfirst, &klast,
				   &k, &t, &om, &cv, &ph,
				   mX.c_ptr(), mY.c_ptr(), mZ.c_ptr(), tau.c_ptr(), mua_ptr, laa_ptr );
		  if( m_croutines )
		     subsurfforcing_ci( ifirst, ilast, jfirst, jlast, kfirst, klast, k,
					mMetric.c_ptr(), mJ.c_ptr(), tau.c_ptr(), bforce_side4_ptr );
		  else
		     subsurfforcing( &ifirst, &ilast, &jfirst, &jlast, &kfirst,
				     &klast, &k, mMetric.c_ptr(), mJ.c_ptr(),
				     tau.c_ptr(), bforce_side4_ptr );
               }
            }
            else if( !usingSupergrid() && !curvilinear )
            {
	       if( m_croutines )
		  twfrsurfz_ci( ifirst, ilast, jfirst, jlast, kfirst, 
				klast, h, k, t, om, cv, ph,
				bforce_side4_ptr, mu_ptr, la_ptr, m_zmin[g] );
	       else
		  twfrsurfz( &ifirst, &ilast, &jfirst, &jlast, &kfirst, 
			     &klast, &h, &k, &t, &om, &cv, &ph,
			     bforce_side4_ptr, mu_ptr, la_ptr, &m_zmin[g] );
               if( m_use_attenuation )
               {
                  float_sw4* mua_ptr    = mMuVE[g][0].c_ptr();
                  float_sw4* laa_ptr    = mLambdaVE[g][0].c_ptr();
		  if( m_croutines )
		     twfrsurfzatt_ci( ifirst, ilast, jfirst, jlast, kfirst, 
				      klast, h, k, t, om, cv, ph,
				      bforce_side4_ptr, mua_ptr, laa_ptr, m_zmin[g] );
		  else
		     twfrsurfzatt( &ifirst, &ilast, &jfirst, &jlast, &kfirst, 
				   &klast, &h, &k, &t, &om, &cv, &ph,
				   bforce_side4_ptr, mua_ptr, laa_ptr, &m_zmin[g] );
	       
               }
            }
            else if( usingSupergrid() && curvilinear )
            {
               float_sw4 omstrx = m_supergrid_taper_x[g].get_tw_omega();
               float_sw4 omstry = m_supergrid_taper_y[g].get_tw_omega();

               // Stress tensor on boundary
               Sarray tau(6,ifirst,ilast,jfirst,jlast,1,1);
               // Get twilight stress tensor, tau.
	       if( m_croutines )
		  twstensorsg_ci( ifirst, ilast, jfirst, jlast, kfirst, klast,
				  k, t, om, cv, ph,
				  mX.c_ptr(), mY.c_ptr(), mZ.c_ptr(), tau.c_ptr(),
				  mu_ptr, la_ptr, omstrx, omstry );
	       else
		  twstensorsg( &ifirst, &ilast, &jfirst, &jlast, &kfirst, &klast,
			       &k, &t, &om, &cv, &ph,
			       mX.c_ptr(), mY.c_ptr(), mZ.c_ptr(), tau.c_ptr(),
			       mu_ptr, la_ptr, &omstrx, &omstry );
               // Compute boundary forcing for given stress tensor, tau.
	       if( m_croutines )
		  getsurfforcingsg_ci( ifirst, ilast, jfirst, jlast, kfirst,
				       klast, k, mMetric.c_ptr(), mJ.c_ptr(),
				       tau.c_ptr(), m_sg_str_x[g], m_sg_str_y[g], bforce_side4_ptr );
	       else
		  getsurfforcingsg( &ifirst, &ilast, &jfirst, &jlast, &kfirst,
				    &klast, &k, mMetric.c_ptr(), mJ.c_ptr(),
				    tau.c_ptr(), m_sg_str_x[g], m_sg_str_y[g], bforce_side4_ptr );

               if( m_use_attenuation )
               {
                  float_sw4* mua_ptr    = mMuVE[g][0].c_ptr();
                  float_sw4* laa_ptr    = mLambdaVE[g][0].c_ptr();
		  if( m_croutines )
		  {
		     twstensorsgatt_ci( ifirst, ilast, jfirst, jlast, kfirst, klast,
					k, t, om, cv, ph,
					mX.c_ptr(), mY.c_ptr(), mZ.c_ptr(), tau.c_ptr(),
					mua_ptr, laa_ptr, omstrx, omstry );
		     subsurfforcingsg_ci( ifirst, ilast, jfirst, jlast, kfirst,
					  klast, k, mMetric.c_ptr(), mJ.c_ptr(),
					  tau.c_ptr(), m_sg_str_x[g], m_sg_str_y[g],
					  bforce_side4_ptr );
		  }
		  else
		  {
		     twstensorsgatt( &ifirst, &ilast, &jfirst, &jlast, &kfirst, &klast,
				     &k, &t, &om, &cv, &ph,
				     mX.c_ptr(), mY.c_ptr(), mZ.c_ptr(), tau.c_ptr(),
				     mua_ptr, laa_ptr, &omstrx, &omstry );
		     subsurfforcingsg( &ifirst, &ilast, &jfirst, &jlast, &kfirst,
				       &klast, &k, mMetric.c_ptr(), mJ.c_ptr(),
				       tau.c_ptr(), m_sg_str_x[g], m_sg_str_y[g],
				       bforce_side4_ptr );
		  }
               }
            } // end supergrid && curvilinear
         
         } // end isotropic case
         
      } // end side==4 is bStressFree

      if (m_bcType[g][5] == bDirichlet || m_bcType[g][5] == bSuperGrid)
      {
	 if( !curvilinear )
	 {
	    if( m_croutines )
	       twdirbdry_ci( &wind_ptr[6*5], h, t, om, cv, ph, bforce_side5_ptr, m_zmin[g] );
	    else
	       twdirbdry( &wind_ptr[6*5], &h, &t, &om, &cv, &ph, bforce_side5_ptr, &m_zmin[g] );
	 }
	 else
	 {
	    if( m_croutines )
	       twdirbdryc_ci( ifirst, ilast, jfirst, jlast, kfirst, klast,
		       &wind_ptr[6*5], t, om, cv, ph, bforce_side5_ptr,
		       mX.c_ptr(), mY.c_ptr(), mZ.c_ptr() );
	    else
	       twdirbdryc( &ifirst, &ilast, &jfirst, &jlast, &kfirst, &klast,
			   &wind_ptr[6*5], &t, &om, &cv, &ph, bforce_side5_ptr,
			   mX.c_ptr(), mY.c_ptr(), mZ.c_ptr() );
	 }
      }
      else if (m_bcType[g][5] == bStressFree)
      {
	 k = nz;
         if( m_anisotropic )
         {
// curvilinear anisotropic case is not yet implemented
            CHECK_INPUT (!curvilinear, "cartesian_bc_forcing> bStressFree not implemented for anisotropic materials and curvilinear grids" <<endl);

	    if( m_croutines )
	       tw_aniso_free_surf_z_ci( ifirst, ilast, jfirst, jlast, kfirst, klast, k, t, om,
					cv, ph, omm, phc, bforce_side5_ptr, h, m_zmin[g] );
	    else
	       tw_aniso_free_surf_z( ifirst, ilast, jfirst, jlast, kfirst, klast, k, t, om,
				     cv, ph, omm, phc, bforce_side5_ptr, h, m_zmin[g] );            
         }
         else
         { //isotropic stuff

            if( usingSupergrid() )
            {
               float_sw4 omstrx = m_supergrid_taper_x[g].get_tw_omega();
               float_sw4 omstry = m_supergrid_taper_y[g].get_tw_omega();
               twfrsurfzsgstr( &ifirst, &ilast, &jfirst, &jlast, &kfirst, 
			       &klast, &h, &k, &t, &om, &cv, &ph, &omstrx, &omstry,
			       bforce_side5_ptr, mu_ptr, la_ptr, &m_zmin[g] );
               if( m_use_attenuation )
               {
                  float_sw4* mua_ptr    = mMuVE[g][0].c_ptr();
                  float_sw4* laa_ptr    = mLambdaVE[g][0].c_ptr();
                  twfrsurfzsgstratt( &ifirst, &ilast, &jfirst, &jlast, &kfirst, 
				     &klast, &h, &k, &t, &om, &cv, &ph, &omstrx, &omstry,
				     bforce_side5_ptr, mua_ptr, laa_ptr, &m_zmin[g] );
	       
               }
            }
            else
            {
               twfrsurfz( &ifirst, &ilast, &jfirst, &jlast, &kfirst, 
			  &klast, &h, &k, &t, &om, &cv, &ph,
			  bforce_side5_ptr, mu_ptr, la_ptr, &m_zmin[g] );
               if( m_use_attenuation )
               {
                  float_sw4* mua_ptr    = mMuVE[g][0].c_ptr();
                  float_sw4* laa_ptr    = mLambdaVE[g][0].c_ptr();
                  twfrsurfzatt( &ifirst, &ilast, &jfirst, &jlast, &kfirst, 
				&klast, &h, &k, &t, &om, &cv, &ph,
				bforce_side5_ptr, mua_ptr, laa_ptr, &m_zmin[g] );
               }
            } // end ! supergrid
            
         } // end isotropic case
         
      } // end bStressFree on side 5
      
    }
    else if (m_rayleigh_wave_test)
    {
      int q;
      float_sw4 lambda, mu, rho, cr, omega, alpha;
      
      lambda = m_rayleigh_wave_test->m_lambda;
      mu = m_rayleigh_wave_test->m_mu;
      rho = m_rayleigh_wave_test->m_rho;
      cr = m_rayleigh_wave_test->m_cr;
      omega = m_rayleigh_wave_test->m_omega;
      alpha = m_rayleigh_wave_test->m_alpha;

// homogneous free surface bc (low-z)
      for (q=0; q<3*m_NumberOfBCPoints[g][4]; q++)
	bforce_side4_ptr[q] = 0.;

// assign exact solution on bottom (high-z)
      if (m_bcType[g][5] == bDirichlet)
      {
	raydirbdry( bforce_side5_ptr, &wind_ptr[6*5], &t, &lambda, &mu, &rho, &cr, 
		    &omega, &alpha, &h, &zmin );
      }

     //  subroutine RAYDIRBDRY( bforce, wind, t, lambda, mu, rho, cr, 
     // +     omega, alpha, h, zmin )
    }
    else if( m_point_source_test )
    {
       for( int side=0 ; side < 6 ; side++ )
	  if( m_bcType[g][side] == bDirichlet )
	     get_exact_point_source( a_BCForcing[g][side], t, g, *a_sources[0], &wind_ptr[6*side] );
	  else
	     for (int q=0; q<3*m_NumberOfBCPoints[g][side]; q++)
		a_BCForcing[g][side][q] = 0.;

    }
    else
    {
// no boundary forcing
// we can do the same loop for all types of bc. For bParallel boundaries, numberOfBCPoints=0
      int q;
      for (q=0; q<3*m_NumberOfBCPoints[g][0]; q++)
	bforce_side0_ptr[q] = 0.;
      for (q=0; q<3*m_NumberOfBCPoints[g][1]; q++)
	bforce_side1_ptr[q] = 0.;
      for (q=0; q<3*m_NumberOfBCPoints[g][2]; q++)
	bforce_side2_ptr[q] = 0.;
      for (q=0; q<3*m_NumberOfBCPoints[g][3]; q++)
	bforce_side3_ptr[q] = 0.;
      for (q=0; q<3*m_NumberOfBCPoints[g][4]; q++)
	bforce_side4_ptr[q] = 0.;
      for (q=0; q<3*m_NumberOfBCPoints[g][5]; q++)
	bforce_side5_ptr[q] = 0.;
    }
  }
}

// //---------------------------------------------------------------------------
// void eval_curvilinear_bc_stress(Sarray & a_u, double ** bcForcing, Sarray & a_x, Sarray & a_y, Sarray & a_z,
// 				Sarray & a_mu, Sarray & a_lam, Sarray & a_q, Sarray & a_r, Sarray & a_s, Sarray & a_J)
// {
// // 4D macros swap the last and first indices to compensate for different conventions between how 
// // the Sarrays were allocated and how this routine was originally written
// #define u(i,j,k,c) u_[c-1+m_nc*(i-m_ib)+m_nc*m_ni*(j-m_jb)+m_nc*m_ni*m_nj*(k-m_kb)]
// #define q(i,j,k,c) q_[c-1+m_nc*(i-m_ib)+m_nc*m_ni*(j-m_jb)+m_nc*m_ni*m_nj*(k-m_kb)]
// #define r(i,j,k,c) r_[c-1+m_nc*(i-m_ib)+m_nc*m_ni*(j-m_jb)+m_nc*m_ni*m_nj*(k-m_kb)]
// #define s(i,j,k,c) s_[c-1+m_nc*(i-m_ib)+m_nc*m_ni*(j-m_jb)+m_nc*m_ni*m_nj*(k-m_kb)]
// // 3D array macros are special cases of the 4D macros with c=1 and nc=1
// #define x(i,j,k) x_[(i-m_ib)+m_ni*(j-m_jb)+m_ni*m_nj*(k-m_kb)]
// #define y(i,j,k) y_[(i-m_ib)+m_ni*(j-m_jb)+m_ni*m_nj*(k-m_kb)]
// #define z(i,j,k) z_[(i-m_ib)+m_ni*(j-m_jb)+m_ni*m_nj*(k-m_kb)]
// #define J(i,j,k) J_[(i-m_ib)+m_ni*(j-m_jb)+m_ni*m_nj*(k-m_kb)]
// #define mu(i,j,k) mu_[(i-m_ib)+m_ni*(j-m_jb)+m_ni*m_nj*(k-m_kb)]
// #define lam(i,j,k) lam_[(i-m_ib)+m_ni*(j-m_jb)+m_ni*m_nj*(k-m_kb)]
// // not necessary to store lambda + 2*mu in separate array
// #define lam2mu(i,j,k) (lam(i,j,k) + 2.*mu(i,j,k))
  
// // extract pointers for the macros
// // 4D arrays
//   double * u_=a_u.c_ptr();
//   double * q_=a_q.c_ptr();
//   double * r_=a_r.c_ptr();
//   double * s_=a_s.c_ptr();
// // 3D arrays
//   double * x_=a_x.c_ptr();
//   double * y_=a_y.c_ptr();
//   double * z_=a_z.c_ptr();
//   double * mu_=a_mu.c_ptr();
//   double * lam_=a_lam.c_ptr();
//   double * J_=a_J.c_ptr();
  
// // all 3D/4D Sarrays must have the same number of grid points and the same starting/ending indices
//   int m_nc = a_q.m_nc;
//   int m_ni = a_q.m_ni;
//   int m_nj = a_q.m_nj;
//   int m_nk = a_q.m_nk;
// // to mimic the original coding:
// // setting starting indices to one 
// // setting ending indices to equal the number of points in each dimension
//   int m_ib = 1;
//   int m_jb = 1;
//   int m_kb = 1;
//   int Nx = a_q.m_ni;
//   int Ny = a_q.m_nj;
//   int Nz = a_q.m_nk;

//   int i, j, k, q, side, ind;
   
// // only implemented for the low-k boundary
//   side=4;
  
//   {
    
//     ind = 0;
// #define E1(i,j,t1,t2,i2,t3,i3,t4) (t1(i,j,2)*t2(i,j,2,i2)*t3(i,j,2,i3)*t4(i,j,2))
// #define E12(i,j,t1,t2,i2,t3,i3,t4) (0.5*(t1(i,j,1)*t2(i,j,1,i2)*t3(i,j,1,i3)*t4(i,j,1)\
// 				 +t1(i,j,2)*t2(i,j,2,i2)*t3(i,j,2,i3)*t4(i,j,2)))
// #define E32(i,j,t1,t2,i2,t3,i3,t4) (0.5*(t1(i,j,3)*t2(i,j,3,i2)*t3(i,j,3,i3)*t4(i,j,3)\
// 				 +t1(i,j,2)*t2(i,j,2,i2)*t3(i,j,2,i3)*t4(i,j,2)))
//     double Dr0[3],Dq0[3],Dsp[3],ugp[3],b[3],A[9],x[3],Ax[3];
//     int info,N1,N2,N3 ,ipv[3]; 
//     N1=3;N2=1;N3=3;
//     k=2; ///NOTE!!! 
//     for(int j=2; j<=Ny-1; j++)
//       for(int i=2; i<=Nx-1; i++)
//       {
// 	for(int c=1; c<=3;c++){
// 	  Dr0[c-1]=0.5*(u(i,j+1,2,c)-u(i,j-1,2,c));
// 	  Dq0[c-1]=0.5*(u(i+1,j,2,c)-u(i-1,j,2,c));
// 	  Dsp[c-1]=u(i,j,3,c)-u(i,j,2,c);
// 	}
// 	b[0]=-(E1(i,j,J,s,1,q,1,lam2mu)*Dq0[0]
// 	       +E1(i,j,J,s,1,r,1,lam2mu)*Dr0[0]	
// 	       +E1(i,j,J,s,1,q,2,lam)*Dq0[1]
// 	       +E1(i,j,J,s,1,r,2,lam)*Dr0[1]	 
// 	       +E1(i,j,J,s,1,q,3,lam)*Dq0[2]
// 	       +E1(i,j,J,s,1,r,3,lam)*Dr0[2]	 
// 	       +E1(i,j,J,s,2,q,1,mu)*Dq0[1]
// 	       +E1(i,j,J,s,2,r,1,mu)*Dr0[1]	 
// 	       +E1(i,j,J,s,2,q,2,mu)*Dq0[0]
// 	       +E1(i,j,J,s,2,r,2,mu)*Dr0[0]	 
// 	       +E1(i,j,J,s,3,q,1,mu)*Dq0[2]
// 	       +E1(i,j,J,s,3,r,1,mu)*Dr0[2]	 
// 	       +E1(i,j,J,s,3,q,3,mu)*Dq0[0]
// 	       +E1(i,j,J,s,3,r,3,mu)*Dr0[0]	 
// 	       +0.5*(
// 		 E32(i,j,J,s,1,s,1,lam2mu)*Dsp[0]
// 		 +E32(i,j,J,s,1,s,2,lam)*Dsp[1]
// 		 +E32(i,j,J,s,1,s,3,lam)*Dsp[2]
// 		 +E32(i,j,J,s,2,s,1,mu)*Dsp[1]
// 		 +E32(i,j,J,s,2,s,2,mu)*Dsp[0]
// 		 +E32(i,j,J,s,3,s,1,mu)*Dsp[2]
// 		 +E32(i,j,J,s,3,s,3,mu)*Dsp[0]));
// 	b[1]=-(E1(i,j,J,s,1,q,1,mu)*Dq0[1]
// 	       +E1(i,j,J,s,1,r,1,mu)*Dr0[1]	
// 	       +E1(i,j,J,s,1,q,2,mu)*Dq0[0]
// 	       +E1(i,j,J,s,1,r,2,mu)*Dr0[0]	 
// 	       +E1(i,j,J,s,2,q,2,lam2mu)*Dq0[1]
// 	       +E1(i,j,J,s,2,r,2,lam2mu)*Dr0[1]
// 	       +E1(i,j,J,s,2,r,1,lam)*Dr0[0]	 
// 	       +E1(i,j,J,s,2,q,1,lam)*Dq0[0]
// 	       +E1(i,j,J,s,2,r,3,lam)*Dr0[2]	 
// 	       +E1(i,j,J,s,2,q,3,lam)*Dq0[2]
// 	       +E1(i,j,J,s,3,q,2,mu)*Dq0[2]
// 	       +E1(i,j,J,s,3,r,2,mu)*Dr0[2]	 
// 	       +E1(i,j,J,s,3,q,3,mu)*Dq0[1]
// 	       +E1(i,j,J,s,3,r,3,mu)*Dr0[1]	 
// 	       +0.5*(E32(i,j,J,s,2,s,2,lam2mu)*Dsp[1]
// 		     +E32(i,j,J,s,2,s,1,lam)*Dsp[0]
// 		     +E32(i,j,J,s,2,s,3,lam)*Dsp[2]
// 		     +E32(i,j,J,s,1,s,1,mu)*Dsp[1]
// 		     +E32(i,j,J,s,1,s,2,mu)*Dsp[0]
// 		     +E32(i,j,J,s,3,s,2,mu)*Dsp[2]
// 		     +E32(i,j,J,s,3,s,3,mu)*Dsp[1]));
	    
// 	b[2]=-(E1(i,j,J,s,1,q,1,mu)*Dq0[2]
// 	       +E1(i,j,J,s,1,r,1,mu)*Dr0[2]	
// 	       +E1(i,j,J,s,1,q,3,mu)*Dq0[0]
// 	       +E1(i,j,J,s,1,r,3,mu)*Dr0[0]	 
// 	       +E1(i,j,J,s,3,q,3,lam2mu)*Dq0[2]
// 	       +E1(i,j,J,s,3,r,3,lam2mu)*Dr0[2]
// 	       +E1(i,j,J,s,3,r,1,lam)*Dr0[0]	 
// 	       +E1(i,j,J,s,3,q,1,lam)*Dq0[0]
// 	       +E1(i,j,J,s,3,r,2,lam)*Dr0[1]	 
// 	       +E1(i,j,J,s,3,q,2,lam)*Dq0[1]
// 	       +E1(i,j,J,s,2,q,2,mu)*Dq0[2]
// 	       +E1(i,j,J,s,2,r,2,mu)*Dr0[2]	 
// 	       +E1(i,j,J,s,2,q,3,mu)*Dq0[1]
// 	       +E1(i,j,J,s,2,r,3,mu)*Dr0[1]	 
// 	       +0.5*(E32(i,j,J,s,3,s,3,lam2mu)*Dsp[2]
// 		     +E32(i,j,J,s,3,s,1,lam)*Dsp[0]
// 		     +E32(i,j,J,s,3,s,2,lam)*Dsp[1]
// 		     +E32(i,j,J,s,1,s,1,mu)*Dsp[2]
// 		     +E32(i,j,J,s,1,s,3,mu)*Dsp[0]
// 		     +E32(i,j,J,s,2,s,2,mu)*Dsp[2]
// 		     +E32(i,j,J,s,2,s,3,mu)*Dsp[1]));


// 	A[0]=(
// 	  E12(i,j,J,s,1,s,1,lam2mu)
// 	  +E12(i,j,J,s,2,s,2,mu)
// 	  +E12(i,j,J,s,3,s,3,mu));
// 	A[3]=(E12(i,j,J,s,1,s,2,lam)
// 	      +E12(i,j,J,s,2,s,1,mu));
// 	A[6]=(E12(i,j,J,s,1,s,3,lam)
// 	      +E12(i,j,J,s,3,s,1,mu));
// // u, v, w in v eq.
// 	A[1]=(E12(i,j,J,s,2,s,1,lam)
// 	      +E12(i,j,J,s,1,s,2,mu));
// 	A[4]=(E12(i,j,J,s,3,s,3,mu)
// 	      +E12(i,j,J,s,1,s,1,mu)
// 	      +E12(i,j,J,s,2,s,2,lam2mu));
// 	A[7]=(E12(i,j,J,s,2,s,3,lam)
// 	      +E12(i,j,J,s,3,s,2,mu));
// 	// u, v, w in w eq.
// 	A[2]=(E12(i,j,J,s,3,s,1,lam)
// 	      +E12(i,j,J,s,1,s,3,mu));
// 	A[5]=(E12(i,j,J,s,2,s,3,mu)
// 	      +E12(i,j,J,s,3,s,2,lam));
// 	A[8]=(E12(i,j,J,s,3,s,3,lam2mu)
// 	      +E12(i,j,J,s,1,s,1,mu)
// 	      +E12(i,j,J,s,2,s,2,mu));
// 	for(int c=0; c<9; c++)
// 	  A[c]*=0.5;

// 	for (int c=1; c<=3; c++)
// 	  x[c-1] = u(i,j,2,c) - u(i,j,1,c);
	    
// 	Ax[0] = A[0]*x[0] + A[3]*x[1] + A[6]*x[2];
// 	Ax[1] = A[1]*x[0] + A[4]*x[1] + A[7]*x[2];
// 	Ax[2] = A[2]*x[0] + A[5]*x[1] + A[8]*x[2];

// 	for(int c=1; c<=3;c++)
// 	{
// // this routine is used to accumulate viscoelastic boundary stresses from each mechanism
// 	  bcForcing[side][ind+c-1] += Ax[c-1] - b[c-1];
// 	}
// 	ind += 3;
	    
//       }
    
//   }
  
  
// #undef u
// #undef x
// #undef y
// #undef z
// #undef q
// #undef r
// #undef s
// #undef J
// #undef mu
// #undef lam
// #undef lam2mu
  
// }

//-----------------------------------------------------------------------
void EW::test_sources( vector<GridPointSource*>& a_point_sources,
		       vector<Source*>& a_global_unique_sources, vector<Sarray>& a_F,
		       vector<int>& identsources )
{
// Check the source discretization
  int kx[3] = {0,0,0};
  int ky[3] = {0,0,0};
  int kz[3] = {0,0,0};
  float_sw4 moments[3], momexact[3];
  int nsourcesloc = a_point_sources.size();
  int nsources;
  MPI_Allreduce( &nsourcesloc, &nsources, 1, MPI_INT, MPI_SUM, m_cartesian_communicator );

  if( proc_zero() )
  {
     cout << "Source test " << endl;
     cout << "source size = " << a_global_unique_sources.size() << endl;
     cout << "grid point source size = " << nsources << endl;
  }
  for( int c=0; c <= 7 ; c++ )
  {
     kx[0] = c;
     ky[1] = c;
     kz[2] = c;
     testSourceDiscretization( kx, ky, kz, moments, a_point_sources, a_F, identsources );
     a_global_unique_sources[0]->exact_testmoments( kx, ky, kz, momexact );
     if( proc_zero() )
     {
        for( int comp = 0 ; comp < 3 ; comp++ )
           cout << kx[comp] << " " << ky[comp] << " " << kz[comp] << " computed " << moments[comp] <<
              " exact " << momexact[comp] << " difference = " << moments[comp]-momexact[comp] << endl;
     }
  }  
  kx[0] = 1;
  ky[0] = 1;
  kz[0] = 1;
  kx[1] = 2;
  ky[1] = 1;
  kz[1] = 1;
  kx[2] = 1;
  ky[2] = 2;
  kz[2] = 1;
  testSourceDiscretization( kx, ky, kz, moments, a_point_sources, a_F, identsources );
  a_global_unique_sources[0]->exact_testmoments( kx, ky, kz, momexact );
  if( proc_zero() )
  {
     for( int comp = 0 ; comp < 3 ; comp++ )
        cout << kx[comp] << " " << ky[comp] << " " << kz[comp] << " computed " << moments[comp] <<
           " exact " << momexact[comp] << " difference = " << moments[comp]-momexact[comp] << endl;
  }
  kx[0] = 3;
  ky[0] = 2;
  kz[0] = 2;
  kx[1] = 2;
  ky[1] = 3;
  kz[1] = 2;
  kx[2] = 2;
  ky[2] = 2;
  kz[2] = 3;
  testSourceDiscretization( kx, ky, kz, moments, a_point_sources, a_F, identsources );
  a_global_unique_sources[0]->exact_testmoments( kx, ky, kz, momexact );
  if( proc_zero() )
  {
     for( int comp = 0 ; comp < 3 ; comp++ )
        cout << kx[comp] << " " << ky[comp] << " " << kz[comp] << " computed " << moments[comp] <<
           " exact " << momexact[comp] << " difference = " << moments[comp]-momexact[comp] << endl;
  }
  kx[0] = 4;
  ky[0] = 3;
  kz[0] = 3;
  kx[1] = 3;
  ky[1] = 4;
  kz[1] = 3;
  kx[2] = 3;
  ky[2] = 3;
  kz[2] = 4;
  testSourceDiscretization( kx, ky, kz, moments, a_point_sources, a_F, identsources );
  a_global_unique_sources[0]->exact_testmoments( kx, ky, kz, momexact );
  if( proc_zero() )
  {
     for( int comp = 0 ; comp < 3 ; comp++ )
        cout << kx[comp] << " " << ky[comp] << " " << kz[comp] << " computed " << moments[comp] <<
           " exact " << momexact[comp] << " difference = " << moments[comp]-momexact[comp] << endl;
  }
}

//-----------------------------------------------------------------------
void EW::testSourceDiscretization( int kx[3], int ky[3], int kz[3],
				   float_sw4 moments[3],
				   vector<GridPointSource*>& point_sources,
				   vector<Sarray>& F, vector<int>& identsources )
{
   // Evaluate sources at a large time (assume that the time function is=1 at t=infinity)
   // Compute moments, integrals of the source times polynomials of degree (kx,ky,kz).
  int g, ifirst, ilast, jfirst, jlast, kfirst, klast;
  float_sw4 h;

//tmp  
  if (proc_zero())
    printf("Inside testSourceDiscretization\n");
  
  // Impose source
  for( int g=0 ; g<mNumberOfGrids; g++ )
     F[g].set_to_zero();
#pragma omp parallel for
  for( int r=0 ; r < identsources.size()-1 ; r++ )
  {
     int s0=identsources[r];
     int g= point_sources[s0]->m_grid;	
     int i= point_sources[s0]->m_i0;
     int j= point_sources[s0]->m_j0;
     int k= point_sources[s0]->m_k0;
     float_sw4 f1=0, f2=0, f3=0;
     for( int s = identsources[r] ; s < identsources[r+1] ; s++ )
     {
	float_sw4 fxyz[3];
	point_sources[s]->getFxyz_notime(fxyz);
	f1 += fxyz[0];
	f2 += fxyz[1];
	f3 += fxyz[2];
     }
     F[g](1,i,j,k) += f1;
     F[g](2,i,j,k) += f2;
     F[g](3,i,j,k) += f3;
  }
  //  for( int s= 0 ; s < point_sources.size() ; s++ ) 
  //  {
  //     float_sw4 fxyz[3];
  //     point_sources[s]->getFxyz_notime( fxyz );
  //     int g = point_sources[s]->m_grid;
  //     F[g](1,point_sources[s]->m_i0,point_sources[s]->m_j0,point_sources[s]->m_k0) += fxyz[0];
  //     F[g](2,point_sources[s]->m_i0,point_sources[s]->m_j0,point_sources[s]->m_k0) += fxyz[1];
  //     F[g](3,point_sources[s]->m_i0,point_sources[s]->m_j0,point_sources[s]->m_k0) += fxyz[2];
  //  }
  float_sw4 momgrid[3]={0,0,0};
  for(g=0 ; g<mNumberOfGrids; g++ )
  {
    ifirst = m_iStart[g];
    ilast  = m_iEnd[g];
    jfirst = m_jStart[g];
    jlast  = m_jEnd[g];
    kfirst = m_kStart[g];
    klast  = m_kEnd[g];  
    h      = mGridSize[g]; // how do we define the grid size for the curvilinear grid?
    float_sw4* f_ptr = F[g].c_ptr();
    int wind[6];
    wind[0] = m_iStartInt[g];
    wind[1] = m_iEndInt[g];
    wind[2] = m_jStartInt[g];
    wind[3] = m_jEndInt[g];
    wind[4] = m_kStartInt[g];
    wind[5] = m_kEndInt[g];
    int nz = m_global_nz[g];
    if( m_croutines )
       testsrc_ci( f_ptr, ifirst, ilast, jfirst, jlast, kfirst, klast,
		   nz, wind, m_zmin[g], h, kx, ky, kz, momgrid );
    else
       testsrc( f_ptr, &ifirst, &ilast, &jfirst, &jlast, &kfirst, &klast,
		&nz, wind, &m_zmin[g], &h, kx, ky, kz, momgrid );
  }
  MPI_Allreduce( momgrid, moments, 3, m_mpifloat, MPI_SUM, m_cartesian_communicator );
}

//-----------------------------------------------------------------------
void EW::extractRecordData(TimeSeries::receiverMode mode, int i0, int j0, int k0, int g0, 
			   vector<float_sw4> &uRec, vector<Sarray> &Um2, vector<Sarray> &U)
{
  if (mode == TimeSeries::Displacement)
  {
    uRec.resize(3);
    uRec[0] = U[g0](1, i0, j0, k0);
    uRec[1] = U[g0](2, i0, j0, k0);
    uRec[2] = U[g0](3, i0, j0, k0);
  }
  else if (mode == TimeSeries::Velocity)
  {
    uRec.resize(3);
    uRec[0] = (U[g0](1, i0, j0, k0) - Um2[g0](1, i0, j0, k0))/(2*mDt);
    uRec[1] = (U[g0](2, i0, j0, k0) - Um2[g0](2, i0, j0, k0))/(2*mDt);
    uRec[2] = (U[g0](3, i0, j0, k0) - Um2[g0](3, i0, j0, k0))/(2*mDt);
  }
  else if(mode == TimeSeries::Div)
  {
    uRec.resize(1);
    if (g0 < mNumberOfCartesianGrids) // must be a Cartesian grid
    {
//      int i=m_i0, j=m_j0, k=m_k0, g=m_grid0;
      float_sw4 factor = 1.0/(2*mGridSize[g0]);
      uRec[0] = ((U[g0](1,i0+1, j0, k0) - U[g0](1,i0-1, j0, k0)+
		  U[g0](2,i0, j0+1, k0) - U[g0](2,i0, j0-1, k0)+
		  U[g0](3,i0, j0, k0+1) - U[g0](3,i0, j0, k0-1))*factor);
    }
    else // must be curvilinear
    {
//      int i=m_i0, j=m_j0, k=m_k0, g=m_grid0;
       float_sw4 factor = 0.5/sqrt(mJ(i0,j0,k0));
       uRec[0] = ( ( mMetric(1,i0,j0,k0)*(U[g0](1,i0+1,j0,k0) - U[g0](1,i0-1,j0,k0))+
		     mMetric(1,i0,j0,k0)*(U[g0](2,i0,j0+1,k0) - U[g0](2,i0,j0-1,k0))+
		     mMetric(2,i0,j0,k0)*(U[g0](1,i0,j0,k0+1) - U[g0](1,i0,j0,k0-1))+
		     mMetric(3,i0,j0,k0)*(U[g0](2,i0,j0,k0+1) - U[g0](2,i0,j0,k0-1))+
		     mMetric(4,i0,j0,k0)*(U[g0](3,i0,j0,k0+1) - U[g0](3,i0,j0,k0-1))  )*factor);
    }
  } // end div
  else if(mode == TimeSeries::Curl)
  {
    uRec.resize(3);
    if (g0 < mNumberOfCartesianGrids) // must be a Cartesian grid
    {
//       int i=m_i0, j=m_j0, k=m_k0, g=m_grid0;
      float_sw4 factor = 1.0/(2*mGridSize[g0]);
      float_sw4 duydx = (U[g0](2,i0+1,j0,k0) - U[g0](2,i0-1,j0,k0))*factor;
      float_sw4 duzdx = (U[g0](3,i0+1,j0,k0) - U[g0](3,i0-1,j0,k0))*factor;
      float_sw4 duxdy = (U[g0](1,i0,j0+1,k0) - U[g0](1,i0,j0-1,k0))*factor;
      float_sw4 duzdy = (U[g0](3,i0,j0+1,k0) - U[g0](3,i0,j0-1,k0))*factor;
      float_sw4 duxdz = (U[g0](1,i0,j0,k0+1) - U[g0](1,i0,j0,k0-1))*factor;
      float_sw4 duydz = (U[g0](2,i0,j0,k0+1) - U[g0](2,i0,j0,k0-1))*factor;
//       if( m_xycomponent )
//       {
      uRec[0] = ( duzdy-duydz );
      uRec[1] = ( duxdz-duzdx );
      uRec[2] = ( duydx-duxdy );
//       }
//       else
//       {
// 	 float_sw4 uns = m_thynrm*(duzdy-duydz)-m_thxnrm*(duxdz-duzdx);
// 	 float_sw4 uew = m_salpha*(duzdy-duydz)+m_calpha*(duxdz-duzdx);
// 	 mRecordedUX.push_back( uew );
// 	 mRecordedUY.push_back( uns );
// 	 mRecordedUZ.push_back( -(duydx-duxdy) );
//       }
    }
    else // must be curvilinear
    {
//       int i=m_i0, j=m_j0, k=m_k0, g=m_grid0;
      float_sw4 factor = 0.5/sqrt(mJ(i0,j0,k0));
      float_sw4 duxdq = (U[g0](1,i0+1,j0,k0) - U[g0](1,i0-1,j0,k0));
      float_sw4 duydq = (U[g0](2,i0+1,j0,k0) - U[g0](2,i0-1,j0,k0));
      float_sw4 duzdq = (U[g0](3,i0+1,j0,k0) - U[g0](3,i0-1,j0,k0));
      float_sw4 duxdr = (U[g0](1,i0,j0+1,k0) - U[g0](1,i0,j0-1,k0));
      float_sw4 duydr = (U[g0](2,i0,j0+1,k0) - U[g0](2,i0,j0-1,k0));
      float_sw4 duzdr = (U[g0](3,i0,j0+1,k0) - U[g0](3,i0,j0-1,k0));
      float_sw4 duxds = (U[g0](1,i0,j0,k0+1) - U[g0](1,i0,j0,k0-1));
      float_sw4 duyds = (U[g0](2,i0,j0,k0+1) - U[g0](2,i0,j0,k0-1));
      float_sw4 duzds = (U[g0](3,i0,j0,k0+1) - U[g0](3,i0,j0,k0-1));
      float_sw4 duzdy = mMetric(1,i0,j0,k0)*duzdr+mMetric(3,i0,j0,k0)*duzds;
      float_sw4 duydz = mMetric(4,i0,j0,k0)*duyds;
      float_sw4 duxdz = mMetric(4,i0,j0,k0)*duxds;
      float_sw4 duzdx = mMetric(1,i0,j0,k0)*duzdq+mMetric(2,i0,j0,k0)*duzds;
      float_sw4 duydx = mMetric(1,i0,j0,k0)*duydq+mMetric(2,i0,j0,k0)*duyds;
      float_sw4 duxdy = mMetric(1,i0,j0,k0)*duxdr+mMetric(3,i0,j0,k0)*duxds;
//       if( m_xycomponent )
//       {
      uRec[0] = (duzdy-duydz)*factor;
      uRec[1] = (duxdz-duzdx)*factor;
      uRec[2] = (duydx-duxdy)*factor;
//       }
//       else
//       {
// 	 float_sw4 uns = m_thynrm*(duzdy-duydz)-m_thxnrm*(duxdz-duzdx);
// 	 float_sw4 uew = m_salpha*(duzdy-duydz)+m_calpha*(duxdz-duzdx);
// 	 mRecordedUX.push_back( uew*factor );
// 	 mRecordedUY.push_back( uns*factor );
// 	 mRecordedUZ.push_back( -(duydx-duxdy)*factor );
//       }
    }
  } // end Curl
  else if(mode == TimeSeries::Strains )
  {
     uRec.resize(6);
    if (g0 < mNumberOfCartesianGrids) // must be a Cartesian grid
    {
//       int i=m_i0, j=m_j0, k=m_k0, g=m_grid0;
      float_sw4 factor = 1.0/(2*mGridSize[g0]);
      float_sw4 duydx = (U[g0](2,i0+1,j0,k0) - U[g0](2,i0-1,j0,k0))*factor;
      float_sw4 duzdx = (U[g0](3,i0+1,j0,k0) - U[g0](3,i0-1,j0,k0))*factor;
      float_sw4 duxdy = (U[g0](1,i0,j0+1,k0) - U[g0](1,i0,j0-1,k0))*factor;
      float_sw4 duzdy = (U[g0](3,i0,j0+1,k0) - U[g0](3,i0,j0-1,k0))*factor;
      float_sw4 duxdz = (U[g0](1,i0,j0,k0+1) - U[g0](1,i0,j0,k0-1))*factor;
      float_sw4 duydz = (U[g0](2,i0,j0,k0+1) - U[g0](2,i0,j0,k0-1))*factor;
      float_sw4 duxdx = (U[g0](1,i0+1,j0,k0) - U[g0](1,i0-1,j0,k0))*factor;
      float_sw4 duydy = (U[g0](2,i0,j0+1,k0) - U[g0](2,i0,j0-1,k0))*factor;
      float_sw4 duzdz = (U[g0](3,i0,j0,k0+1) - U[g0](3,i0,j0,k0-1))*factor;
      uRec[0] = ( duxdx );
      uRec[1] = ( duydy );
      uRec[2] = ( duzdz );
      uRec[3] = ( 0.5*(duydx+duxdy) );
      uRec[4] = ( 0.5*(duzdx+duxdz) );
      uRec[5] = ( 0.5*(duydz+duzdy) );
   }
    else // must be curvilinear
   {
//       int i=m_i0, j=m_j0, k0=m_k00, g0=m_grid0;
      float_sw4 factor = 0.5/sqrt(mJ(i0,j0,k0));
      float_sw4 duxdq = (U[g0](1,i0+1,j0,k0) - U[g0](1,i0-1,j0,k0));
      float_sw4 duydq = (U[g0](2,i0+1,j0,k0) - U[g0](2,i0-1,j0,k0));
      float_sw4 duzdq = (U[g0](3,i0+1,j0,k0) - U[g0](3,i0-1,j0,k0));
      float_sw4 duxdr = (U[g0](1,i0,j0+1,k0) - U[g0](1,i0,j0-1,k0));
      float_sw4 duydr = (U[g0](2,i0,j0+1,k0) - U[g0](2,i0,j0-1,k0));
      float_sw4 duzdr = (U[g0](3,i0,j0+1,k0) - U[g0](3,i0,j0-1,k0));
      float_sw4 duxds = (U[g0](1,i0,j0,k0+1) - U[g0](1,i0,j0,k0-1));
      float_sw4 duyds = (U[g0](2,i0,j0,k0+1) - U[g0](2,i0,j0,k0-1));
      float_sw4 duzds = (U[g0](3,i0,j0,k0+1) - U[g0](3,i0,j0,k0-1));
      float_sw4 duzdy = (mMetric(1,i0,j0,k0)*duzdr+mMetric(3,i0,j0,k0)*duzds)*factor;
      float_sw4 duydz = (mMetric(4,i0,j0,k0)*duyds)*factor;
      float_sw4 duxdz = (mMetric(4,i0,j0,k0)*duxds)*factor;
      float_sw4 duzdx = (mMetric(1,i0,j0,k0)*duzdq+mMetric(2,i0,j0,k0)*duzds)*factor;
      float_sw4 duydx = (mMetric(1,i0,j0,k0)*duydq+mMetric(2,i0,j0,k0)*duyds)*factor;
      float_sw4 duxdy = (mMetric(1,i0,j0,k0)*duxdr+mMetric(3,i0,j0,k0)*duxds)*factor;
      float_sw4 duxdx = ( mMetric(1,i0,j0,k0)*(U[g0](1,i0+1,j0,k0) - U[g0](1,i0-1,j0,k0))+
		       mMetric(2,i0,j0,k0)*(U[g0](1,i0,j0,k0+1) - U[g0](1,i0,j0,k0-1)) )*factor;
      float_sw4 duydy = ( mMetric(1,i0,j0,k0)*(U[g0](2,i0,j0+1,k0) - U[g0](2,i0,j0-1,k0))+
		       mMetric(3,i0,j0,k0)*(U[g0](2,i0,j0,k0+1) - U[g0](2,i0,j0,k0-1)) )*factor;
      float_sw4 duzdz = ( mMetric(4,i0,j0,k0)*(U[g0](3,i0,j0,k0+1) - U[g0](3,i0,j0,k0-1)) )*factor;
      uRec[0] = ( duxdx );
      uRec[1] = ( duydy );
      uRec[2] = ( duzdz );
      uRec[3] = ( 0.5*(duydx+duxdy) );
      uRec[4] = ( 0.5*(duzdx+duxdz) );
      uRec[5] = ( 0.5*(duydz+duzdy) );
   }
  } // end Strains
  else if(mode == TimeSeries::DisplacementGradient )
  {
     uRec.resize(9);
     if (g0 < mNumberOfCartesianGrids) // must be a Cartesian grid
     {
//       int i=m_i0, j=m_j0, k=m_k0, g=m_grid0;
	float_sw4 factor = 1.0/(2*mGridSize[g0]);
	float_sw4 duydx = (U[g0](2,i0+1,j0,k0) - U[g0](2,i0-1,j0,k0))*factor;
	float_sw4 duzdx = (U[g0](3,i0+1,j0,k0) - U[g0](3,i0-1,j0,k0))*factor;
	float_sw4 duxdy = (U[g0](1,i0,j0+1,k0) - U[g0](1,i0,j0-1,k0))*factor;
	float_sw4 duzdy = (U[g0](3,i0,j0+1,k0) - U[g0](3,i0,j0-1,k0))*factor;
	float_sw4 duxdz = (U[g0](1,i0,j0,k0+1) - U[g0](1,i0,j0,k0-1))*factor;
	float_sw4 duydz = (U[g0](2,i0,j0,k0+1) - U[g0](2,i0,j0,k0-1))*factor;
	float_sw4 duxdx = (U[g0](1,i0+1,j0,k0) - U[g0](1,i0-1,j0,k0))*factor;
	float_sw4 duydy = (U[g0](2,i0,j0+1,k0) - U[g0](2,i0,j0-1,k0))*factor;
	float_sw4 duzdz = (U[g0](3,i0,j0,k0+1) - U[g0](3,i0,j0,k0-1))*factor;
	uRec[0] =  duxdx;
	uRec[1] =  duxdy;
	uRec[2] =  duxdz;
	uRec[3] =  duydx;
	uRec[4] =  duydy;
	uRec[5] =  duydz;
	uRec[6] =  duzdx;
	uRec[7] =  duzdy;
	uRec[8] =  duzdz;
     }
     else // must be curvilinear
     {
//       int i=m_i0, j=m_j0, k0=m_k00, g0=m_grid0;
	float_sw4 factor = 0.5/sqrt(mJ(i0,j0,k0));
	float_sw4 duxdq = (U[g0](1,i0+1,j0,k0) - U[g0](1,i0-1,j0,k0));
	float_sw4 duydq = (U[g0](2,i0+1,j0,k0) - U[g0](2,i0-1,j0,k0));
	float_sw4 duzdq = (U[g0](3,i0+1,j0,k0) - U[g0](3,i0-1,j0,k0));
	float_sw4 duxdr = (U[g0](1,i0,j0+1,k0) - U[g0](1,i0,j0-1,k0));
	float_sw4 duydr = (U[g0](2,i0,j0+1,k0) - U[g0](2,i0,j0-1,k0));
	float_sw4 duzdr = (U[g0](3,i0,j0+1,k0) - U[g0](3,i0,j0-1,k0));
	float_sw4 duxds = (U[g0](1,i0,j0,k0+1) - U[g0](1,i0,j0,k0-1));
	float_sw4 duyds = (U[g0](2,i0,j0,k0+1) - U[g0](2,i0,j0,k0-1));
	float_sw4 duzds = (U[g0](3,i0,j0,k0+1) - U[g0](3,i0,j0,k0-1));
	float_sw4 duzdy = (mMetric(1,i0,j0,k0)*duzdr+mMetric(3,i0,j0,k0)*duzds)*factor;
	float_sw4 duydz = (mMetric(4,i0,j0,k0)*duyds)*factor;
	float_sw4 duxdz = (mMetric(4,i0,j0,k0)*duxds)*factor;
	float_sw4 duzdx = (mMetric(1,i0,j0,k0)*duzdq+mMetric(2,i0,j0,k0)*duzds)*factor;
	float_sw4 duydx = (mMetric(1,i0,j0,k0)*duydq+mMetric(2,i0,j0,k0)*duyds)*factor;
	float_sw4 duxdy = (mMetric(1,i0,j0,k0)*duxdr+mMetric(3,i0,j0,k0)*duxds)*factor;
	float_sw4 duxdx = ( mMetric(1,i0,j0,k0)*(U[g0](1,i0+1,j0,k0) - U[g0](1,i0-1,j0,k0))+
		       mMetric(2,i0,j0,k0)*(U[g0](1,i0,j0,k0+1) - U[g0](1,i0,j0,k0-1)) )*factor;
	float_sw4 duydy = ( mMetric(1,i0,j0,k0)*(U[g0](2,i0,j0+1,k0) - U[g0](2,i0,j0-1,k0))+
		       mMetric(3,i0,j0,k0)*(U[g0](2,i0,j0,k0+1) - U[g0](2,i0,j0,k0-1)) )*factor;
	float_sw4 duzdz = ( mMetric(4,i0,j0,k0)*(U[g0](3,i0,j0,k0+1) - U[g0](3,i0,j0,k0-1)) )*factor;
	uRec[0] =  duxdx;
	uRec[1] =  duxdy;
	uRec[2] =  duxdz;
	uRec[3] =  duydx;
	uRec[4] =  duydy;
	uRec[5] =  duydz;
	uRec[6] =  duzdx;
	uRec[7] =  duzdy;
	uRec[8] =  duzdz;
     }

  } // end DisplacementGradient
  return;
}

//---------------------------------------------------------------------------
void EW::addSuperGridDamping(vector<Sarray> & a_Up, vector<Sarray> & a_U,
			     vector<Sarray> & a_Um, vector<Sarray> & a_Rho )
{
  int ifirst, ilast, jfirst, jlast, kfirst, klast;
  float_sw4 *up_ptr, *u_ptr, *um_ptr, dt2i;
  
  int g;
  
  for(g=0 ; g<mNumberOfGrids; g++ )
  {
    up_ptr  = a_Up[g].c_ptr();
    u_ptr   = a_U[g].c_ptr();
    um_ptr  = a_Um[g].c_ptr();
    float_sw4* rho_ptr = a_Rho[g].c_ptr();

    ifirst = m_iStart[g];
    ilast  = m_iEnd[g];
    jfirst = m_jStart[g];
    jlast  = m_jEnd[g];
    kfirst = m_kStart[g];
    klast  = m_kEnd[g];
    if( m_sg_damping_order == 4 )
    {
       if( topographyExists() && g == mNumberOfGrids-1 )
       {
	  if( m_croutines )
	     addsgd4c_ci( ifirst, ilast, jfirst, jlast, kfirst, klast, up_ptr, u_ptr, um_ptr,
			  rho_ptr, m_sg_dc_x[g], m_sg_dc_y[g], m_sg_str_x[g], m_sg_str_y[g],
			  mJ.c_ptr(), m_sg_corner_x[g], m_sg_corner_y[g], m_supergrid_damping_coefficient );
          else
	     addsgd4c( &mDt, up_ptr, u_ptr, um_ptr, rho_ptr, m_sg_dc_x[g], m_sg_dc_y[g],
		        m_sg_str_x[g], m_sg_str_y[g], mJ.c_ptr(), m_sg_corner_x[g], m_sg_corner_y[g],
		       &ifirst, &ilast, &jfirst, &jlast, &kfirst, &klast, &m_supergrid_damping_coefficient );
       }
       else
       {
	  if( m_croutines )
	     addsgd4_ci( ifirst, ilast, jfirst, jlast, kfirst, klast, up_ptr, u_ptr, um_ptr, rho_ptr,
			 m_sg_dc_x[g], m_sg_dc_y[g], m_sg_dc_z[g], m_sg_str_x[g], m_sg_str_y[g], 
			 m_sg_str_z[g], m_sg_corner_x[g], m_sg_corner_y[g], m_sg_corner_z[g],
			 m_supergrid_damping_coefficient );
	  else
	     addsgd4( &mDt, &mGridSize[g], up_ptr, u_ptr, um_ptr, rho_ptr, m_sg_dc_x[g], m_sg_dc_y[g],
		      m_sg_dc_z[g], m_sg_str_x[g], m_sg_str_y[g], m_sg_str_z[g], m_sg_corner_x[g],
		      m_sg_corner_y[g], m_sg_corner_z[g],
		      &ifirst, &ilast, &jfirst, &jlast, &kfirst, &klast, &m_supergrid_damping_coefficient );
       }
    }
    else if(  m_sg_damping_order == 6 )
    {
       if( topographyExists() && g == mNumberOfGrids-1 )
       {
	  if( m_croutines )
	     addsgd6c_ci( ifirst, ilast, jfirst, jlast, kfirst, klast, up_ptr, u_ptr, um_ptr,
			  rho_ptr, m_sg_dc_x[g], m_sg_dc_y[g], m_sg_str_x[g], m_sg_str_y[g],
			  mJ.c_ptr(), m_sg_corner_x[g], m_sg_corner_y[g], m_supergrid_damping_coefficient );
	  else
	     addsgd6c( &mDt, up_ptr, u_ptr, um_ptr, rho_ptr, m_sg_dc_x[g], m_sg_dc_y[g], m_sg_str_x[g],
		       m_sg_str_y[g], mJ.c_ptr(), m_sg_corner_x[g], m_sg_corner_y[g],
		       &ifirst, &ilast, &jfirst, &jlast, &kfirst, &klast, &m_supergrid_damping_coefficient );
       }
       else
       {
	  if( m_croutines )
	     addsgd6_ci( ifirst, ilast, jfirst, jlast, kfirst, klast, up_ptr, u_ptr, um_ptr, rho_ptr,
			 m_sg_dc_x[g], m_sg_dc_y[g], m_sg_dc_z[g], m_sg_str_x[g], m_sg_str_y[g], 
			 m_sg_str_z[g], m_sg_corner_x[g], m_sg_corner_y[g], m_sg_corner_z[g],
			 m_supergrid_damping_coefficient );
	  else
	     addsgd6( &mDt, &mGridSize[g], up_ptr, u_ptr, um_ptr, rho_ptr, m_sg_dc_x[g], m_sg_dc_y[g], m_sg_dc_z[g],
		      m_sg_str_x[g], m_sg_str_y[g], m_sg_str_z[g], m_sg_corner_x[g], m_sg_corner_y[g], m_sg_corner_z[g],
		      &ifirst, &ilast, &jfirst, &jlast, &kfirst, &klast, &m_supergrid_damping_coefficient );
       }
    }
  }
}

//---------------------------------------------------------------------------
void EW::simpleAttenuation( vector<Sarray> & a_Up )
{
  int ifirst, ilast, jfirst, jlast, kfirst, klast;
  float_sw4 *up_ptr, cfreq, dt;
// Qs is saved in the EW object as mQs
// center frequency is called m_att_max_frecuency
// time step is called mDt  
  dt = mDt;
  cfreq = m_att_max_frequency;
  
  int g;
  
  for(g=0 ; g<mNumberOfGrids; g++ )
  {
    up_ptr  = a_Up[g].c_ptr();
    float_sw4* qs_ptr =mQs[g].c_ptr();

    ifirst = m_iStart[g];
    ilast  = m_iEnd[g];
    jfirst = m_jStart[g];
    jlast  = m_jEnd[g];
    kfirst = m_kStart[g];
    klast  = m_kEnd[g];

    if( m_croutines )
       satt_ci( up_ptr, qs_ptr, dt, cfreq,
		ifirst, ilast, jfirst, jlast, kfirst, klast );
    else
       satt( up_ptr, qs_ptr, &dt, &cfreq,
	     &ifirst, &ilast, &jfirst, &jlast, &kfirst, &klast );
  }
}

//-----------------------------------------------------------------------
void EW::enforceBCfreeAtt2( vector<Sarray>& a_Up, vector<Sarray>& a_Mu, vector<Sarray>& a_Lambda,
                            vector<Sarray*>& a_AlphaVEp, vector<float_sw4 **>& a_BCForcing ) 
{
// AP: Apr. 3, 2017: Decoupled enforcement of the free surface bc with PC time stepping for memory variables
   int sg = usingSupergrid();
   for(int g=0 ; g<mNumberOfGrids; g++ )
   {
      int ifirst = m_iStart[g];
      int ilast  = m_iEnd[g];
      int jfirst = m_jStart[g];
      int jlast  = m_jEnd[g];
      int kfirst = m_kStart[g];
      int klast  = m_kEnd[g];
      float_sw4 h   = mGridSize[g];
      int topo = topographyExists() && g == mNumberOfGrids-1;
      if( m_bcType[g][4] == bStressFree && !topo ) // Cartesian case
      {
	 //	    if( m_croutines )
	 //	       memvarforcesurf_ci( ifirst, ilast, jfirst, jlast, k, mf, a_t, om,
	 //				   cv, ph, mOmegaVE[0], mDt, h, m_zmin[g] );
	 //	    else
	 //	       memvarforcesurf( &ifirst, &ilast, &jfirst, &jlast, &k, mf, &a_t, &om,
	 //				&cv, &ph, &mOmegaVE[0], &mDt, &h, &m_zmin[g] );
	 //	 }
	 //	 else
	 //	    memforce.set_value(0.0);
	 const float_sw4 i6  = 1.0/6;
	 const float_sw4 d4a = 2.0/3;
	 const float_sw4 d4b =-1.0/12;
	 float_sw4* forcing = a_BCForcing[g][4];
	 int ni = (ilast-ifirst+1);
#pragma omp parallel
	 {
	    //	 float_sw4* r1 = new float_sw4[m_number_mechanisms];
	    //	 float_sw4* r2 = new float_sw4[m_number_mechanisms];
	    //	 float_sw4* r3 = new float_sw4[m_number_mechanisms];
	    //	 float_sw4* cof = new float_sw4[m_number_mechanisms];
#pragma omp for
	 for( int j=jfirst+2 ; j<=jlast-2 ; j++ )
	    for( int i=ifirst+2 ; i<=ilast-2 ; i++ )
	    {
	       float_sw4 g1, g2, g3, acof, bcof;
	       int ind = i-ifirst + ni*(j-jfirst);
	       float_sw4 a4ci, b4ci, a4cj, b4cj;
	       a4ci = a4cj = d4a;
	       b4ci = b4cj = d4b;
	       if( sg == 1 )
	       {
		  a4ci = d4a*m_sg_str_x[g][i-ifirst];
		  b4ci = d4b*m_sg_str_x[g][i-ifirst];
		  a4cj = d4a*m_sg_str_y[g][j-jfirst];
		  b4cj = d4b*m_sg_str_y[g][j-jfirst];
	       }
// this would be more efficient if done in Fortran
// first add interior elastic terms (use ghost point stencils)
	       g1 =  h*forcing[3*ind]
                  - a_Mu[g](i,j,1)*
                  (m_sbop[1]*a_Up[g](1,i,j,1) + m_sbop[2]*a_Up[g](1,i,j,2)
                   + m_sbop[3]*a_Up[g](1,i,j,3) + m_sbop[4]*a_Up[g](1,i,j,4) + m_sbop[5]*a_Up[g](1,i,j,5)
                   + a4ci*(a_Up[g](3,i+1,j,1)-a_Up[g](3,i-1,j,1))
                   + b4ci*(a_Up[g](3,i+2,j,1)-a_Up[g](3,i-2,j,1)) );

	       g2 =  h*forcing[3*ind+1]
                  - a_Mu[g](i,j,1)*
                  ( m_sbop[1]*a_Up[g](2,i,j,1) + m_sbop[2]*a_Up[g](2,i,j,2)
                    + m_sbop[3]*a_Up[g](2,i,j,3) + m_sbop[4]*a_Up[g](2,i,j,4) + m_sbop[5]*a_Up[g](2,i,j,5)
                    + a4cj*(a_Up[g](3,i,j+1,1)-a_Up[g](3,i,j-1,1))
                    + b4cj*(a_Up[g](3,i,j+2,1)-a_Up[g](3,i,j-2,1)) );

	       g3 =  h*forcing[3*ind+2]
                  - (2*a_Mu[g](i,j,1)+a_Lambda[g](i,j,1))*
                  ( m_sbop[1]*a_Up[g](3,i,j,1) + m_sbop[2]*a_Up[g](3,i,j,2)
                    + m_sbop[3]*a_Up[g](3,i,j,3) + m_sbop[4]*a_Up[g](3,i,j,4)  + m_sbop[5]*a_Up[g](3,i,j,5) )
                  - a_Lambda[g](i,j,1)*
                  ( a4ci*(a_Up[g](1,i+1,j,1)-a_Up[g](1,i-1,j,1))
                    + b4ci*(a_Up[g](1,i+2,j,1)-a_Up[g](1,i-2,j,1)) 
                    + a4cj*(a_Up[g](2,i,j+1,1)-a_Up[g](2,i,j-1,1))
                    + b4cj*(a_Up[g](2,i,j+2,1)-a_Up[g](2,i,j-2,1)) );
               
	       acof = a_Mu[g](i,j,1);
	       bcof = 2*a_Mu[g](i,j,1)+a_Lambda[g](i,j,1);
	       for( int a=0 ; a < m_number_mechanisms ; a++ )
	       {
// this would be more efficient if done in Fortran
// Add in visco-elastic contributions (NOT using ghost points)
// mu*( a1_z + a3_x )
		  g1 = g1 + mMuVE[g][a](i,j,1)*
                     ( m_sbop_no_gp[0]*a_AlphaVEp[g][a](1,i,j,0) + m_sbop_no_gp[1]*a_AlphaVEp[g][a](1,i,j,1)
                       + m_sbop_no_gp[2]*a_AlphaVEp[g][a](1,i,j,2)
                       + m_sbop_no_gp[3]*a_AlphaVEp[g][a](1,i,j,3)
                       + m_sbop_no_gp[4]*a_AlphaVEp[g][a](1,i,j,4) + m_sbop_no_gp[5]*a_AlphaVEp[g][a](1,i,j,5)
                       + a4ci*(a_AlphaVEp[g][a](3,i+1,j,1)-a_AlphaVEp[g][a](3,i-1,j,1))
                       + b4ci*(a_AlphaVEp[g][a](3,i+2,j,1)-a_AlphaVEp[g][a](3,i-2,j,1)) );
// mu*( a2_z + a3_y )
		  g2 = g2 + mMuVE[g][a](i,j,1)*
                     ( m_sbop_no_gp[0]*a_AlphaVEp[g][a](2,i,j,0) + m_sbop_no_gp[1]*a_AlphaVEp[g][a](2,i,j,1)
                       + m_sbop_no_gp[2]*a_AlphaVEp[g][a](2,i,j,2)
                       + m_sbop_no_gp[3]*a_AlphaVEp[g][a](2,i,j,3)
                       + m_sbop_no_gp[4]*a_AlphaVEp[g][a](2,i,j,4) + m_sbop_no_gp[5]*a_AlphaVEp[g][a](2,i,j,5)
                       + a4cj*(a_AlphaVEp[g][a](3,i,j+1,1)-a_AlphaVEp[g][a](3,i,j-1,1))
                       + b4cj*(a_AlphaVEp[g][a](3,i,j+2,1)-a_AlphaVEp[g][a](3,i,j-2,1)) );
// (2*mu + lambda)*( a3_z ) + lambda*( a1_x + a2_y )
		  g3 = g3 + (2*mMuVE[g][a](i,j,1)+mLambdaVE[g][a](i,j,1))*
                     (m_sbop_no_gp[0]*a_AlphaVEp[g][a](3,i,j,0)
                      + m_sbop_no_gp[1]*a_AlphaVEp[g][a](3,i,j,1) + m_sbop_no_gp[2]*a_AlphaVEp[g][a](3,i,j,2)
                      + m_sbop_no_gp[3]*a_AlphaVEp[g][a](3,i,j,3)
                      + m_sbop_no_gp[4]*a_AlphaVEp[g][a](3,i,j,4) + m_sbop_no_gp[5]*a_AlphaVEp[g][a](3,i,j,5) )
                     + mLambdaVE[g][a](i,j,1)*
                     ( a4ci*(a_AlphaVEp[g][a](1,i+1,j,1)-a_AlphaVEp[g][a](1,i-1,j,1))
                       + b4ci*(a_AlphaVEp[g][a](1,i+2,j,1)-a_AlphaVEp[g][a](1,i-2,j,1)) 
                       + a4cj*(a_AlphaVEp[g][a](2,i,j+1,1)-a_AlphaVEp[g][a](2,i,j-1,1))
                       + b4cj*(a_AlphaVEp[g][a](2,i,j+2,1)-a_AlphaVEp[g][a](2,i,j-2,1)) );
	       } // end for all mechanisms
// solve for the ghost point value of Up (stencil uses ghost points for the elastic variable)
	       a_Up[g](1,i,j,0) = g1/(acof*m_sbop[0]);
	       a_Up[g](2,i,j,0) = g2/(acof*m_sbop[0]);
	       a_Up[g](3,i,j,0) = g3/(bcof*m_sbop[0]);
	    }
	 }
      }    // end if bcType[g][4] == bStressFree   
      if( m_bcType[g][5] == bStressFree  )
      {
         int nk=m_global_nz[g];
	 const float_sw4 i6  = 1.0/6;
	 const float_sw4 d4a = 2.0/3;
	 const float_sw4 d4b =-1.0/12;
	 float_sw4* forcing = a_BCForcing[g][5];
	 int ni = (ilast-ifirst+1);
#pragma omp parallel
	 {
#pragma omp for
	 for( int j=jfirst+2 ; j<=jlast-2 ; j++ )
	    for( int i=ifirst+2 ; i<=ilast-2 ; i++ )
	    {
	       float_sw4 g1, g2, g3, acof, bcof;
	       int ind = i-ifirst + ni*(j-jfirst);
	       float_sw4 a4ci, b4ci, a4cj, b4cj;
	       a4ci = a4cj = d4a;
	       b4ci = b4cj = d4b;
	       if( sg == 1 )
	       {
		  a4ci = d4a*m_sg_str_x[g][i-ifirst];
		  b4ci = d4b*m_sg_str_x[g][i-ifirst];
		  a4cj = d4a*m_sg_str_y[g][j-jfirst];
		  b4cj = d4b*m_sg_str_y[g][j-jfirst];
	       }
// add in contributions from elastic terms
	       g1 = h*forcing[3*ind] - a_Mu[g](i,j,nk)*
                  (-m_sbop[1]*a_Up[g](1,i,j,nk) - m_sbop[2]*a_Up[g](1,i,j,nk-1) 
                   -m_sbop[3]*a_Up[g](1,i,j,nk-2) - m_sbop[4]*a_Up[g](1,i,j,nk-3)
                   -m_sbop[5]*a_Up[g](1,i,j,nk-4)
                   + a4ci*(a_Up[g](3,i+1,j,nk)-a_Up[g](3,i-1,j,nk))
                   + b4ci*(a_Up[g](3,i+2,j,nk)-a_Up[g](3,i-2,j,nk)) );

	       g2 = h*forcing[3*ind+1] - a_Mu[g](i,j,nk)*
                  (-m_sbop[1]*a_Up[g](2,i,j,nk) - m_sbop[2]*a_Up[g](2,i,j,nk-1)
                   -m_sbop[3]*a_Up[g](2,i,j,nk-2) - m_sbop[4]*a_Up[g](2,i,j,nk-3)
                   -m_sbop[5]*a_Up[g](2,i,j,nk-4)
                   + a4cj*(a_Up[g](3,i,j+1,nk)-a_Up[g](3,i,j-1,nk))
                   + b4cj*(a_Up[g](3,i,j+2,nk)-a_Up[g](3,i,j-2,nk)) );

	       g3 =  h*forcing[3*ind+2] - (2*a_Mu[g](i,j,nk)+a_Lambda[g](i,j,nk))*
                  ( -m_sbop[1]*a_Up[g](3,i,j,nk) - m_sbop[2]*a_Up[g](3,i,j,nk-1) 
                    -m_sbop[3]*a_Up[g](3,i,j,nk-2) - m_sbop[4]*a_Up[g](3,i,j,nk-3)
                    -m_sbop[5]*a_Up[g](3,i,j,nk-4) )
                  - a_Lambda[g](i,j,nk)*
                  ( a4ci*(a_Up[g](1,i+1,j,nk)-a_Up[g](1,i-1,j,nk))
                    + b4ci*(a_Up[g](1,i+2,j,nk)-a_Up[g](1,i-2,j,nk)) 
                    + a4cj*(a_Up[g](2,i,j+1,nk)-a_Up[g](2,i,j-1,nk))
                    + b4cj*(a_Up[g](2,i,j+2,nk)-a_Up[g](2,i,j-2,nk)) );
               
	       acof = a_Mu[g](i,j,nk);
	       bcof = 2*a_Mu[g](i,j,nk)+a_Lambda[g](i,j,nk);
	       for( int a=0 ; a < m_number_mechanisms ; a++ )
	       {
// visco-elastic terms (NOT using ghost points)
		  g1 = g1 + mMuVE[g][a](i,j,nk)*
                     (-m_sbop_no_gp[0]*a_AlphaVEp[g][a](1,i,j,nk+1) - m_sbop_no_gp[1]*a_AlphaVEp[g][a](1,i,j,nk)
                      -m_sbop_no_gp[2]*a_AlphaVEp[g][a](1,i,j,nk-1)
                      -m_sbop_no_gp[3]*a_AlphaVEp[g][a](1,i,j,nk-2) - m_sbop_no_gp[4]*a_AlphaVEp[g][a](1,i,j,nk-3)
                      -m_sbop_no_gp[5]*a_AlphaVEp[g][a](1,i,j,nk-4)
                      +a4ci*(a_AlphaVEp[g][a](3,i+1,j,nk)-a_AlphaVEp[g][a](3,i-1,j,nk))
                      +b4ci*(a_AlphaVEp[g][a](3,i+2,j,nk)-a_AlphaVEp[g][a](3,i-2,j,nk)));

		  g2 = g2 + mMuVE[g][a](i,j,nk)*
                     ( - m_sbop_no_gp[0]*a_AlphaVEp[g][a](2,i,j,nk+1) -m_sbop_no_gp[1]*a_AlphaVEp[g][a](2,i,j,nk)
                       - m_sbop_no_gp[2]*a_AlphaVEp[g][a](2,i,j,nk-1)
                       - m_sbop_no_gp[3]*a_AlphaVEp[g][a](2,i,j,nk-2) -m_sbop_no_gp[4]*a_AlphaVEp[g][a](2,i,j,nk-3)
                       - m_sbop_no_gp[5]*a_AlphaVEp[g][a](2,i,j,nk-4)
                       + a4cj*(a_AlphaVEp[g][a](3,i,j+1,nk)-a_AlphaVEp[g][a](3,i,j-1,nk))
                       + b4cj*(a_AlphaVEp[g][a](3,i,j+2,nk)-a_AlphaVEp[g][a](3,i,j-2,nk)) );
                                                  
		  g3 = g3 + (2*mMuVE[g][a](i,j,nk)+mLambdaVE[g][a](i,j,nk))*
                     (- m_sbop_no_gp[0]*a_AlphaVEp[g][a](3,i,j,nk+1) - m_sbop_no_gp[1]*a_AlphaVEp[g][a](3,i,j,nk)
                      - m_sbop_no_gp[2]*a_AlphaVEp[g][a](3,i,j,nk-1)
                      - m_sbop_no_gp[3]*a_AlphaVEp[g][a](3,i,j,nk-2) - m_sbop_no_gp[4]*a_AlphaVEp[g][a](3,i,j,nk-3)
                      - m_sbop_no_gp[5]*a_AlphaVEp[g][a](3,i,j,nk-4))
                     + mLambdaVE[g][a](i,j,nk)*
                     (a4ci*(a_AlphaVEp[g][a](1,i+1,j,nk)-a_AlphaVEp[g][a](1,i-1,j,nk))
                      + b4ci*(a_AlphaVEp[g][a](1,i+2,j,nk)-a_AlphaVEp[g][a](1,i-2,j,nk)) 
                      + a4cj*(a_AlphaVEp[g][a](2,i,j+1,nk)-a_AlphaVEp[g][a](2,i,j-1,nk))
                      + b4cj*(a_AlphaVEp[g][a](2,i,j+2,nk)-a_AlphaVEp[g][a](2,i,j-2,nk)) );
	       }
               // solve for the ghost point value of Up (using the ghost point stencil)
	       a_Up[g](1,i,j,nk+1) = g1/(-m_sbop[0]*acof);
	       a_Up[g](2,i,j,nk+1) = g2/(-m_sbop[0]*acof);
	       a_Up[g](3,i,j,nk+1) = g3/(-m_sbop[0]*bcof);
	    }
	 }
      }// end if bcType[g][5] == bStressFree
   
// all the curvilinear code needs to be overhauled
      if( m_bcType[g][4] == bStressFree && topo && g == mNumberOfGrids-1 )
      {
         float_sw4* mu_p = a_Mu[g].c_ptr();
         float_sw4* la_p = a_Lambda[g].c_ptr();
         float_sw4* up_p = a_Up[g].c_ptr();
         int side = 5;
         int nz = m_global_nz[g];
         int ghno = 0;
         char op = '-';
	 float_sw4* forcing = a_BCForcing[g][4];
	 int usesg = usingSupergrid() ? 1 : 0;

// make a local copy of the boundary forcing array to simplify access
         Sarray bforcerhs(3,ifirst,ilast,jfirst,jlast,1,1);
         bforcerhs.assign(forcing,0);

	 //	 if( m_croutines )
	 //	    addbstressc_ci( ifirst, ilast, jfirst, jlast, kfirst, klast,
	 //			    nz, up_p, mu_p, la_p, bforcerhs.c_ptr(), mMetric.c_ptr(), 
	 //			    side, m_sbop, op, ghno, usesg, m_sg_str_x[g], m_sg_str_y[g] );
	 //	 else
	 //	    addbstressc( &ifirst, &ilast, &jfirst, &jlast, &kfirst, &klast,
	 //			 &nz, up_p, mu_p, la_p, bforcerhs.c_ptr(), mMetric.c_ptr(), 
	 //			 &side, m_sbop, &op, &ghno, &usesg, m_sg_str_x[g], m_sg_str_y[g] );

         for( int a = 0 ; a < m_number_mechanisms ; a++ )
         {
            float_sw4* mu_ve_p   = mMuVE[g][a].c_ptr();
            float_sw4* lave_p   = mLambdaVE[g][a].c_ptr();
            float_sw4* alphap_p = a_AlphaVEp[g][a].c_ptr();
            // This function adds the visco-elastic boundary stresses to bforcerhs
	    if(  m_croutines )
	       ve_bndry_stress_curvi_ci( ifirst, ilast, jfirst, jlast, kfirst, klast, nz,
                                  alphap_p, mu_ve_p, lave_p, bforcerhs.c_ptr(), mMetric.c_ptr(), side,
                                  m_sbop_no_gp, usesg, m_sg_str_x[g], m_sg_str_y[g] ); // no ghost points here
	    else
	       ve_bndry_stress_curvi(&ifirst, &ilast, &jfirst, &jlast, &kfirst, &klast, &nz,
				     alphap_p, mu_ve_p, lave_p, bforcerhs.c_ptr(), mMetric.c_ptr(), &side,
				     m_sbop_no_gp, &usesg, m_sg_str_x[g], m_sg_str_y[g] ); // no ghost points here
         } // end for a...
         
// update GHOST POINT VALUES OF UP
	 if( m_croutines )
	    att_free_curvi_ci( ifirst, ilast, jfirst, jlast, kfirst, klast,
                         up_p, mu_p, la_p, bforcerhs.c_ptr(), mMetric.c_ptr(), m_sbop, // use ghost points
                         usesg, m_sg_str_x[g], m_sg_str_y[g] );
	 else
	    att_free_curvi (&ifirst, &ilast, &jfirst, &jlast, &kfirst, &klast,
			    up_p, mu_p, la_p, bforcerhs.c_ptr(), mMetric.c_ptr(), m_sbop, // use ghost points
			    &usesg, m_sg_str_x[g], m_sg_str_y[g] );
      } // end if bcType[g][4] == bStressFree && topography
      
   }  // end for g=0,.
}<|MERGE_RESOLUTION|>--- conflicted
+++ resolved
@@ -1052,11 +1052,7 @@
 
     for( int i3 = 0 ; i3 < mESSI3DFiles.size() ; i3++ )
       mESSI3DFiles[i3]->update_image( currentTimeStep, t, mDt, Up, mPath, mZ );
-<<<<<<< HEAD
-     
-=======
-
->>>>>>> da51bedf
+
 // save the current solution on receiver records (time-derivative require Up and Um for a 2nd order
 // approximation, so do this before cycling the arrays)
     for (int ts=0; ts<a_TimeSeries.size(); ts++)
