--- conflicted
+++ resolved
@@ -521,17 +521,12 @@
   for( int i3 = 0 ; i3 < mImage3DFiles.size() ; i3++ )
     mImage3DFiles[i3]->update_image( beginCycle-1, t, mDt, U, a_Rho, a_Mu, a_Lambda, a_Rho, a_Mu, a_Lambda, mQp, mQs, mPath[event], mZ );
 
-<<<<<<< HEAD
+  int gg = mNumberOfGrids-1; // top grid
   for( int i3 = 0 ; i3 < mESSI3DFiles.size() ; i3++ ) {
     mESSI3DFiles[i3]->set_ntimestep(mNumberOfTimeSteps[event]);
-    mESSI3DFiles[i3]->update_image( beginCycle-1, t, mDt, U, mPath[event], mZ );
+    mESSI3DFiles[i3]->update_image( beginCycle-1, t, mDt, U, mPath[event], mZ[gg] );// not verified for several cuvilinear grids
   }
 // NOTE: time stepping loop starts at currentTimeStep = beginCycle; ends at currentTimeStep <= mNumberOfTimeSteps
-=======
-  int gg = mNumberOfGrids-1; // top grid
-  for( int i3 = 0 ; i3 < mESSI3DFiles.size() ; i3++ )
-     mESSI3DFiles[i3]->update_image( beginCycle-1, t, mDt, U, mPath[event], mZ[gg] ); // not verified for several cuvilinear grids
->>>>>>> a444f6dc
 
   FILE *lf=NULL;
 // open file for saving norm of error
