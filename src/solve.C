//  SW4 LICENSE
// # ----------------------------------------------------------------------
// # SW4 - Seismic Waves, 4th order
// # ----------------------------------------------------------------------
// # Copyright (c) 2013, Lawrence Livermore National Security, LLC. 
// # Produced at the Lawrence Livermore National Laboratory. 
// # 
// # Written by:
// # N. Anders Petersson (petersson1@llnl.gov)
// # Bjorn Sjogreen      (sjogreen2@llnl.gov)
// # 
// # LLNL-CODE-643337 
// # 
// # All rights reserved. 
// # 
// # This file is part of SW4, Version: 1.0
// # 
// # Please also read LICENCE.txt, which contains "Our Notice and GNU General Public License"
// # 
// # This program is free software; you can redistribute it and/or modify
// # it under the terms of the GNU General Public License (as published by
// # the Free Software Foundation) version 2, dated June 1991. 
// # 
// # This program is distributed in the hope that it will be useful, but
// # WITHOUT ANY WARRANTY; without even the IMPLIED WARRANTY OF
// # MERCHANTABILITY or FITNESS FOR A PARTICULAR PURPOSE. See the terms and
// # conditions of the GNU General Public License for more details. 
// # 
// # You should have received a copy of the GNU General Public License
// # along with this program; if not, write to the Free Software
// # Foundation, Inc., 59 Temple Place, Suite 330, Boston, MA 02111-1307, USA 

#include "EW.h"
#include "impose_cartesian_bc.h"
#include "cf_interface.h"
#include "f_interface.h"

#define SQR(x) ((x)*(x))

//--------------------------------------------------------------------
void EW::solve( vector<Source*> & a_Sources, vector<TimeSeries*> & a_TimeSeries )
{
// solution arrays
  vector<Sarray> F, Lu, Uacc, Up, Um, U;
  vector<Sarray*> AlphaVE, AlphaVEm, AlphaVEp;
// vectors of pointers to hold boundary forcing arrays in each grid
  vector<float_sw4 **> BCForcing;

  BCForcing.resize(mNumberOfGrids);
  F.resize(mNumberOfGrids);
  Lu.resize(mNumberOfGrids);
  Uacc.resize(mNumberOfGrids);
  Up.resize(mNumberOfGrids);
  Um.resize(mNumberOfGrids);
  U.resize(mNumberOfGrids);

// Allocate pointers, even if attenuation not used, to avoid segfault in parameter list with mMuVE[g], etc...
  AlphaVE.resize(mNumberOfGrids);
  AlphaVEm.resize(mNumberOfGrids);
  AlphaVEp.resize(mNumberOfGrids);
  if (m_use_attenuation && m_number_mechanisms > 0)
  {
    for( int g = 0; g <mNumberOfGrids; g++ )
    {
      AlphaVE[g]  = new Sarray[m_number_mechanisms];
      AlphaVEp[g] = new Sarray[m_number_mechanisms];
      AlphaVEm[g] = new Sarray[m_number_mechanisms];
    }
  }

  int ifirst, ilast, jfirst, jlast, kfirst, klast;
  for( int g = 0; g <mNumberOfGrids; g++ )
  {
    BCForcing[g] = new float_sw4 *[6];
    for (int side=0; side < 6; side++)
    {
      BCForcing[g][side]=NULL;
      if (m_bcType[g][side] == bStressFree || m_bcType[g][side] == bDirichlet || m_bcType[g][side] == bSuperGrid)
      {
    	BCForcing[g][side] = new float_sw4[3*m_NumberOfBCPoints[g][side]];
      }
      
    }

    ifirst = m_iStart[g];
    ilast = m_iEnd[g];
    
    jfirst = m_jStart[g];
    jlast = m_jEnd[g];

    kfirst = m_kStart[g];
    klast = m_kEnd[g];

    F[g].define(3,ifirst,ilast,jfirst,jlast,kfirst,klast);
    Lu[g].define(3,ifirst,ilast,jfirst,jlast,kfirst,klast);
    Uacc[g].define(3,ifirst,ilast,jfirst,jlast,kfirst,klast);
    Up[g].define(3,ifirst,ilast,jfirst,jlast,kfirst,klast);
    Um[g].define(3,ifirst,ilast,jfirst,jlast,kfirst,klast);
    U[g].define(3,ifirst,ilast,jfirst,jlast,kfirst,klast);
    if (m_use_attenuation && m_number_mechanisms > 0)
    {
      for (int a=0; a<m_number_mechanisms; a++)
      {
	AlphaVE[g][a].define( 3,ifirst,ilast,jfirst,jlast,kfirst,klast);
	AlphaVEp[g][a].define(3,ifirst,ilast,jfirst,jlast,kfirst,klast);
	AlphaVEm[g][a].define(3,ifirst,ilast,jfirst,jlast,kfirst,klast);
      }
    }
  }
// done allocating solution arrays

// Set the number of time steps, allocate the recording arrays, and set reference time in all time series objects  
#pragma omp parallel for
  for (int ts=0; ts<a_TimeSeries.size(); ts++)
  {
     a_TimeSeries[ts]->allocateRecordingArrays( mNumberOfTimeSteps+1, mTstart, mDt); // AP: added one to mNumber...
     // In forward solve, the output receivers will use the same UTC as the
     // global reference utc0, therefore, set station utc equal reference utc.
     //     if( m_utc0set )
     //	a_TimeSeries[ts]->set_station_utc( m_utc0 );
  }
  if( !mQuiet && mVerbose >=3 && proc_zero() )
    printf("***  Allocated all receiver time series\n");

// Reset image time to zero, in case we are rerunning the solver
#pragma omp parallel for
  for (unsigned int fIndex = 0; fIndex < mImageFiles.size(); ++fIndex)
     mImageFiles[fIndex]->initializeTime();
   
// the Source objects get discretized into GridPointSource objects
  vector<GridPointSource*> point_sources;

// Transfer source terms to each individual grid as point sources at grid points.
  for( unsigned int i=0 ; i < a_Sources.size() ; i++ )
      a_Sources[i]->set_grid_point_sources4( this, point_sources );

 // Debug
  // for (int proc = 0; proc<m_nProcs; proc++)
  //    if (proc == m_myRank)
  //    {
  //       int nSources=0;
  //       for( unsigned int i=0 ; i < a_Sources.size() ; i++ )
  //       {
  //          if (a_Sources[i]->m_timeFuncIsReady) nSources++;
  //       }
  //       printf("\n**** MPI-task #%d needs %d source terms  ********\n\n", proc, nSources);     
  // }
// end debug
  
// modification of time functions by prefiltering is currently done in preprocessSources()
  // only reported here
  if (!m_testing && m_prefilter_sources)
  {
    if (!mQuiet && proc_zero() )
    {
      if (m_filter_ptr->get_type()==lowPass)
	printf("Lowpass filtering all source time functions to corner frequency fc2=%e\n", 
	       m_filter_ptr->get_corner_freq2());
      else if (m_filter_ptr->get_type()==bandPass)
	printf("Bandpass filtering all source time functions to corner frequencies fc1=%e and fc2=%e\n", 
	       m_filter_ptr->get_corner_freq1(), m_filter_ptr->get_corner_freq2());
    }
    
// tmp
    // if (proc_zero() && point_sources.size()>0)
    // {
    //   printf("Saving one un-filtered original time function\n");
	 
    //   FILE *tf=fopen("g0.dat","w");
    //   float_sw4 t;
    //   float_sw4 gt;
    //   for (int i=0; i<=mNumberOfTimeSteps; i++)
    //   {
    // 	t = mTstart + i*mDt;
    // 	gt = point_sources[0]->getTimeFunc(t);
    // 	fprintf(tf, "%e %.18e\n", t, gt);
    //   }
    //   fclose(tf);
    // }

// 3. Replace the time function by a filtered one, represented by a (long) vector holding values at each time step   
//    for( int s=0; s < point_sources.size(); s++ ) 
//      point_sources[s]->discretizeTimeFuncAndFilter(mTstart, mDt, mNumberOfTimeSteps, m_filter_ptr);

// tmp
//    if (proc_zero() && point_sources.size()>0)
//    {
//      printf("Saving one filtered discretized time function\n");
//	 
//      FILE *tf=fopen("g1.dat","w");
//      float_sw4 t;
//      float_sw4 gt, gt1, gt2;
//      for (int i=0; i<=mNumberOfTimeSteps; i++)
//      {
//    	t = mTstart + i*mDt;
//    	gt = point_sources[0]->getTimeFunc(t);
//    	gt1 = point_sources[0]->evalTimeFunc_t(t);
//    	gt2 = point_sources[0]->evalTimeFunc_tt(t);
//    	fprintf(tf, "%e  %.18e  %.18e  %.18e\n", t, gt, gt1, gt2);
//      }
//      fclose(tf);
//    }
       
  } // end if prefiltering

// AP changed to false
  bool output_timefunc = false;
  if( output_timefunc )
  {
     int has_source_id=-1, has_source_max;
     if( point_sources.size() > 0 )
	has_source_id = m_myRank;

     MPI_Allreduce( &has_source_id, &has_source_max, 1, MPI_INT, MPI_MAX, m_cartesian_communicator );
     if( m_myRank == has_source_max )
     {
       if (!mQuiet && mVerbose >=1 )
	 printf("*** Saving one discretized time function ***\n");

// tmp
       // printf("mTstart = %e, mDt = %e\n", mTstart, mDt);
       // printf("GridPointSource::mT0 = %e\n", point_sources[0]->mT0);
// end tmp
       
//building the file name...
       string filename;
       if( mPath != "." )
	 filename += mPath;
       filename += "g1.dat";	 

       FILE *tf=fopen(filename.c_str(),"w");
       float_sw4 t;
       float_sw4 gt, gt1, gt2;
       for (int i=0; i<=mNumberOfTimeSteps; i++)
       {
	 //           for( int sb=0 ; sb < 10 ; sb++ )
	 //	   {
	 //	      t = mTstart + i*mDt + 0.1*sb*mDt;
	 t = mTstart + i*mDt;
	 gt = point_sources[0]->getTimeFunc(t);
	 gt1 = point_sources[0]->evalTimeFunc_t(t);
	 gt2 = point_sources[0]->evalTimeFunc_tt(t);
	 fprintf(tf, "%.18e  %.18e  %.18e  %.18e\n", t, gt, gt1, gt2);
	 //	   }
       }
       fclose(tf);
     }
  }

  if( !mQuiet && mVerbose && proc_zero() )
  {
    cout << endl << "***  Starting solve ***" << endl;
  }
  printPreamble(a_Sources);

  
// Set up timers
  double time_start_solve = MPI_Wtime();
  double time_measure[20];
  double time_sum[9]={0,0,0,0,0,0,0,0,0};
  double bc_time_measure[5]={0,0,0,0,0};

// Sort sources wrt spatial location, needed for thread parallel computing
  vector<int> identsources;
  sort_grid_point_sources( point_sources, identsources );

// Assign initial data
  int beginCycle; 
  float_sw4 t;
  if( m_check_point->do_restart() )
  {
     m_check_point->read_checkpoint( t, beginCycle, Um, U,
				     AlphaVEm, AlphaVE );
      // Restart data have undefined ghost point values,
      // no need to enforce BC here, it is done further down in this function.
     beginCycle++;
  }
  else
  {
     beginCycle = 1;
     t = mTstart;
     initialData(mTstart, U, AlphaVE);
     initialData(mTstart-mDt, Um, AlphaVEm );
  }
  
  if ( !mQuiet && mVerbose && proc_zero() )
    cout << "  Initial data has been assigned" << endl;

// // Assign Up to make it possible to output velDiv and velCurl images of the initial data
//   for( g=0 ; g<mNumberOfCartesianGrids; g++ )
//   {
//     m_forcing->get_initial_data_Cartesian( m_zmin[g], mGridSize[g], mTstart+mDt, Up[g] );
//   }
  
//   if ( topographyExists() )
//   {
//     g = mNumberOfGrids-1;
//     m_forcing->get_initial_data_Curvilinear( mX, mY, mZ, mTstart+mDt, Up[g] );
//   }
  
// moved below, after enforcing BC
// // save any images for cycle = 0 (initial data) ?
//   update_images( 0, t, U, Um, Up, mRho, mMu, mLambda, a_Sources, 1 );
//   for( int i3 = 0 ; i3 < mImage3DFiles.size() ; i3++ )
//     mImage3DFiles[i3]->update_image( t, 0, mDt, U, mRho, mMu, mLambda, mRho, mMu, mLambda, mQp, mQs, mPath, mZ );

// do some testing...
  if (m_twilight_forcing && getVerbosity() >= 3) // only do these tests if verbose>=3
  {
    if ( !mQuiet && proc_zero() )
      cout << "***Twilight Testing..." << endl;

// output some internal flags        
    for(int g=0; g<mNumberOfGrids; g++)
    {
      printf("proc=%i, Onesided[grid=%i]:", m_myRank, g);
      for (int q=0; q<6; q++)
	printf(" os[%i]=%i", q, m_onesided[g][q]);
      printf("\n");
      printf("proc=%i, bcType[grid=%i]:", m_myRank, g);
      for (int q=0; q<6; q++)
	printf(" bc[%i]=%i", q, m_bcType[g][q]);
      printf("\n");
    }

// test accuracy of spatial approximation
    if ( proc_zero() )
      printf("\n Testing the accuracy of the spatial difference approximation\n");
    exactRhsTwilight(t, F);
    evalRHS( U, mMu, mLambda, Up, AlphaVE ); // save Lu in composite grid 'Up'


// evaluate and print errors
    float_sw4 * lowZ = new float_sw4[3*mNumberOfGrids];
    float_sw4 * interiorZ = new float_sw4[3*mNumberOfGrids];
    float_sw4 * highZ = new float_sw4[3*mNumberOfGrids];
    //    float_sw4 lowZ[3], interiorZ[3], highZ[3];
    bndryInteriorDifference( F, Up, lowZ, interiorZ, highZ );

    float_sw4* tmp= new float_sw4[3*mNumberOfGrids];
    for( int i=0 ; i < 3*mNumberOfGrids ; i++ )
      tmp[i] = lowZ[i];
    MPI_Reduce( tmp, lowZ, 3*mNumberOfGrids, m_mpifloat, MPI_MAX, 0, m_cartesian_communicator );
    for( int i=0 ; i < 3*mNumberOfGrids ; i++ )
      tmp[i] = interiorZ[i];
    MPI_Reduce( tmp, interiorZ, 3*mNumberOfGrids, m_mpifloat, MPI_MAX, 0, m_cartesian_communicator );
    for( int i=0 ; i < 3*mNumberOfGrids ; i++ )
      tmp[i] = highZ[i];
    MPI_Reduce( tmp, highZ, 3*mNumberOfGrids, m_mpifloat, MPI_MAX, 0, m_cartesian_communicator );

    if ( proc_zero() )
    {
      for( int g=0 ; g < mNumberOfGrids ; g++ )
      {
	printf("Grid nr: %3i \n", g );
	printf("Max errors low-k boundary RHS:  %15.7e  %15.7e  %15.7e\n", lowZ[3*g], lowZ[3*g+1], lowZ[3*g+2]);
	printf("Max errors interior RHS:        %15.7e  %15.7e  %15.7e\n", interiorZ[3*g], interiorZ[3*g+1], interiorZ[3*g+2]);
	printf("Max errors high-k boundary RHS: %15.7e  %15.7e  %15.7e\n", highZ[3*g], highZ[3*g+1], highZ[3*g+2]);
      }
    }
  
// test accuracy of forcing
    evalRHS( U, mMu, mLambda, Lu, AlphaVE ); // save Lu in composite grid 'Lu'
    Force( t, F, point_sources, identsources );
    exactAccTwilight( t, Uacc ); // save Utt in Uacc
    test_RhoUtt_Lu( Uacc, Lu, F, lowZ, interiorZ, highZ );

    for( int i=0 ; i < 3*mNumberOfGrids ; i++ )
      tmp[i] = lowZ[i];
    MPI_Reduce( tmp, lowZ, 3*mNumberOfGrids, m_mpifloat, MPI_MAX, 0, m_cartesian_communicator );
    for( int i=0 ; i < 3*mNumberOfGrids ; i++ )
      tmp[i] = interiorZ[i];
    MPI_Reduce( tmp, interiorZ, 3*mNumberOfGrids, m_mpifloat, MPI_MAX, 0, m_cartesian_communicator );
    for( int i=0 ; i < 3*mNumberOfGrids ; i++ )
      tmp[i] = highZ[i];
    MPI_Reduce( tmp, highZ, 3*mNumberOfGrids, m_mpifloat, MPI_MAX, 0, m_cartesian_communicator );

    if ( proc_zero() )
    {
      printf("Testing accuracy of rho*utt - L(u) = F\n");
      for( int g=0 ; g < mNumberOfGrids ; g++ )
      {
	printf("Grid nr: %3i \n", g );
	printf("Max errors low-k boundary RHS:  %15.7e  %15.7e  %15.7e\n",lowZ[3*g],lowZ[3*g+1],lowZ[3*g+2]);
	printf("Max errors interior RHS:        %15.7e  %15.7e  %15.7e\n",interiorZ[3*g],interiorZ[3*g+1],interiorZ[3*g+2]);
	printf("Max errors high-k boundary RHS: %15.7e  %15.7e  %15.7e\n",highZ[3*g],highZ[3*g+1],highZ[3*g+2]);
      }
    }
    delete[] tmp;
    delete[] lowZ;
    delete[] interiorZ;
    delete[] highZ;
  } // end m_twilight_forcing    

// enforce bc on initial data
// U
// communicate across processor boundaries
  for(int g=0 ; g < mNumberOfGrids ; g++ )
    communicate_array( U[g], g );

  //    U[0].save_to_disk("u-dbg0.bin");
  //    U[1].save_to_disk("u-dbg1.bin");

// boundary forcing
  cartesian_bc_forcing( t, BCForcing, a_Sources );
// OLD
//  if( m_use_attenuation && m_number_mechanisms > 0 )
//     addAttToFreeBcForcing( AlphaVE, BCForcing, m_sbop );
// enforce boundary condition
  if( m_anisotropic )
     enforceBCanisotropic( U, mC, t, BCForcing );
  else
     enforceBC( U, mMu, mLambda, t, BCForcing );   
// Impose un-coupled free surface boundary condition with visco-elastic terms for 'Up'
  if( m_use_attenuation && (m_number_mechanisms > 0) )
  {
     enforceBCfreeAtt2( U, mMu, mLambda, AlphaVE, BCForcing );
  }

  //    U[0].save_to_disk("u-dbg0-bc.bin");
  //    U[1].save_to_disk("u-dbg1-bc.bin");

// Um
// communicate across processor boundaries
  for(int g=0 ; g < mNumberOfGrids ; g++ )
    communicate_array( Um[g], g );

  //    Um[0].save_to_disk("um-dbg0.bin");
  //    Um[1].save_to_disk("um-dbg1.bin");

// boundary forcing
  cartesian_bc_forcing( t-mDt, BCForcing, a_Sources );
// OLD
// if( m_use_attenuation && m_number_mechanisms > 0 )
//    addAttToFreeBcForcing( AlphaVEm, BCForcing, m_sbop );

// enforce boundary condition
  if( m_anisotropic )
     enforceBCanisotropic( Um, mC, t-mDt, BCForcing );
  else
     enforceBC( Um, mMu, mLambda, t-mDt, BCForcing );
// Impose un-coupled free surface boundary condition with visco-elastic terms for 'Up'
  if( m_use_attenuation && (m_number_mechanisms > 0) )
  {
     enforceBCfreeAtt2( Um, mMu, mLambda, AlphaVEm, BCForcing );
  }

  //    Um[0].save_to_disk("um-dbg0-bc.bin");
  //    Um[1].save_to_disk("um-dbg1-bc.bin");
    //    exit(0);
  if (m_twilight_forcing && getVerbosity()>=3)
  {
// more testing
    if ( proc_zero() )
    {
      printf("Checking the accuracy of the initial data\n");
    }

// check the accuracy of the initial data, store exact solution in Up, ignore AlphaVE
    exactSol( t, Up, AlphaVE, a_Sources );
    float_sw4 errInf, errL2;

    normOfDifferenceGhostPoints( Up, U, errInf, errL2 );
    if ( proc_zero() )
      printf("\n Ghost point errors: Linf = %15.7e, L2 = %15.7e\n", errInf, errL2);
  }

// test if the spatial operator is self-adjoint (only works without mesh refinement)
  if (m_energy_test && getVerbosity() >= 1 && getNumberOfGrids() == 1)
  {
    if ( proc_zero() )
    {
      printf("Using the intial data to check if the spatial operator is self-adjoint\n");
    }
     
// compute Uacc = L(U) and Vacc=L(V); V=Um
    evalRHS( U, mMu, mLambda, Lu, AlphaVE ); // save Lu in composite grid 'Lu'
    evalRHS( Um, mMu, mLambda, Uacc, AlphaVE ); // save Lu in composite grid 'Lu'
// should not be necessary to communicate across processor boundaries to make ghost points agree
  
// evaluate (V, Uacc) and (U, Vacc) and compare!

// NOTE: scalalarProd() is not implemented for curvilinear grids
    float_sw4 sp_vLu = scalarProduct( Um,Lu );
    float_sw4 sp_uLv = scalarProduct( U,Uacc );
    
    if ( proc_zero() )
    {
       printf("Scalar products (Um, L(U)) = %e and (U, L(Um)) = %e, diff=%e\n", sp_vLu, sp_uLv, sp_vLu-sp_uLv);
    }

// tmp
// save U
  // int g=0;
  // char fname[100];
  // sprintf(fname,"ux-%i.dat",m_myRank);
  // FILE *fp=fopen(fname,"w");
  // printf("Saving tmp file=%s, g=%i, m_jStart=%i, m_jEnd=%i\n", fname, g, m_jStart[g], m_jEnd[g]);
  // for ( int j = m_jStart[g]; j<=m_jEnd[g]; j++ )
  //    fprintf(fp,"%d %e\n", j, U[g](1,35,j,35));
  // fclose(fp);  


// tmp: save L(Um) in U
    // evalRHS( Um, mMu, mLambda, U, AlphaVE );
    
  } // end m_energy_test ...

  if( m_moment_test )
     test_sources( point_sources, a_Sources, F, identsources );

// save initial data on receiver records
  vector<float_sw4> uRec;
  for (int ts=0; ts<a_TimeSeries.size(); ts++)
  {
// can't compute a 2nd order accurate time derivative at this point
// therefore, don't record anything related to velocities for the initial data
    if (a_TimeSeries[ts]->getMode() != TimeSeries::Velocity && a_TimeSeries[ts]->myPoint())
    {
      int i0 = a_TimeSeries[ts]->m_i0;
      int j0 = a_TimeSeries[ts]->m_j0;
      int k0 = a_TimeSeries[ts]->m_k0;
      int grid0 = a_TimeSeries[ts]->m_grid0;
      extractRecordData(a_TimeSeries[ts]->getMode(), i0, j0, k0, grid0, 
			uRec, Um, U); 
      a_TimeSeries[ts]->recordData(uRec);
    }
  }

// save any images for cycle = 0 (initial data) ?
  update_images( 0, t, U, Um, Up, mRho, mMu, mLambda, a_Sources, 1 );
  for( int i3 = 0 ; i3 < mImage3DFiles.size() ; i3++ )
    mImage3DFiles[i3]->update_image( t, 0, mDt, U, mRho, mMu, mLambda, mRho, mMu, mLambda, mQp, mQs, mPath, mZ );

  FILE *lf=NULL;
// open file for saving norm of error
  if ( (m_lamb_test || m_point_source_test || m_rayleigh_wave_test || m_error_log) && proc_zero() )
  {
    string path=getPath();

    stringstream fileName;
    if( path != "." )
      fileName << path;
    
    if (m_error_log)
      fileName << m_error_log_file;
    else if (m_lamb_test)
      fileName << "LambErr.txt";
    else if (m_point_source_test)
      fileName << "PointSourceErr.txt";
    else
      fileName << "RayleighErr.txt";
    lf = fopen(fileName.str().c_str(),"w");
  }
  // DEBUG
  //     for( int s = 0 ; s < point_sources.size() ; s++ )
  //        point_sources[s]->print_info();
    
// output flags and settings that affect the run
   if( proc_zero() && mVerbose >= 1 )
   {
      printf("\nReporting SW4 internal flags and settings:\n");
      printf("m_testing=%s, twilight=%s, point_source=%s, moment_test=%s, energy_test=%s, " 
             "lamb_test=%s, rayleigh_test=%s\n",
             m_testing?"yes":"no",
             m_twilight_forcing?"yes":"no",
             m_point_source_test?"yes":"no",
             m_moment_test?"yes":"no",
             m_energy_test?"yes":"no",
             m_lamb_test?"yes":"no",
             m_rayleigh_wave_test?"yes":"no");
      printf("m_use_supergrid=%s\n", usingSupergrid()?"yes":"no");
      printf("End report of internal flags and settings\n\n");
   }
   
  if ( !mQuiet && proc_zero() )
    cout << "  Begin time stepping..." << endl;

<<<<<<< HEAD
// Begin time stepping loop
  for( int g=0 ; g < mNumberOfGrids ; g++ )
     Up[g].set_to_zero();

=======
// test: compute forcing for the first time step before the loop to get started
       Force( t, F, point_sources, identsources );
// end test

// BEGIN TIME STEPPING LOOP
>>>>>>> 41d9158f
  for( int currentTimeStep = beginCycle; currentTimeStep <= mNumberOfTimeSteps; currentTimeStep++)
  {    
    time_measure[0] = MPI_Wtime();

// all types of forcing...
    bool trace =false;
    int dbgproc = 1;

    // if( trace && m_myRank == dbgproc )
    //    cout <<" before Forcing" << endl;
    // Force( t, F, point_sources, identsources );

    // if( m_output_detailed_timing )
    //    time_measure[1] = MPI_Wtime();

    // if( trace && m_myRank == dbgproc )
    //    cout <<" after Forcing" << endl;

    if( m_checkfornan )
    {
       check_for_nan( F, 1, "F" );
       check_for_nan( U, 1, "U" );
    }

// evaluate right hand side
    if( m_anisotropic )
       evalRHSanisotropic( U, mC, Lu );
    else
       evalRHS( U, mMu, mLambda, Lu, AlphaVE ); // save Lu in composite grid 'Lu'

    if( m_output_detailed_timing )
       time_measure[1] = MPI_Wtime();

    if( trace && m_myRank == dbgproc )
       cout <<" after evalRHS" << endl;

    if( m_checkfornan )
       check_for_nan( Lu, 1, "Lu pred. " );

// take predictor step, store in Up
    evalPredictor( Up, U, Um, mRho, Lu, F );    

    if( m_output_detailed_timing )
       time_measure[2] = MPI_Wtime();

    if( trace &&  m_myRank == dbgproc )
       cout <<" after evalPredictor" << endl;

// communicate across processor boundaries
    for(int g=0 ; g < mNumberOfGrids ; g++ )
       communicate_array( Up[g], g );

    if( m_output_detailed_timing )
       time_measure[3] = MPI_Wtime();

    if( trace && m_myRank == dbgproc )
       cout <<" after communicate_array " << endl;

// calculate boundary forcing at time t+mDt
    cartesian_bc_forcing( t+mDt, BCForcing, a_Sources );

    if( m_output_detailed_timing )
       time_measure[4] = MPI_Wtime();

// NEW (Apr. 3, 2017) PC-time stepping for the memory variable
    if( m_use_attenuation && m_number_mechanisms > 0 )
       updateMemVarPred( AlphaVEp, AlphaVEm, U, t );

    if( m_output_detailed_timing )
       time_measure[5] = MPI_Wtime();

// update ghost points in Up
    if( m_anisotropic )
       enforceBCanisotropic( Up, mC, t+mDt, BCForcing );
    else
       enforceBC( Up, mMu, mLambda, t+mDt, BCForcing );

// NEW
// Impose un-coupled free surface boundary condition with visco-elastic terms
    if( m_use_attenuation && m_number_mechanisms > 0 )
       enforceBCfreeAtt2( Up, mMu, mLambda, AlphaVEp, BCForcing );
    
    if( m_output_detailed_timing )
       time_measure[6] = MPI_Wtime();

    if( trace && m_myRank == dbgproc )
       cout <<" after enforceBC" << endl;

    if( m_checkfornan )
       check_for_nan( Up, 1, "U pred. " );

// Grid refinement interface conditions:
// *** 2nd order in TIME
    if (mOrder == 2)
    {
// add super-grid damping terms before enforcing interface conditions
// (otherwise, Up doesn't have the correct values on the interface)
       if (usingSupergrid())
       {
	  addSuperGridDamping( Up, U, Um, mRho );
       }
// Also add Arben's simplified attenuation
       if (m_use_attenuation && m_number_mechanisms == 0)
       {
	 simpleAttenuation( Up );
       }
       if( m_output_detailed_timing )
          time_measure[7] = MPI_Wtime();

// test: compute forcing for next time step here so it can be used in enforceIC()
       Force( t+mDt, F, point_sources, identsources );

       if( m_output_detailed_timing )
          time_measure[8] = MPI_Wtime();
// end test

// interface conditions for 2nd order in time
// NOTE: this routine calls preliminary_predictor for t+dt, which needs F(t+dt). It is computed at the top of next time step
       enforceIC2( Up, U, Um, AlphaVEp, t, F, point_sources );

       if( m_output_detailed_timing )
          time_measure[17] = MPI_Wtime();
    }
    else // 4th order time stepping
    {
       if( m_output_detailed_timing )
          time_measure[7] = MPI_Wtime();

// test: precompute F_tt(t)
       Force_tt( t, F, point_sources, identsources );

       if( m_output_detailed_timing )
          time_measure[8] = MPI_Wtime();
// end test 

// *** 4th order in TIME interface conditions for the predictor
// June 14, 2017: adding AlphaVE & AlphaVEm
// NOTE: true means call preliminary_corrector, which needs F_tt(t) & is computed 5 lines down
       enforceIC( Up, U, Um, AlphaVEp, AlphaVE, AlphaVEm, t, true, F, point_sources );

       if( m_output_detailed_timing )
          time_measure[9] = MPI_Wtime();
    }
//
// corrector step for
// *** 4th order in time ***
//
    if (mOrder == 4)
    {
       // Force_tt( t, F, point_sources, identsources );

       // if( m_output_detailed_timing )
       //    time_measure[10] = MPI_Wtime();

       evalDpDmInTime( Up, U, Um, Uacc ); // store result in Uacc
       if( trace && m_myRank == dbgproc )
          cout <<" after evalDpDmInTime" << endl;

       if( m_checkfornan )
	  check_for_nan( Uacc, 1, "uacc " );

// July 22,  4th order update for memory variables
       if( m_use_attenuation && m_number_mechanisms > 0 )
         updateMemVarCorr( AlphaVEp, AlphaVEm, Up, U, Um, t );

       if( m_use_attenuation && m_number_mechanisms > 0 )
          evalDpDmInTimeAtt( AlphaVEp, AlphaVE, AlphaVEm ); // store AlphaVEacc in AlphaVEm
       if( trace && m_myRank == dbgproc )
	  cout <<" after evalDpDmInTimeAtt" << endl;

       if( m_output_detailed_timing )
          time_measure[10] = MPI_Wtime();

       if( m_anisotropic )
	  evalRHSanisotropic( Uacc, mC, Lu );
       else
	  evalRHS( Uacc, mMu, mLambda, Lu, AlphaVEm );

       if( m_output_detailed_timing )
          time_measure[11] = MPI_Wtime();

       if( trace && m_myRank == dbgproc )
	  cout <<" after evalRHS" << endl;
       
       if( m_checkfornan )
	  check_for_nan( Lu, 1, "L(uacc) " );

       evalCorrector( Up, mRho, Lu, F );

       if( m_output_detailed_timing )
          time_measure[12] = MPI_Wtime();

// add in super-grid damping terms
       if (usingSupergrid())
       {
	  addSuperGridDamping( Up, U, Um, mRho );
       }

// Arben's simplified attenuation
       if (m_use_attenuation && m_number_mechanisms == 0)
       {
	 simpleAttenuation( Up );
       }

       if( m_output_detailed_timing )
          time_measure[13] = MPI_Wtime();

// communicate across processor boundaries
       for(int g=0 ; g < mNumberOfGrids ; g++ )
	  communicate_array( Up[g], g );

       if( m_output_detailed_timing )
          time_measure[14] = MPI_Wtime();

// calculate boundary forcing at time t+mDt (do we really need to call this fcn again???)
       cartesian_bc_forcing( t+mDt, BCForcing, a_Sources );

// update ghost points in Up

       if( m_anisotropic )
	  enforceBCanisotropic( Up, mC, t+mDt, BCForcing );
       else
	  enforceBC( Up, mMu, mLambda, t+mDt, BCForcing );

// NEW (Apr. 4, 2017)
// Impose un-coupled free surface boundary condition with visco-elastic terms for 'Up'
       if( m_use_attenuation && (m_number_mechanisms > 0) )
       {
          enforceBCfreeAtt2( Up, mMu, mLambda, AlphaVEp, BCForcing );
       }

       if( m_output_detailed_timing )
          time_measure[15] = MPI_Wtime();
    
       if( trace && m_myRank == dbgproc )
          cout <<" before Forcing" << endl;

// test: compute forcing for next time step here so it can be used in enforceIC()
       Force( t+mDt, F, point_sources, identsources );

       if( m_output_detailed_timing )
          time_measure[16] = MPI_Wtime();

       if( trace && m_myRank == dbgproc )
          cout <<" after Forcing" << endl;
// end test

// interface conditions for the corrector
// June 14, 2017: adding AlphaVE & AlphaVEm
// NOTE: false means call preliminary_predictor for t+dt, which needs F(t+dt). It is computed at the top of next time step
       enforceIC( Up, U, Um, AlphaVEp, AlphaVE, AlphaVEm, t, false, F, point_sources );

       if( m_output_detailed_timing )
          time_measure[17] = MPI_Wtime();
       
    }// end if mOrder == 4
    
    if( m_checkfornan )
       check_for_nan( Up, 1, "Up" );

    //    Um[0].save_to_disk("um-dbg0.bin");
    //    Um[1].save_to_disk("um-dbg1.bin");
    //    U[0].save_to_disk("u-dbg0.bin");
    //    U[1].save_to_disk("u-dbg1.bin");
    //    Up[0].save_to_disk("up-dbg0.bin");
    //    Up[1].save_to_disk("up-dbg1.bin");
    //    mRho[0].save_to_disk("rho-dbg0.bin");
    //    mRho[1].save_to_disk("rho-dbg1.bin");
    //    mMu[0].save_to_disk("mu-dbg0.bin");
    //    mMu[1].save_to_disk("mu-dbg1.bin");
    //    mLambda[0].save_to_disk("lambda-dbg0.bin");
    //    mLambda[1].save_to_disk("lambda-dbg1.bin");
    //    exit(0);
// increment time
    t += mDt;

// periodically, print time stepping info to stdout
    printTime( currentTimeStep, t, currentTimeStep == mNumberOfTimeSteps ); 
    //    printTime( currentTimeStep, t, true ); 

// Images have to be written before the solution arrays are cycled, because both Up and Um are needed
// to compute a centered time derivative
//
// AP: Note to self: Any quantity related to velocities will be lagged by one time step
//
    update_images( currentTimeStep, t, Up, U, Um, mRho, mMu, mLambda, a_Sources, currentTimeStep == mNumberOfTimeSteps );
    for( int i3 = 0 ; i3 < mImage3DFiles.size() ; i3++ )
      mImage3DFiles[i3]->update_image( currentTimeStep, t, mDt, Up, mRho, mMu, mLambda, mRho, mMu, mLambda, 
				       mQp, mQs, mPath, mZ ); // mRho, mMu, mLambda occur twice because we don't use gradRho etc.
    
// save the current solution on receiver records (time-derivative require Up and Um for a 2nd order
// approximation, so do this before cycling the arrays)
    for (int ts=0; ts<a_TimeSeries.size(); ts++)
    {
      if (a_TimeSeries[ts]->myPoint())
      {
	int i0 = a_TimeSeries[ts]->m_i0;
	int j0 = a_TimeSeries[ts]->m_j0;
	int k0 = a_TimeSeries[ts]->m_k0;
	int grid0 = a_TimeSeries[ts]->m_grid0;

// note that the solution on the new time step is in Up
// also note that all quantities related to velocities lag by one time step; they are not
// saved before the time stepping loop started
	extractRecordData(a_TimeSeries[ts]->getMode(), i0, j0, k0, grid0, 
			  uRec, Um, Up);

	a_TimeSeries[ts]->recordData(uRec);
      }
    }

<<<<<<< HEAD
// Write check point, if requested (timeToWrite returns false if checkpointing is not used)
    if( m_check_point->timeToWrite( t, currentTimeStep, mDt ) )
    {
       double time_chkpt=MPI_Wtime();
       m_check_point->write_checkpoint( t, currentTimeStep, U, Up, AlphaVE, AlphaVEp );
       double time_chkpt_tmp =MPI_Wtime()-time_chkpt;
       if( mVerbose >= 2 )
       {
	  MPI_Allreduce( &time_chkpt_tmp, &time_chkpt, 1, MPI_DOUBLE, MPI_MAX, MPI_COMM_WORLD );
	  if( m_myRank == 0 )
	     cout << "Cpu time to write check point file " << time_chkpt << " seconds " << endl;
       }
    }

// Energy evaluation, requires all three time levels present, do before cycle arrays.
=======
    if( m_output_detailed_timing )
       time_measure[18] = MPI_Wtime();

// // Energy evaluation, requires all three time levels present, do before cycle arrays.
>>>>>>> 41d9158f
    if( m_energy_test )
       compute_energy( mDt, currentTimeStep == mNumberOfTimeSteps, Um, U, Up, currentTimeStep  );

// cycle the solution arrays
    cycleSolutionArrays(Um, U, Up, AlphaVEm, AlphaVE, AlphaVEp);

    if( m_output_detailed_timing )
       time_measure[19] = MPI_Wtime();
	  
// evaluate error for some test cases
    if (m_lamb_test || m_point_source_test || m_rayleigh_wave_test )
    {
      float_sw4 errInf=0, errL2=0, solInf=0, solL2=0;
      exactSol( t, Up, AlphaVE, a_Sources ); // store exact solution in Up

      if (m_lamb_test)
	normOfSurfaceDifference( Up, U, errInf, errL2, solInf, solL2, a_Sources);
      else if (m_point_source_test || m_rayleigh_wave_test)
	normOfDifference( Up, U, errInf, errL2, solInf, a_Sources );

      if ( proc_zero() )
// output time, Linf-err, Linf-sol-err
	fprintf(lf, "%e %15.7e %15.7e %15.7e\n", t, errInf, errL2, solInf);
    }

// // See if it is time to write a restart file
// //      if (mRestartDumpInterval > 0 &&  currentTimeStep % mRestartDumpInterval == 0)
// //        serialize(currentTimeStep, U, Um);  

    if( m_output_detailed_timing )
    {
       if (mOrder == 4)
       {
          time_sum[0] += time_measure[19]-time_measure[0]; // total
          time_sum[1] += time_measure[1]-time_measure[0] + time_measure[11]-time_measure[10]; // div-stress
          time_sum[2] += time_measure[8]-time_measure[7] + time_measure[16]-time_measure[15]; // forcing
          time_sum[3] += time_measure[4]-time_measure[3]+time_measure[6]-time_measure[5]+time_measure[7]-time_measure[6] +
             time_measure[15]-time_measure[14];//  bc
          time_sum[4] += time_measure[13]-time_measure[12]; // super-grid
          time_sum[5] += time_measure[3]-time_measure[2] + time_measure[14]-time_measure[13]; // communicate
          time_sum[6] += time_measure[9]-time_measure[8] + time_measure[17]-time_measure[16]; // mesh ref
          time_sum[7] += time_measure[18]-time_measure[17]; // images + time-series
//          time_sum[8] += 0;
          time_sum[8] += time_measure[2]-time_measure[1] + time_measure[5]-time_measure[4] + 
             time_measure[10]-time_measure[9] + time_measure[12]-time_measure[11] +
             time_measure[19]-time_measure[18]; // updates
          
       }
       else
       { // 2nd order in time algorithm
          time_sum[0] += time_measure[19]-time_measure[0]; // total
          time_sum[1] = 0; // update later
          time_sum[2] = 0;
          time_sum[3] = 0;
          time_sum[4] = 0;
          time_sum[5] = 0;
          time_sum[6] = 0;
          time_sum[7] = 0;
          time_sum[8] = 0;
       }
    }
    
  } // end time stepping loop

  if ( !mQuiet && proc_zero() )
    cout << "  Time stepping finished..." << endl;

//   delete[] wk;

//   if( ind != 0 )
//      delete[] ind;
  
   double time_end_solve = MPI_Wtime();
   print_execution_time( time_start_solve, time_end_solve, "solver phase" );

   if( m_output_detailed_timing )
     print_execution_times( time_sum );

// check the accuracy of the final solution, store exact solution in Up, ignore AlphaVE
   if( exactSol( t, Up, AlphaVEp, a_Sources ) )
   {
     float_sw4 errInf=0, errL2=0, solInf=0, solL2=0;

// tmp: output exact sol for Lamb's prolem 
//      cout << *mGlobalUniqueSources[0] << endl;
//       Image* im = new Image( this, 0, 1, 0, 1, "exact", 1 , Image::UZ, Image::Z, 0.0, true );
//       im->computeGridPtIndex();
//       im->allocatePlane();
//       im->computeImageQuantity(Up, 3); // z-component
//       string path=".";
//       im->writeImagePlane_2(1,path);

// depending on the test case, we should compare in the interior, or only on the surface
      if (m_lamb_test)
	normOfSurfaceDifference( Up, U, errInf, errL2, solInf, solL2, a_Sources);
      else
	normOfDifference( Up, U, errInf, errL2, solInf, a_Sources );

      if ( proc_zero() )
      {         
	 printf("\n Final solution errors: Linf = %15.7e, L2 = %15.7e\n", errInf, errL2);

// output time, Linf-err, Linf-sol-err
         if ( m_error_log )
         {
            fprintf(lf, "Final time\n");
            fprintf(lf, "%e\n", t);
            fprintf(lf, "Displacement variables (errInf, errL2, solInf)\n");            
            fprintf(lf, "%15.7e %15.7e %15.7e\n", errInf, errL2, solInf);
         }
         
      }
      
      if( m_twilight_forcing && m_use_attenuation )
      {
         vector<Sarray> Aex(mNumberOfGrids), A(mNumberOfGrids);
         for( int g=0 ; g < mNumberOfGrids ; g++ )
	 {
	    Aex[g].copy(AlphaVEp[g][0]);
            A[g].copy(AlphaVE[g][0]);
	 }
	 normOfDifference( Aex, A, errInf, errL2, solInf, a_Sources );
	 if ( proc_zero() )
         {
	    printf("\n Final solution errors, attenuation: Linf = %15.7e, L2 = %15.7e\n", errInf, errL2);
            if ( m_error_log )
            {
               fprintf(lf, "Attennuation variables (errInf, errL2, solInf)\n");
               fprintf(lf, "%15.7e %15.7e %15.7e\n", errInf, errL2, solInf);
            }
            
         }
         
      }
// test
//      int g=mNumberOfCartesianGrids - 1;
//      Up[g].set_to_minusOne();
//      U[g].set_to_zero();
//      normOfSurfaceDifference( Up, U, errInf, errL2, solInf, solL2, a_Sources);
//      if ( proc_zero() )
//	 printf("\n Surface norm of 1: Inf = %15.7e, L2 = %15.7e\n", errInf, errL2);
   } // end if exactSol
   
// close error log file for testing
  if ((m_lamb_test || m_point_source_test || m_rayleigh_wave_test || m_error_log) && proc_zero() )
  {
    fclose(lf);
    printf("**** Closing file with solution errors for testing\n");
  }

   finalizeIO();
   cout.flush(); cerr.flush();

   // Give back memory
   for( int g = 0; g <mNumberOfGrids; g++ )
   {
      for(int side=0; side < 6; side++)
	 if( BCForcing[g][side] != NULL )
	    delete[] BCForcing[g][side];
      delete[] BCForcing[g];
   }
   for( int s = 0 ; s < point_sources.size(); s++ )
      delete point_sources[s];

// why is this barrier needed???
   MPI_Barrier(MPI_COMM_WORLD);

//   if( m_forcing->knows_exact() )
//      computeSolutionError(U, mTime, AlphaVE ); // note that final solution ends up in U after the call to cycleSolutionArrays()

} // end EW::solve()

//------------------------------------------------------------------------
void EW::cycleSolutionArrays(vector<Sarray> & a_Um, vector<Sarray> & a_U, vector<Sarray> & a_Up, 
			     vector<Sarray*> & a_AlphaVEm, vector<Sarray*> & a_AlphaVE, vector<Sarray*> & a_AlphaVEp)
 {
  for (int g=0; g<mNumberOfGrids; g++)
  {
    float_sw4 *tmp = a_Um[g].c_ptr();
    a_Um[g].reference(a_U[g].c_ptr());
    a_U[g].reference(a_Up[g].c_ptr());
    a_Up[g].reference(tmp);
    for( int a = 0 ; a < m_number_mechanisms ; a++ )
    {
       float_sw4 *tmp = a_AlphaVEm[g][a].c_ptr();
       a_AlphaVEm[g][a].reference(a_AlphaVE[g][a].c_ptr());
       a_AlphaVE[g][a].reference(a_AlphaVEp[g][a].c_ptr());
       a_AlphaVEp[g][a].reference(tmp);
    }
  }
}

//---------------------------------------------------------------------------
void EW::enforceBC( vector<Sarray> & a_U, vector<Sarray>& a_Mu, vector<Sarray>& a_Lambda,
		    float_sw4 t, vector<float_sw4 **> & a_BCForcing )
{
  int g, ifirst, ilast, jfirst, jlast, kfirst, klast, nx, ny, nz;
  float_sw4 *u_ptr, *mu_ptr, *la_ptr, h;
  boundaryConditionType *bcType_ptr;
  float_sw4 *bforce_side0_ptr, *bforce_side1_ptr, *bforce_side2_ptr, *bforce_side3_ptr, *bforce_side4_ptr, *bforce_side5_ptr;
  int *wind_ptr;
  float_sw4 om=0, ph=0, cv=0;
    
  for(g=0 ; g<mNumberOfGrids; g++ )
  {
    u_ptr    = a_U[g].c_ptr();
    mu_ptr    = a_Mu[g].c_ptr();
    la_ptr    = a_Lambda[g].c_ptr();

    ifirst = m_iStart[g];
    ilast  = m_iEnd[g];
    jfirst = m_jStart[g];
    jlast  = m_jEnd[g];
    kfirst = m_kStart[g];
    klast  = m_kEnd[g];
    nx = m_global_nx[g];
    ny = m_global_ny[g];
    nz = m_global_nz[g];
    
    h = mGridSize[g]; // how do we define the grid size for the curvilinear grid?
    bcType_ptr = m_bcType[g]; // get a pointer to the boundary conditions for grid 'g'
    
    wind_ptr = m_BndryWindow[g];// get a pointer to the boundary window array for grid 'g'
    //    cout << "Grid: " << g << endl;
    //    for( int s=0 ; s < 6 ; s++ )
    //       cout << " side " << s << " wind = " << wind_ptr[6*s] << " " << wind_ptr[6*s+1] << " " << wind_ptr[6*s+2] << " " 
    //	    << wind_ptr[6*s+3] << " " << wind_ptr[6*s+4] << " " << wind_ptr[6*s+5] << endl;
    int topo=topographyExists() && g == mNumberOfGrids-1;
    
// THESE ARRAYS MUST BE FILLED IN BEFORE CALLING THIS ROUTINE
// for periodic bc, a_BCForcing[g][s] == NULL, so you better not access theses arrays in that case
    bforce_side0_ptr = a_BCForcing[g][0]; // low-i bndry forcing array pointer
    bforce_side1_ptr = a_BCForcing[g][1]; // high-i bndry forcing array pointer
    bforce_side2_ptr = a_BCForcing[g][2]; // low-j bndry forcing array pointer
    bforce_side3_ptr = a_BCForcing[g][3]; // high-j bndry forcing array pointer
    bforce_side4_ptr = a_BCForcing[g][4]; // low-k bndry forcing array pointer
    bforce_side5_ptr = a_BCForcing[g][5]; // high-k bndry forcing array pointer
    
    if( usingSupergrid() )
    {
       if( m_croutines )
	  bcfortsg_ci( ifirst, ilast, jfirst, jlast, kfirst, klast, 
		    wind_ptr, nx, ny, nz,
		    u_ptr, h, bcType_ptr, m_sbop, mu_ptr, la_ptr, t,
		    bforce_side0_ptr, bforce_side1_ptr, 
		    bforce_side2_ptr, bforce_side3_ptr, 
		    bforce_side4_ptr, bforce_side5_ptr, 
		    om, ph, cv, m_sg_str_x[g], m_sg_str_y[g] );
       else
	  bcfortsg( &ifirst, &ilast, &jfirst, &jlast, &kfirst, &klast, 
		    wind_ptr, &nx, &ny, &nz,
		    u_ptr, &h, bcType_ptr, m_sbop, mu_ptr, la_ptr, &t,
		    bforce_side0_ptr, bforce_side1_ptr, 
		    bforce_side2_ptr, bforce_side3_ptr, 
		    bforce_side4_ptr, bforce_side5_ptr, 
		    &om, &ph, &cv, m_sg_str_x[g], m_sg_str_y[g] );
       int side;
       if( topo == 1 && m_bcType[g][4] == bStressFree )
       {
	  side = 5;
	  if( m_croutines )
	     freesurfcurvisg_ci( ifirst, ilast, jfirst, jlast, kfirst, klast,
				 nz, side, u_ptr, mu_ptr, la_ptr, mMetric.c_ptr(),
				 m_sbop, bforce_side4_ptr, m_sg_str_x[g], m_sg_str_y[g] );
	  else
	     freesurfcurvisg(&ifirst, &ilast, &jfirst, &jlast, &kfirst, &klast,
			     &nz, &side, u_ptr, mu_ptr, la_ptr, mMetric.c_ptr(),
			     m_sbop, bforce_side4_ptr, m_sg_str_x[g], m_sg_str_y[g] );
       }
    }
    else
    {
       if( m_croutines )
	  bcfort_ci( ifirst, ilast, jfirst, jlast, kfirst, klast, 
		     wind_ptr, nx, ny, nz,
		     u_ptr, h, bcType_ptr, m_sbop, mu_ptr, la_ptr, t,
		     bforce_side0_ptr, bforce_side1_ptr, 
		     bforce_side2_ptr, bforce_side3_ptr, 
		     bforce_side4_ptr, bforce_side5_ptr, 
		     om, ph, cv, topo );
       else
	  bcfort( &ifirst, &ilast, &jfirst, &jlast, &kfirst, &klast, 
		  wind_ptr, &nx, &ny, &nz,
		  u_ptr, &h, bcType_ptr, m_sbop, mu_ptr, la_ptr, &t,
		  bforce_side0_ptr, bforce_side1_ptr, 
		  bforce_side2_ptr, bforce_side3_ptr, 
		  bforce_side4_ptr, bforce_side5_ptr, 
		  &om, &ph, &cv, &topo );
       int side;
       if( topo == 1 && m_bcType[g][4] == bStressFree )
       {
	  side = 5;
	  if( m_croutines )
	     freesurfcurvi_ci( ifirst, ilast, jfirst, jlast, kfirst, klast, nz,
			       side, u_ptr, mu_ptr, la_ptr, mMetric.c_ptr(), m_sbop, bforce_side4_ptr );
	  else
	     freesurfcurvi(&ifirst, &ilast, &jfirst, &jlast, &kfirst, &klast, &nz,
			   &side, u_ptr, mu_ptr, la_ptr, mMetric.c_ptr(), m_sbop, bforce_side4_ptr );
       }
       if( topo == 1 && m_bcType[g][5] == bStressFree )
       {
	  side = 6;
	  if( m_croutines )
	     freesurfcurvi_ci(ifirst, ilast, jfirst, jlast, kfirst, klast, nz,
			      side, u_ptr, mu_ptr, la_ptr, mMetric.c_ptr(), m_sbop, bforce_side5_ptr );
	  else
	     freesurfcurvi(&ifirst, &ilast, &jfirst, &jlast, &kfirst, &klast, &nz,
			   &side, u_ptr, mu_ptr, la_ptr, mMetric.c_ptr(), m_sbop, bforce_side5_ptr );
       }
    }
  }
// interface between curvilinear and top Cartesian grid
   if (topographyExists())
   {
      int nc = 3;
      int g = mNumberOfCartesianGrids-1;
      int gc = mNumberOfGrids-1;

      //      float_sw4 nrm[3]={0,0,0};
      //      int q, i, j;
// inject solution values between lower boundary of gc and upper boundary of g
#pragma omp parallel for
      for( int j = m_jStart[g] ; j <= m_jEnd[g]; j++ )
	 for( int i = m_iStart[g]; i <= m_iEnd[g]; i++ )
	 {
// assign ghost points in the Cartesian grid
	    for (int q = 0; q < m_ghost_points; q++) // only once when m_ghost_points==1
	    {
	       for( int c = 1; c <= nc ; c++ )
		  a_U[g](c,i,j,m_kStart[g] + q) = a_U[gc](c,i,j,m_kEnd[gc]-2*m_ghost_points + q);
	    }
// assign ghost points in the Curvilinear grid
	    for (int q = 0; q <= m_ghost_points; q++) // twice when m_ghost_points==1 (overwrites solution on the common grid line)
	    {
	       for( int c = 1; c <= nc ; c++ )
		  a_U[gc](c,i,j,m_kEnd[gc]-q) = a_U[g](c,i,j,m_kStart[g]+2*m_ghost_points - q);
	    }
	    //	    // Verify that the grid lines are the same
	    //            if( i>= 1 && i <= m_global_nx[g] && j >= 1 && j <= m_global_ny[g] )
	    //            for( int c=1; c <= nc ; c++ )
	    //	    {
	    //	       float_sw4 ndiff=fabs(a_U[gc](c,i,j,m_kEnd[gc]-m_ghost_points)-a_U[g](c,i,j,m_kStart[g]+m_ghost_points));
	    //	       if( ndiff > nrm[c-1] )
	    //		  nrm[c-1] = ndiff;
	    //	    }
	 }
      //      cout << "Difference of curvilinear and cartesian common grid line = "<< nrm[0] << " " << nrm[1] << " " << nrm[2] << endl;
   }
}

//---------------------------------------------------------------------------
void EW::enforceBCanisotropic( vector<Sarray> & a_U, vector<Sarray>& a_C,
		    float_sw4 t, vector<float_sw4 **> & a_BCForcing )
{
  int g, ifirst, ilast, jfirst, jlast, kfirst, klast, nx, ny, nz;
  float_sw4 *u_ptr, *c_ptr, h;
  boundaryConditionType *bcType_ptr;
  float_sw4 *bforce_side0_ptr, *bforce_side1_ptr, *bforce_side2_ptr, *bforce_side3_ptr, *bforce_side4_ptr, *bforce_side5_ptr;
  int *wind_ptr;
  float_sw4 om=0, ph=0, cv=0;
    
  for(g=0 ; g<mNumberOfGrids; g++ )
  {
    u_ptr    = a_U[g].c_ptr();
    c_ptr    = a_C[g].c_ptr();

    ifirst = m_iStart[g];
    ilast  = m_iEnd[g];
    jfirst = m_jStart[g];
    jlast  = m_jEnd[g];
    kfirst = m_kStart[g];
    klast  = m_kEnd[g];
    nx = m_global_nx[g];
    ny = m_global_ny[g];
    nz = m_global_nz[g];
    
    h = mGridSize[g]; // how do we define the grid size for the curvilinear grid?
    bcType_ptr = m_bcType[g]; // get a pointer to the boundary conditions for grid 'g'
    
    wind_ptr = m_BndryWindow[g];// get a pointer to the boundary window array for grid 'g'
    //    cout << "Grid: " << g << endl;
    //    for( int s=0 ; s < 6 ; s++ )
    //       cout << " side " << s << " wind = " << wind_ptr[6*s] << " " << wind_ptr[6*s+1] << " " << wind_ptr[6*s+2] << " " 
    //	    << wind_ptr[6*s+3] << " " << wind_ptr[6*s+4] << " " << wind_ptr[6*s+5] << endl;
    int topo=topographyExists() && g == mNumberOfGrids-1;
    
// THESE ARRAYS MUST BE FILLED IN BEFORE CALLING THIS ROUTINE
// for periodic bc, a_BCForcing[g][s] == NULL, so you better not access
// theses arrays in that case
    bforce_side0_ptr = a_BCForcing[g][0]; // low-i bndry forcing array pointer
    bforce_side1_ptr = a_BCForcing[g][1]; // high-i bndry forcing array pointer
    bforce_side2_ptr = a_BCForcing[g][2]; // low-j bndry forcing array pointer
    bforce_side3_ptr = a_BCForcing[g][3]; // high-j bndry forcing array pointer
    bforce_side4_ptr = a_BCForcing[g][4]; // low-k bndry forcing array pointer
    bforce_side5_ptr = a_BCForcing[g][5]; // high-k bndry forcing array pointer
    
    if( m_croutines )
       bcfortanisg_ci( ifirst, ilast, jfirst, jlast, kfirst, klast, 
		    wind_ptr, nx, ny, nz,
		    u_ptr, h, bcType_ptr, m_sbop, c_ptr, 
		    bforce_side0_ptr, bforce_side1_ptr, 
		    bforce_side2_ptr, bforce_side3_ptr, 
		    bforce_side4_ptr, bforce_side5_ptr, 
		    m_sg_str_x[g], m_sg_str_y[g] );
    else
       bcfortanisg( &ifirst, &ilast, &jfirst, &jlast, &kfirst, &klast, 
		    wind_ptr, &nx, &ny, &nz,
		    u_ptr, &h, bcType_ptr, m_sbop, c_ptr, 
		    bforce_side0_ptr, bforce_side1_ptr, 
		    bforce_side2_ptr, bforce_side3_ptr, 
		    bforce_side4_ptr, bforce_side5_ptr, 
		    m_sg_str_x[g], m_sg_str_y[g] );
       if( topographyExists() && g == mNumberOfGrids-1 && m_bcType[g][4] == bStressFree )
       {
	  int fside = 5;
	  float_sw4* cc_ptr = mCcurv.c_ptr();
	  if( m_croutines )
	     bcfreesurfcurvani_ci( ifirst, ilast, jfirst, jlast, kfirst, klast,
			       nz, u_ptr, cc_ptr, fside, m_sbop, bforce_side4_ptr,
			       bforce_side5_ptr, m_sg_str_x[g], m_sg_str_y[g] );
	  else
	     bcfreesurfcurvani(&ifirst, &ilast, &jfirst, &jlast, &kfirst, &klast,
			       &nz, u_ptr, cc_ptr, &fside, m_sbop, bforce_side4_ptr,
			       bforce_side5_ptr, m_sg_str_x[g], m_sg_str_y[g] );
       }
  }
  update_curvilinear_cartesian_interface( a_U );
}

//-----------------------------------------------------------------------
void EW::update_curvilinear_cartesian_interface( vector<Sarray>& a_U )
{
   if (topographyExists())
   {
      int g  = mNumberOfCartesianGrids-1;
      int gc = mNumberOfGrids-1;
      int nc = a_U[0].m_nc;
// inject solution values between lower boundary of gc and upper boundary of g
#pragma omp parallel for
      for( int j = m_jStart[g] ; j <= m_jEnd[g]; j++ )
	 for( int i = m_iStart[g]; i <= m_iEnd[g]; i++ )
	 {
// assign ghost points in the Cartesian grid
	    for (int q = 0; q < m_ghost_points; q++) 
	    {
	       for( int c = 1; c <= nc ; c++ )
		  a_U[g](c,i,j,m_kStart[g] + q) = a_U[gc](c,i,j,m_kEnd[gc]-2*m_ghost_points + q);
	    }
// assign ghost points in the Curvilinear grid
	    for (int q = 0; q <= m_ghost_points; q++) // (overwrites solution on the common grid line)
	    {
	       for( int c = 1; c <= nc ; c++ )
		  a_U[gc](c,i,j,m_kEnd[gc]-q) = a_U[g](c,i,j,m_kStart[g]+2*m_ghost_points - q);
	    }
	 }
   }
}
//-----------------Mesh refinement interface condition for 4th order predictor-corrector scheme------------------------
void EW::enforceIC( vector<Sarray>& a_Up, vector<Sarray> & a_U, vector<Sarray> & a_Um,
                    vector<Sarray*>& a_AlphaVEp, vector<Sarray*>& a_AlphaVE, vector<Sarray*>& a_AlphaVEm, 
		    float_sw4 time, bool predictor, vector<Sarray> &F, vector<GridPointSource*> point_sources )
{
   for( int g = 0 ; g < mNumberOfCartesianGrids-1 ; g++ )
   {
      // Interpolate between g and g+1, assume factor 2 refinement with at least three ghost points
      VERIFY2( m_ghost_points >= 3,
		  "enforceIC Error: "<<
                  "Number of ghost points must be three or more, not " << m_ghost_points );

      Sarray Unextf, Unextc, Bf, Bc, Uf_tt, Uc_tt;
      
      int ibf=m_iStart[g+1], ief=m_iEnd[g+1], jbf=m_jStart[g+1], jef=m_jEnd[g+1];
      int kf = m_global_nz[g+1];
      int ibc=m_iStart[g], iec=m_iEnd[g], jbc=m_jStart[g], jec=m_jEnd[g];
      int kc = 1;
  // fine side
      Unextf.define(3,ibf,ief,jbf,jef,kf,kf); // only needs k=kf (on the interface)
      Bf.define(3,ibf,ief,jbf,jef,kf,kf);
// coarse side
      Unextc.define(3,ibc,iec,jbc,jec,kc,kc); // only needs k=kc (on the interface)
      Bc.define(3,ibc,iec,jbc,jec,kc,kc);
      Unextf.set_to_zero();
      Bf.set_to_zero();
      Unextc.set_to_zero();
      Bc.set_to_zero();
// to compute the corrector we need the acceleration in the vicinity of the interface
      Uf_tt.define(3,ibf,ief,jbf,jef,kf-7,kf+1);
      Uc_tt.define(3,ibc,iec,jbc,jec,kc-1,kc+7);
// reuse Utt to hold the acceleration of the memory variables
      
    // Set to zero the ghost point values that are unknowns when solving the interface condition. Assume that Dirichlet data
    // is already set on ghost points on the (supergrid) sides, which are not treated as unknown variables.
      dirichlet_hom_ic( a_Up[g+1], g+1, kf+1, true ); // inside=true
      dirichlet_hom_ic( a_Up[g], g, kc-1, true );
      if( m_doubly_periodic )
      {
	 dirichlet_hom_ic( a_Up[g+1], g+1, kf+1, false ); // inside=false
	 dirichlet_hom_ic( a_Up[g], g, kc-1, false );
      }

      if( predictor ) // In the predictor step, (Unextc, Unextf) represent the displacement after the corrector step
      {
//  REMARK: June 15, 2017: if predictor == true, the memory variable a_alphaVEp holds the predicted
// (2nd order) values on entry. However, the interior contribution to the displacement on the
// interface depends on the corrected memory variable. The memory variable is updated within
// compute_preliminary_corrector. 

// get the interior contribution to the displacements on the interface for the corrector (depends on the corrector value of AlphaVEp)
	 compute_preliminary_corrector( a_Up[g+1], a_U[g+1], a_Um[g+1],
                                        a_AlphaVEp[g+1], a_AlphaVE[g+1], a_AlphaVEm[g+1],
                                        Uf_tt, Unextf, g+1, kf, time, F[g], point_sources );
         compute_preliminary_corrector( a_Up[g], a_U[g], a_Um[g],
                                        a_AlphaVEp[g], a_AlphaVE[g], a_AlphaVEm[g],
                                        Uc_tt, Unextc, g, kc, time, F[g], point_sources );
	 if( !m_doubly_periodic )
	 {
// dirichlet conditions for Unextc in super-grid layer at time t+dt
            dirichlet_LRic( Unextc, g, kc, time+mDt, 1 ); 
	 }
      }
      else // In the corrector step, (Unextc, Unextf) represent the displacement after next predictor step
      {
	 compute_preliminary_predictor( a_Up[g+1], a_U[g+1], a_AlphaVEp[g+1], Unextf, g+1, kf,  time+mDt,
                                        F[g+1], point_sources );
	 compute_preliminary_predictor( a_Up[g], a_U[g], a_AlphaVEp[g], Unextc, g, kc, time+mDt, 
                                        F[g], point_sources );

	 if( !m_doubly_periodic )
	 {
// dirichlet conditions for Unextc in super-grid layer at time t+2*dt
            dirichlet_LRic( Unextc, g, kc, time+2*mDt, 1 ); 
	 }
      }

      compute_icstresses( a_Up[g+1], Bf, g+1, kf, m_sg_str_x[g+1], m_sg_str_y[g+1]);
      compute_icstresses( a_Up[g], Bc, g, kc, m_sg_str_x[g], m_sg_str_y[g] );

// NEW June 13, 2017: add in the visco-elastic boundary traction
      if( m_use_attenuation && m_number_mechanisms > 0 )
      {
         for( int a=0 ; a < m_number_mechanisms ; a++ )
         {
// the visco-elastic stresses depend on the predictor values of AlphaVEp (if predictor == true)
            add_ve_stresses( a_AlphaVEp[g+1][a], Bf, g+1, kf, a, m_sg_str_x[g+1], m_sg_str_y[g+1]); 
            add_ve_stresses( a_AlphaVEp[g][a],     Bc, g,    kc, a, m_sg_str_x[g],     m_sg_str_y[g]   );
         }
      }

// from enforceIC2()
      if( !m_doubly_periodic )
      {
//  dirichlet condition for Bf in the super-grid layer at time t+dt (also works with twilight)
         dirichlet_LRstress( Bf, g+1, kf, time+mDt, 1 ); 
      }

      communicate_array_2d( Unextf, g+1, kf );
      communicate_array_2d( Unextc, g, kc );
      communicate_array_2d( Bf, g+1, kf );
      communicate_array_2d( Bc, g, kc );

      // Up to here, interface stresses and displacement (Bc,Bf) and (Unextc, Unextf) were computed with 
      // correct ghost point values in the corners (supergrid layers).
      // In the following iteration, we use centered formulas for interpolation and restriction, all the 
      // way up to the Dirichlet boundaries.
      // We must therefore set the corner ghost point values to zero.
      // This is needed in the call to consintp() because Up[g+1] (fine grid) is used in a 7-point restriction
      // stencil, and Up[g] (coarse grid) is used in a 4-point interpolation stencil (ic-1,jc-1) -> (ic+2, jc+2)
      //
      // Note: the inside flag is now false -> only zero out the ghost points in the corners, i.e., above (or below) 
      // the sides where dirichlet boundary conditions are imposed. 
      if( !m_doubly_periodic )
      {
	 dirichlet_hom_ic( a_Up[g+1], g+1, kf+1, false );
	 dirichlet_hom_ic( a_Up[g], g, kc-1, false );
      }
      // Initial guesses for grid interface iteration
      gridref_initial_guess( a_Up[g+1], g+1, false );
      gridref_initial_guess( a_Up[g], g, true );

      float_sw4 cof = predictor ? 12 : 1;
      int is_periodic[2] ={0,0};
      if( m_doubly_periodic )
	 is_periodic[0] = is_periodic[1] = 1;
      
      consintp( a_Up[g+1], Unextf, Bf, mMu[g+1], mLambda[g+1], mRho[g+1], mGridSize[g+1],
		a_Up[g],   Unextc, Bc, mMu[g],   mLambda[g],   mRho[g],   mGridSize[g], 
		cof, g, g+1, is_periodic );
      //      CHECK_INPUT(false," controlled termination");

      // Finally, restore the ghost point values on the sides of the domain.
      // Note: these ghost point values might never be used ?
      if( !m_doubly_periodic )
      {
         dirichlet_LRic( a_Up[g+1], g+1, kf+1, time+mDt, 1 );
         dirichlet_LRic( a_Up[g], g, kc-1, time+mDt, 1 );
      }
       
   } // end for g...
} // enforceIC

//-----------------------Special case for 2nd order time stepper----------------------------------------------------
void EW::enforceIC2( vector<Sarray>& a_Up, vector<Sarray> & a_U, vector<Sarray> & a_Um,
                     vector<Sarray*>& a_AlphaVEp,
                     float_sw4 time, vector<Sarray> &F, vector<GridPointSource*> point_sources )
{
   bool predictor = false;   // or true???
   for( int g = 0 ; g < mNumberOfCartesianGrids-1 ; g++ )
   {
      // Interpolate between g and g+1, assume factor 2 refinement with at least three ghost points
      VERIFY2( m_ghost_points >= 3,
		  "enforceIC2 Error: "<<
                  "Number of ghost points must be three or more, not " << m_ghost_points );

      Sarray Unextf, Unextc, Bf, Bc;
      int ibf=m_iStart[g+1], ief=m_iEnd[g+1], jbf=m_jStart[g+1], jef=m_jEnd[g+1];
      int kf = m_global_nz[g+1];
      int ibc=m_iStart[g], iec=m_iEnd[g], jbc=m_jStart[g], jec=m_jEnd[g];
      int kc = 1;
// fine side
      Unextf.define(3,ibf,ief,jbf,jef,kf,kf); // only needs k=kf (on the interface)
      Bf.define(3,ibf,ief,jbf,jef,kf,kf);
// coarse side
      Unextc.define(3,ibc,iec,jbc,jec,kc,kc); // only needs k=kc (on the interface)
      Bc.define(3,ibc,iec,jbc,jec,kc,kc);

// test: check that the condition Up[g+1](kf) = P Up[g](1) is satisfied on the interface
      if (mVerbose >= 3)
         check_displacement_continuity( a_Up[g+1], a_Up[g], g+1, g);
      
    //  Zero out the ghost point values that are unknowns when solving the interface condition. Assume that Dirichlet data
    // are already set on ghost points on the other (supergrid) sides, which are not treated as unknown variables.
      dirichlet_hom_ic( a_Up[g+1], g+1, kf+1, true ); // inside=true
      dirichlet_hom_ic( a_Up[g], g, kc-1, true );

      if( m_doubly_periodic )
      {
	 dirichlet_hom_ic( a_Up[g+1], g+1, kf+1, false ); // inside=false
	 dirichlet_hom_ic( a_Up[g], g, kc-1, false );
      }

//  compute contribution to the displacements at the next time level (Unextc, Unextf) from the interior grid points in Up
// note: t+dt refers to the time level for the forcing. Unextf lives on time level t+2*dt
//
      // Check super-grid terms !
      //
      compute_preliminary_predictor( a_Up[g+1], a_U[g+1], a_AlphaVEp[g+1], Unextf, g+1, kf, time+mDt, F[g+1], point_sources );
      compute_preliminary_predictor( a_Up[g], a_U[g], a_AlphaVEp[g], Unextc, g, kc, time+mDt, F[g], point_sources );

      if( !m_doubly_periodic )
      {
// dirichlet conditions for Unextc in super-grid layer at time t+2*dt
         dirichlet_LRic( Unextc, g, kc, time+2*mDt, 1 ); 
      }

// test: assign exact (twilight) solution to a_Up
//      initialData(time+mDt, a_Up, a_AlphaVEp);
// end test
//  compute contribution to the normal stresses (Bc, Bf) from the interior grid points in Up
      compute_icstresses( a_Up[g+1], Bf, g+1, kf, m_sg_str_x[g+1], m_sg_str_y[g+1]);
      compute_icstresses( a_Up[g], Bc, g, kc, m_sg_str_x[g], m_sg_str_y[g]);

// add in the visco-elastic boundary traction
      if( m_use_attenuation && m_number_mechanisms > 0 )
      {
         for( int a=0 ; a < m_number_mechanisms ; a++ )
         {
            add_ve_stresses( a_AlphaVEp[g+1][a], Bf, g+1, kf, a, m_sg_str_x[g+1], m_sg_str_y[g+1]);
            add_ve_stresses( a_AlphaVEp[g][a],     Bc, g,    kc, a, m_sg_str_x[g],     m_sg_str_y[g]   );
         }
      }

      if( !m_doubly_periodic )
      {
//  dirichlet condition for Bf in the super-grid layer at time t+dt (also works with Dirichlet condition and twilight)
         dirichlet_LRstress( Bf, g+1, kf, time+mDt, 1 ); 
      }
      
      communicate_array_2d( Unextf, g+1, kf );
      communicate_array_2d( Unextc, g, kc );
      communicate_array_2d( Bf, g+1, kf );
      communicate_array_2d( Bc, g, kc );

      // Up to here, interface stresses and displacement (Bc,Bf) and (Unextc, Unextf) were computed with correct ghost point values
      // in the corners.
      // In the following iteration, we use centered formulas for interpolation and restriction, all the way up to the Dirichlet boundaries.
      // We must therefore set the corner ghost point values to zero.
      // This is needed in the call to consintp() because Up[g+1] (fine grid) is used in a 7-point restriction
      // stencil, and Up[g] (coarse grid) is used in a 4-point interpolation stencil (ic-1,jc-1) -> (ic+2, jc+2)
      //
      // Note: the inside flag is now false -> only zero out the ghost points in the corners, i.e., above (or below) the sides where
      // dirichlet boundary conditions are imposed. 
      if( !m_doubly_periodic ) 
      {
         dirichlet_hom_ic( a_Up[g+1], g+1, kf+1, false );
         dirichlet_hom_ic( a_Up[g], g, kc-1, false );
      }
      // Initial guesses for grid interface iteration
      gridref_initial_guess( a_Up[g+1], g+1, false );
      gridref_initial_guess( a_Up[g], g, true );
      float_sw4 cof = predictor ? 12 : 1;
      int is_periodic[2] ={0,0};
      if( m_doubly_periodic )
	 is_periodic[0] = is_periodic[1] = 1;

// // testing (twilight)
//       initialData(time+mDt, a_Up, a_AlphaVEp);
//       // Iteratively determine the ghost point values in Up to satisfy the jump conditions
//       checkintp( a_Up[g+1], Unextf, Bf, mMu[g+1], mLambda[g+1], mRho[g+1], mGridSize[g+1],
//                  a_Up[g],   Unextc, Bc, mMu[g],   mLambda[g],   mRho[g],   mGridSize[g], 
//                  cof, g, g+1, is_periodic, time+mDt);
// // end test
      
// Iteratively determine the ghost point values in Up to satisfy the jump conditions
      consintp( a_Up[g+1], Unextf, Bf, mMu[g+1], mLambda[g+1], mRho[g+1], mGridSize[g+1],
		a_Up[g],   Unextc, Bc, mMu[g],   mLambda[g],   mRho[g],   mGridSize[g], 
		cof, g, g+1, is_periodic);
      //      CHECK_INPUT(false," controlled termination");

      // Finally, restore the corner ghost point values (above and below) the Dirichlet sides of the domain.
      // Note: these ghost point values might never be used
      if( !m_doubly_periodic )
      {
         dirichlet_LRic( a_Up[g+1], g+1, kf+1, time+mDt, 1 );
         dirichlet_LRic( a_Up[g], g, kc-1, time+mDt, 1 );
      }
   }
}// end enforceIC2


//-----------------------------------------------------------------------
void EW::check_corrector( Sarray& Uf, Sarray& Uc, Sarray& Unextf, Sarray& Unextc, int kf, int kc )
{
   int ic =2, jc=4, c=1;
   int i = 2*ic-1, j=2*jc-1;
   //   cout <<"check " << Uf(c,i,j,kf) << " " << Uc(c,ic,jc,kc) << " " << Uf(c,i,j,kf)-Uc(c,ic,jc,kc) << endl;
   //   cout << "  next " << Unextf(c,i,j,kf) << " " << Unextc(c,ic,jc,kc) << endl;
   i = 2*ic;
   //   j = 2*jc;
   float_sw4 pci   = (9*(Uc(c,ic,jc,kc)+Uc(c,ic+1,jc,kc))-(Uc(c,ic-1,jc,kc)+Uc(c,ic+2,jc,kc)))/16;
   float_sw4 pcim  = (9*(Uc(c,ic,jc-1,kc)+Uc(c,ic+1,jc-1,kc))-(Uc(c,ic-1,jc-1,kc)+Uc(c,ic+2,jc-1,kc)))/16;
   float_sw4 pcip  = (9*(Uc(c,ic,jc+1,kc)+Uc(c,ic+1,jc+1,kc))-(Uc(c,ic-1,jc+1,kc)+Uc(c,ic+2,jc+1,kc)))/16;
   float_sw4 pcipp = (9*(Uc(c,ic,jc+2,kc)+Uc(c,ic+1,jc+2,kc))-(Uc(c,ic-1,jc+2,kc)+Uc(c,ic+2,jc+2,kc)))/16;
   float_sw4 pc = ( 9*(pci+pcip)-(pcim+pcipp))/16;

   float_sw4 pcj = (9*(Uc(c,ic,jc,kc)+Uc(c,ic,jc+1,kc))-(Uc(c,ic,jc-1,kc)+Uc(c,ic,jc+2,kc)))/16;
   cout <<"check " << Uf(c,i,j,kf) << " " << Uc(c,ic,jc,kc) << " " << pci << " " << Uf(c,i,j,kf)-pci << endl;
   //   cout << "  next " << Unextf(c,i,j,kf) << " " << Unextc(c,ic,jc,kc) << endl;
   float_sw4 pcni   = (9*(Unextc(c,ic,jc,kc)+Unextc(c,ic+1,jc,kc))-(Unextc(c,ic-1,jc,kc)+Unextc(c,ic+2,jc,kc)))/16;
     cout << "  check next " << Unextf(c,i,j,kf) << " " << Unextc(c,ic,jc,kc) << " " << pcni << " " << Unextf(c,i,j,kf)-pcni << endl;
   //   cout << " check " << Uc(c,ic-2,jc,kc) << " " << Unextc(c,ic-2,jc,kc) << endl;
   //   cout << "       " << Uc(c,ic-1,jc,kc) << " " << Unextc(c,ic-1,jc,kc) << endl;
   //   cout << "       " << Uc(c,ic,jc,kc)  << " " << Unextc(c,ic,jc,kc) << endl;
   //   cout << "       " << Uc(c,ic+1,jc,kc) << " " << Unextc(c,ic+1,jc,kc) << endl;
   //   cout << "       " << Uc(c,ic+2,jc,kc) << " " << Unextc(c,ic+2,jc,kc) << endl;
   //   cout << "       " << Uc(c,ic+3,jc,kc) << " " << Unextc(c,ic+3,jc,kc) << endl;

}

//-----------------------------------------------------------------------
void EW::check_displacement_continuity( Sarray& Uf, Sarray& Uc, int gf, int gc )
{
   int icb, ifb, ice, ife, jcb, jfb, jce, jfe, nkf;
   
   icb = m_iStartInt[gc];
   ifb = m_iStartInt[gf];

   ice = m_iEndInt[gc];
   ife = m_iEndInt[gf];
   
   jcb = m_jStartInt[gc];
   jfb = m_jStartInt[gf];

   jce = m_jEndInt[gc];
   jfe = m_jEndInt[gf];

   nkf = m_global_nz[gf];

   float_sw4 l2err=0, l2err_global=0;
   
// for i=2*ic-1 and j=2*jc-1: Enforce continuity of displacements and normal stresses along the interface
   for( int jc= jcb ; jc <= jce ; jc++ )
      for( int ic= icb ; ic <= ice ; ic++ )
      {
// i odd, j odd
         int i=2*ic-1, j=2*jc-1;
         
         for (int c=1; c<=3; c++)
         {
            l2err += (Uc(c,ic,jc,1)-Uf(c,i,j,nkf))*(Uc(c,ic,jc,1)-Uf(c,i,j,nkf));
         }
      }
   MPI_Allreduce( &l2err, &l2err_global, 1, MPI_DOUBLE, MPI_SUM, m_cartesian_communicator );

   l2err_global = sqrt(l2err_global);

   if (proc_zero())
      cout << "Fine-coarse displacement missmatch = " << l2err_global << endl;
               
   // //   cout <<"check " << Uf(c,i,j,kf) << " " << Uc(c,ic,jc,kc) << " " << Uf(c,i,j,kf)-Uc(c,ic,jc,kc) << endl;
   // //   cout << "  next " << Unextf(c,i,j,kf) << " " << Unextc(c,ic,jc,kc) << endl;
   // i = 2*ic;
   // //   j = 2*jc;
   // double pci   = (9*(Uc(c,ic,jc,kc)+Uc(c,ic+1,jc,kc))-(Uc(c,ic-1,jc,kc)+Uc(c,ic+2,jc,kc)))/16;
   // double pcim  = (9*(Uc(c,ic,jc-1,kc)+Uc(c,ic+1,jc-1,kc))-(Uc(c,ic-1,jc-1,kc)+Uc(c,ic+2,jc-1,kc)))/16;
   // double pcip  = (9*(Uc(c,ic,jc+1,kc)+Uc(c,ic+1,jc+1,kc))-(Uc(c,ic-1,jc+1,kc)+Uc(c,ic+2,jc+1,kc)))/16;
   // double pcipp = (9*(Uc(c,ic,jc+2,kc)+Uc(c,ic+1,jc+2,kc))-(Uc(c,ic-1,jc+2,kc)+Uc(c,ic+2,jc+2,kc)))/16;
   // double pc = ( 9*(pci+pcip)-(pcim+pcipp))/16;

   // double pcj = (9*(Uc(c,ic,jc,kc)+Uc(c,ic,jc+1,kc))-(Uc(c,ic,jc-1,kc)+Uc(c,ic,jc+2,kc)))/16;
   // cout <<"check " << Uf(c,i,j,kf) << " " << Uc(c,ic,jc,kc) << " " << pci << " " << Uf(c,i,j,kf)-pci << endl;
   // //   cout << "  next " << Unextf(c,i,j,kf) << " " << Unextc(c,ic,jc,kc) << endl;
   // double pcni   = (9*(Unextc(c,ic,jc,kc)+Unextc(c,ic+1,jc,kc))-(Unextc(c,ic-1,jc,kc)+Unextc(c,ic+2,jc,kc)))/16;
   //   cout << "  check next " << Unextf(c,i,j,kf) << " " << Unextc(c,ic,jc,kc) << " " << pcni << " " << Unextf(c,i,j,kf)-pcni << endl;
   //   cout << " check " << Uc(c,ic-2,jc,kc) << " " << Unextc(c,ic-2,jc,kc) << endl;
   //   cout << "       " << Uc(c,ic-1,jc,kc) << " " << Unextc(c,ic-1,jc,kc) << endl;
   //   cout << "       " << Uc(c,ic,jc,kc)  << " " << Unextc(c,ic,jc,kc) << endl;
   //   cout << "       " << Uc(c,ic+1,jc,kc) << " " << Unextc(c,ic+1,jc,kc) << endl;
   //   cout << "       " << Uc(c,ic+2,jc,kc) << " " << Unextc(c,ic+2,jc,kc) << endl;
   //   cout << "       " << Uc(c,ic+3,jc,kc) << " " << Unextc(c,ic+3,jc,kc) << endl;

}

//-----------------------------------------------------------------------
void EW::dirichlet_hom_ic( Sarray& U, int g, int k, bool inner )
{
   // zero out all ghost points
   if( !inner )
   {
      // Outer layer of non-unknown ghost points
      if( m_iStartInt[g] == 1 )
      {
      // low i-side
#pragma omp parallel for
	 for( int j=m_jStart[g] ; j <= m_jEnd[g] ; j++ )
	    for( int i=m_iStart[g] ; i <= 0 ; i++ )
	       for( int c=1 ; c <= U.m_nc ; c++ )
		  U(c,i,j,k) = 0;
      }
      if( m_iEndInt[g] == m_global_nx[g] )
      {
	 // high i-side
#pragma omp parallel for
	 for( int j=m_jStart[g] ; j <= m_jEnd[g] ; j++ )
	    for( int i=m_iEndInt[g]+1 ; i <= m_iEnd[g] ; i++ )
	       for( int c=1 ; c <= U.m_nc ; c++ )
		  U(c,i,j,k) = 0;
      }
      if( m_jStartInt[g] == 1 )
      {
	 // low j-side
#pragma omp parallel for
	 for( int j=m_jStart[g] ; j <= 0 ; j++ )
	    for( int i=m_iStart[g] ; i <= m_iEnd[g] ; i++ )
	       for( int c=1 ; c <= U.m_nc ; c++ )
		  U(c,i,j,k) = 0;
      }
      if( m_jEndInt[g] == m_global_ny[g] )
      {
	 // high j-side
#pragma omp parallel for
	 for( int j=m_jEndInt[g]+1 ; j <= m_jEnd[g] ; j++ )
	    for( int i=m_iStart[g] ; i <= m_iEnd[g] ; i++ )
	       for( int c=1 ; c <= U.m_nc ; c++ )
		  U(c,i,j,k) = 0;
      }
   }
   else
   {
      // Interior, unknown ghost points.
      int ib, ie, jb, je;
      if( m_iStartInt[g] == 1 )
         ib = 1;
      else
	 ib = m_iStart[g];
      if( m_iEndInt[g] == m_global_nx[g] )
	 ie = m_global_nx[g];
      else
	 ie = m_iEnd[g];
      if( m_jStartInt[g] == 1 )
	 jb = 1;
      else
	 jb = m_jStart[g];
      if( m_jEndInt[g] == m_global_ny[g] )
	 je = m_global_ny[g];
      else
	 je = m_jEnd[g];
#pragma omp parallel for
      for( int j=jb ; j <= je ; j++ )
	 for( int i=ib ; i <= ie ; i++ )
	    for( int c=1 ; c <= U.m_nc ; c++ )
	       U(c,i,j,k) = 0;
   }
}

//-----------------------------------------------------------------------
void EW::dirichlet_twilight_ic( Sarray& U, int g, int kic, float_sw4 t )
{
   // assign exact solution at all ghost points with a given 'k'-index
   if (m_twilight_forcing)
   {
      int i1 = m_iStart[g], i2=m_iEnd[g];
      int j1 = m_jStart[g], j2=m_jEnd[g];
      int kdb=U.m_kb, kde=U.m_ke;
      float_sw4 om = m_twilight_forcing->m_omega;
      float_sw4 ph = m_twilight_forcing->m_phase;
      float_sw4 cv = m_twilight_forcing->m_c;
      float_sw4 h  = mGridSize[g];
      float_sw4* u_ptr = U.c_ptr();
      if( m_croutines )
	 twilightfortwind_ci( m_iStart[g], m_iEnd[g], m_jStart[g], m_jEnd[g],
			      kdb, kde, u_ptr, t, om, cv, ph, 
			      h, m_zmin[g],
			      i1, i2, j1, j2, kic, kic );      
      else
	 twilightfortwind( &m_iStart[g], &m_iEnd[g], &m_jStart[g], &m_jEnd[g],
			   &kdb, &kde, u_ptr, &t, &om, &cv, &ph, 
			   &h, &m_zmin[g],
			   &i1, &i2, &j1, &j2, &kic, &kic );      
   }
   
}

//-----------------------------------------------------------------------
void EW::dirichlet_LRic( Sarray& U, int g, int kic, float_sw4 t, int adj )
{
   // Put back exact solution at the ghost points that don't participate in the interface conditions, i.e. at supergrid points
   //   int k = upper ? 0 : m_global_nz[g]+1;
   //
   // set adj= 0 for ghost pts + boundary pt
   //          1 for only ghost pts.

   int kdb=U.m_kb, kde=U.m_ke;
   if( !m_twilight_forcing )
   {
      if( m_iStartInt[g] == 1 )
      {
	 // low i-side
#pragma omp parallel for
	 for( int j=m_jStart[g] ; j <= m_jEnd[g] ; j++ )
	    for( int i=m_iStart[g] ; i <= 1-adj ; i++ )
	       for( int c=1 ; c <= U.m_nc ; c++ )
		  U(c,i,j,kic) = 0;
      }
      if( m_iEndInt[g] == m_global_nx[g] )
      {
	 // high i-side
#pragma omp parallel for
	 for( int j=m_jStart[g] ; j <= m_jEnd[g] ; j++ )
	    for( int i=m_iEndInt[g]+adj ; i <= m_iEnd[g] ; i++ )
	       for( int c=1 ; c <= U.m_nc ; c++ )
		  U(c,i,j,kic) = 0;
      }
      if( m_jStartInt[g] == 1 )
      {
	 // low j-side
#pragma omp parallel for
	 for( int j=m_jStart[g] ; j <= 1-adj ; j++ )
	    for( int i=m_iStart[g] ; i <= m_iEnd[g] ; i++ )
	       for( int c=1 ; c <= U.m_nc ; c++ )
		  U(c,i,j,kic) = 0;
      }
      if( m_jEndInt[g] == m_global_ny[g] )
      {
	 // high j-side
#pragma omp parallel for
	 for( int j=m_jEndInt[g]+adj ; j <= m_jEnd[g] ; j++ )
	    for( int i=m_iStart[g] ; i <= m_iEnd[g] ; i++ )
	       for( int c=1 ; c <= U.m_nc ; c++ )
		  U(c,i,j,kic) = 0;
      }
   }
   else
   {
      float_sw4 om = m_twilight_forcing->m_omega;
      float_sw4 ph = m_twilight_forcing->m_phase;
      float_sw4 cv = m_twilight_forcing->m_c;
      float_sw4 h  = mGridSize[g];
      float_sw4* u_ptr = U.c_ptr();
      if( m_iStartInt[g] == 1 )
      {
	 // low i-side
	 int i1 = m_iStart[g], i2=m_iStartInt[g]-adj;
	 int j1 = m_jStart[g], j2=m_jEnd[g];
	 if( m_croutines )
	    twilightfortwind_ci( m_iStart[g], m_iEnd[g], m_jStart[g], m_jEnd[g],
			      kdb, kde, u_ptr, t, om, cv, ph, 
			      h, m_zmin[g], i1, i2, j1, j2, kic, kic );
	 else
	    twilightfortwind( &m_iStart[g], &m_iEnd[g], &m_jStart[g], &m_jEnd[g],
			      &kdb, &kde, u_ptr, &t, &om, &cv, &ph, 
			      &h, &m_zmin[g],
			      &i1, &i2, &j1, &j2, &kic, &kic );
      }
      if( m_iEndInt[g] == m_global_nx[g] )
      {
	 // high i-side
	 int i1 = m_iEndInt[g]+adj, i2=m_iEnd[g];
	 int j1 = m_jStart[g], j2=m_jEnd[g];
	 if( m_croutines )
	    twilightfortwind_ci( m_iStart[g], m_iEnd[g], m_jStart[g], m_jEnd[g],
				 kdb, kde, u_ptr, t, om, cv, ph, 
				 h, m_zmin[g], i1, i2, j1, j2, kic, kic );
	 else
	    twilightfortwind( &m_iStart[g], &m_iEnd[g], &m_jStart[g], &m_jEnd[g],
			      &kdb, &kde, u_ptr, &t, &om, &cv, &ph, 
			      &h, &m_zmin[g],
			      &i1, &i2, &j1, &j2, &kic, &kic );
      }
      if( m_jStartInt[g] == 1 )
      {
	 // low j-side
	 int i1 = m_iStart[g], i2=m_iEnd[g];
	 int j1 = m_jStart[g], j2=m_jStartInt[g]-adj;
	 if( m_croutines )
	    twilightfortwind_ci( m_iStart[g], m_iEnd[g], m_jStart[g], m_jEnd[g],
				 kdb, kde, u_ptr, t, om, cv, ph, 
				 h, m_zmin[g], i1, i2, j1, j2, kic, kic );
	 else
	    twilightfortwind( &m_iStart[g], &m_iEnd[g], &m_jStart[g], &m_jEnd[g],
			      &kdb, &kde, u_ptr, &t, &om, &cv, &ph, 
			      &h, &m_zmin[g],
			      &i1, &i2, &j1, &j2, &kic, &kic );
      }
      if( m_jEndInt[g] == m_global_ny[g] )
      {
	 // high j-side
	 int i1 = m_iStart[g], i2=m_iEnd[g];
	 int j1 = m_jEndInt[g]+adj, j2=m_jEnd[g];
	 if( m_croutines )
	    twilightfortwind_ci( m_iStart[g], m_iEnd[g], m_jStart[g], m_jEnd[g],
				 kdb, kde, u_ptr, t, om, cv, ph, 
				 h, m_zmin[g],i1, i2, j1, j2, kic, kic );
	 else
	    twilightfortwind( &m_iStart[g], &m_iEnd[g], &m_jStart[g], &m_jEnd[g],
			      &kdb, &kde, u_ptr, &t, &om, &cv, &ph, 
			      &h, &m_zmin[g],
			      &i1, &i2, &j1, &j2, &kic, &kic );
      }
   }      
}

//-----------------------------------------------------------------------
void EW::dirichlet_LRstress( Sarray& B, int g, int kic, float_sw4 t, int adj )
{
   // Exact stresses at the ghost points that don't participate in the interface conditions,
   // i.e. at supergrid (Dirichlet) points
   //   int k = upper ? 0 : m_global_nz[g]+1;
   //
   // set adj= 0 for ghost pts + boundary pt
   //          1 for only ghost pts.

   int kdb=B.m_kb, kde=B.m_ke;
//   printf("dirichlet_LRstress> kdb=%d, kde=%d\n", kdb, kde);
   
   if( !m_twilight_forcing )
   {
      if( m_iStartInt[g] == 1 )
      {
	 // low i-side
#pragma omp parallel for
	 for( int j=m_jStart[g] ; j <= m_jEnd[g] ; j++ )
	    for( int i=m_iStart[g] ; i <= 1-adj ; i++ )
	       for( int c=1 ; c <= B.m_nc ; c++ )
		  B(c,i,j,kic) = 0;
      }
      if( m_iEndInt[g] == m_global_nx[g] )
      {
	 // high i-side
#pragma omp parallel for
	 for( int j=m_jStart[g] ; j <= m_jEnd[g] ; j++ )
	    for( int i=m_iEndInt[g]+adj ; i <= m_iEnd[g] ; i++ )
	       for( int c=1 ; c <= B.m_nc ; c++ )
		  B(c,i,j,kic) = 0;
      }
      if( m_jStartInt[g] == 1 )
      {
	 // low j-side
	 for( int j=m_jStart[g] ; j <= 1-adj ; j++ )
#pragma omp parallel for
	    for( int i=m_iStart[g] ; i <= m_iEnd[g] ; i++ )
	       for( int c=1 ; c <= B.m_nc ; c++ )
		  B(c,i,j,kic) = 0;
      }
      if( m_jEndInt[g] == m_global_ny[g] )
      {
	 // high j-side
	 for( int j=m_jEndInt[g]+adj ; j <= m_jEnd[g] ; j++ )
#pragma omp parallel for
	    for( int i=m_iStart[g] ; i <= m_iEnd[g] ; i++ )
	       for( int c=1 ; c <= B.m_nc ; c++ )
		  B(c,i,j,kic) = 0;
      }
   }
   else // twilight forcing below
   {
// dbg
      if (false && g==0)
      {
         int i=0, j=25, k=1;
         float_sw4 x=(i-1)*mGridSize[g];
         float_sw4 y=(j-1)*mGridSize[g];
         float_sw4 z=(k-1)*mGridSize[g] + m_zmin[g];

         printf("3: x=%e, y=%e, z=%e, mu=%e\n", x, y, z, mMu[g](i,j,k));
      }
// get array pointers for fortran
      float_sw4* mu_ptr    = mMu[g].c_ptr();
      float_sw4* la_ptr    = mLambda[g].c_ptr();
      float_sw4 om = m_twilight_forcing->m_omega;
      float_sw4 ph = m_twilight_forcing->m_phase;
      float_sw4 cv = m_twilight_forcing->m_c;
      float_sw4 h  = mGridSize[g];
      float_sw4* b_ptr = B.c_ptr();
      float_sw4 omstrx = m_supergrid_taper_x[g].get_tw_omega();
      float_sw4 omstry = m_supergrid_taper_y[g].get_tw_omega();

      float_sw4* mua_ptr = NULL;
      float_sw4* laa_ptr   = NULL;
      if (m_use_attenuation)
      {
         mua_ptr    = mMuVE[g][0].c_ptr();
         laa_ptr    = mLambdaVE[g][0].c_ptr();
      }

      if( m_iStartInt[g] == 1 )
      {
	 // low i-side
	 int i1 = m_iStart[g], i2=m_iStartInt[g]-adj;
	 int j1 = m_jStart[g], j2=m_jEnd[g];
         if( usingSupergrid() )
         {
// assigns B
	    if( m_croutines )
	       twfrsurfzsg_wind_ci( m_iStart[g], m_iEnd[g], m_jStart[g], m_jEnd[g], m_kStart[g], m_kEnd[g],
				    h, kic, t, om, cv, ph, omstrx, omstry,
				    b_ptr, mu_ptr, la_ptr, m_zmin[g], i1, i2, j1, j2 );
	    else
	       twfrsurfzsg_wind( m_iStart[g], m_iEnd[g], m_jStart[g], m_jEnd[g], m_kStart[g], m_kEnd[g],
				 h, kic, t, om, cv, ph, omstrx, omstry,
				 b_ptr, mu_ptr, la_ptr, m_zmin[g], i1, i2, j1, j2 );
            if (m_use_attenuation) // only 1 mechanism with twilight forcing
            {
// adds attenuation to B
	       if( m_croutines )
		  twfrsurfzsg_att_wind_ci( m_iStart[g], m_iEnd[g], m_jStart[g], m_jEnd[g], m_kStart[g], m_kEnd[g],
                                     h, kic, t, om, cv, ph, omstrx, omstry,
                                     b_ptr, mua_ptr, laa_ptr, m_zmin[g], i1, i2, j1, j2 );
	       else
		  twfrsurfzsg_att_wind( m_iStart[g], m_iEnd[g], m_jStart[g], m_jEnd[g], m_kStart[g], m_kEnd[g],
                                     h, kic, t, om, cv, ph, omstrx, omstry,
                                     b_ptr, mua_ptr, laa_ptr, m_zmin[g], i1, i2, j1, j2 );
            }
         }
         else
         {
// assigns B
	    if( m_croutines )
	       twfrsurfz_wind_ci( m_iStart[g], m_iEnd[g], m_jStart[g], m_jEnd[g], m_kStart[g], m_kEnd[g],
			       h, kic, t, om, cv, ph, b_ptr, mu_ptr, la_ptr, m_zmin[g], i1, i2, j1, j2 );
	    else
	       twfrsurfz_wind( &m_iStart[g], &m_iEnd[g], &m_jStart[g], &m_jEnd[g], &m_kStart[g], &m_kEnd[g],
			       &h, &kic, &t, &om, &cv, &ph, b_ptr, mu_ptr, la_ptr, &m_zmin[g], &i1, &i2, &j1, &j2 );
            if (m_use_attenuation) // only 1 mechanism with twilight forcing
            {
// adds attenuation to B
	       if( m_croutines )
		  twfrsurfz_att_wind_ci( m_iStart[g], m_iEnd[g], m_jStart[g], m_jEnd[g], m_kStart[g], m_kEnd[g],
                                   h, kic, t, om, cv, ph, b_ptr, mua_ptr, laa_ptr, m_zmin[g], i1, i2, j1, j2 );
	       else
		  twfrsurfz_att_wind( m_iStart[g], m_iEnd[g], m_jStart[g], m_jEnd[g], m_kStart[g], m_kEnd[g],
                                   h, kic, t, om, cv, ph, b_ptr, mua_ptr, laa_ptr, m_zmin[g], i1, i2, j1, j2 );
            }
         } // else (not supergrid)
      } //  if( m_iStartInt[g] == 1 )
      
      if( m_iEndInt[g] == m_global_nx[g] )
      {
	 // high i-side
	 int i1 = m_iEndInt[g]+adj, i2=m_iEnd[g];
	 int j1 = m_jStart[g], j2=m_jEnd[g];
         if( usingSupergrid() )
         {
// assigns B
	    if( m_croutines )
	       twfrsurfzsg_wind_ci( m_iStart[g], m_iEnd[g], m_jStart[g], m_jEnd[g], m_kStart[g], m_kEnd[g],
                              h, kic, t, om, cv, ph, omstrx, omstry,
                              b_ptr, mu_ptr, la_ptr, m_zmin[g], i1, i2, j1, j2 );
	    else
	       twfrsurfzsg_wind( m_iStart[g], m_iEnd[g], m_jStart[g], m_jEnd[g], m_kStart[g], m_kEnd[g],
                              h, kic, t, om, cv, ph, omstrx, omstry,
                              b_ptr, mu_ptr, la_ptr, m_zmin[g], i1, i2, j1, j2 );
            if (m_use_attenuation) // only 1 mechanism with twilight forcing
            {
// adds attenuation to B
	       if( m_croutines )
		  twfrsurfzsg_att_wind_ci( m_iStart[g], m_iEnd[g], m_jStart[g], m_jEnd[g], m_kStart[g], m_kEnd[g],
                                     h, kic, t, om, cv, ph, omstrx, omstry,
                                     b_ptr, mua_ptr, laa_ptr, m_zmin[g], i1, i2, j1, j2 );
	       else
		  twfrsurfzsg_att_wind( m_iStart[g], m_iEnd[g], m_jStart[g], m_jEnd[g], m_kStart[g], m_kEnd[g],
                                     h, kic, t, om, cv, ph, omstrx, omstry,
                                     b_ptr, mua_ptr, laa_ptr, m_zmin[g], i1, i2, j1, j2 );
            }
         }
         else
         {
// assigns B
	    if( m_croutines )
	       twfrsurfz_wind_ci( m_iStart[g], m_iEnd[g], m_jStart[g], m_jEnd[g], m_kStart[g], m_kEnd[g],
                            h, kic, t, om, cv, ph, b_ptr, 
                            mu_ptr, la_ptr, m_zmin[g],
                            i1, i2, j1, j2 );
	    else
	       twfrsurfz_wind( &m_iStart[g], &m_iEnd[g], &m_jStart[g], &m_jEnd[g], &m_kStart[g], &m_kEnd[g],
                            &h, &kic, &t, &om, &cv, &ph, b_ptr, 
                            mu_ptr, la_ptr, &m_zmin[g],
                            &i1, &i2, &j1, &j2 );
            if (m_use_attenuation) // only 1 mechanism with twilight forcing
            {
// adds attenuation to B
	       if( m_croutines )
		  twfrsurfz_att_wind_ci( m_iStart[g], m_iEnd[g], m_jStart[g], m_jEnd[g], m_kStart[g], m_kEnd[g],
                                   h, kic, t, om, cv, ph, b_ptr, mua_ptr, laa_ptr, m_zmin[g], i1, i2, j1, j2 );
	       else
		  twfrsurfz_att_wind( m_iStart[g], m_iEnd[g], m_jStart[g], m_jEnd[g], m_kStart[g], m_kEnd[g],
                                   h, kic, t, om, cv, ph, b_ptr, mua_ptr, laa_ptr, m_zmin[g], i1, i2, j1, j2 );
            }
         } // else (not supergrid)
      } // end if( m_iEndInt[g] == m_global_nx[g] )
      
      if( m_jStartInt[g] == 1 )
      {
	 // low j-side
	 int i1 = m_iStart[g], i2=m_iEnd[g];
	 int j1 = m_jStart[g], j2=m_jStartInt[g]-adj;
         if( usingSupergrid() )
         {
// assigns B
	    if( m_croutines )
	       twfrsurfzsg_wind_ci( m_iStart[g], m_iEnd[g], m_jStart[g], m_jEnd[g], m_kStart[g], m_kEnd[g],
                              h, kic, t, om, cv, ph, omstrx, omstry,
                              b_ptr, mu_ptr, la_ptr, m_zmin[g], i1, i2, j1, j2 );
	    else
	       twfrsurfzsg_wind( m_iStart[g], m_iEnd[g], m_jStart[g], m_jEnd[g], m_kStart[g], m_kEnd[g],
                              h, kic, t, om, cv, ph, omstrx, omstry,
                              b_ptr, mu_ptr, la_ptr, m_zmin[g], i1, i2, j1, j2 );
            if (m_use_attenuation) // only 1 mechanism with twilight forcing
            {
// adds attenuation to B
	       if( m_croutines )
		  twfrsurfzsg_att_wind_ci( m_iStart[g], m_iEnd[g], m_jStart[g], m_jEnd[g], m_kStart[g], m_kEnd[g],
                                     h, kic, t, om, cv, ph, omstrx, omstry,
                                     b_ptr, mua_ptr, laa_ptr, m_zmin[g], i1, i2, j1, j2 );
	       else
		  twfrsurfzsg_att_wind( m_iStart[g], m_iEnd[g], m_jStart[g], m_jEnd[g], m_kStart[g], m_kEnd[g],
                                     h, kic, t, om, cv, ph, omstrx, omstry,
                                     b_ptr, mua_ptr, laa_ptr, m_zmin[g], i1, i2, j1, j2 );
            }
         }
         else
         {
// assigns B
	    if( m_croutines )
	       twfrsurfz_wind_ci( m_iStart[g], m_iEnd[g], m_jStart[g], m_jEnd[g], m_kStart[g], m_kEnd[g],
                            h, kic, t, om, cv, ph, b_ptr, 
                            mu_ptr, la_ptr, m_zmin[g],
                            i1, i2, j1, j2 );
	    else
	       twfrsurfz_wind( &m_iStart[g], &m_iEnd[g], &m_jStart[g], &m_jEnd[g], &m_kStart[g], &m_kEnd[g],
                            &h, &kic, &t, &om, &cv, &ph, b_ptr, 
                            mu_ptr, la_ptr, &m_zmin[g],
                            &i1, &i2, &j1, &j2 );
            if (m_use_attenuation) // only 1 mechanism with twilight forcing
            {
// adds attenuation to B
	       if( m_croutines )
		  twfrsurfz_att_wind_ci( m_iStart[g], m_iEnd[g], m_jStart[g], m_jEnd[g], m_kStart[g], m_kEnd[g],
                                   h, kic, t, om, cv, ph, b_ptr, mua_ptr, laa_ptr, m_zmin[g], i1, i2, j1, j2 );
	       else
		  twfrsurfz_att_wind( m_iStart[g], m_iEnd[g], m_jStart[g], m_jEnd[g], m_kStart[g], m_kEnd[g],
                                   h, kic, t, om, cv, ph, b_ptr, mua_ptr, laa_ptr, m_zmin[g], i1, i2, j1, j2 );
            }
         } // else (not supergrid)
      } // end if( m_jStartInt[g] == 1 )
      
      if( m_jEndInt[g] == m_global_ny[g] )
      {
	 // high j-side
	 int i1 = m_iStart[g], i2=m_iEnd[g];
	 int j1 = m_jEndInt[g]+adj, j2=m_jEnd[g];
         if( usingSupergrid() )
         {
// assigns B
	    if( m_croutines )
	       twfrsurfzsg_wind_ci( m_iStart[g], m_iEnd[g], m_jStart[g], m_jEnd[g], m_kStart[g], m_kEnd[g],
                              h, kic, t, om, cv, ph, omstrx, omstry,
                              b_ptr, mu_ptr, la_ptr, m_zmin[g], i1, i2, j1, j2 );
	    else
	       twfrsurfzsg_wind( m_iStart[g], m_iEnd[g], m_jStart[g], m_jEnd[g], m_kStart[g], m_kEnd[g],
                              h, kic, t, om, cv, ph, omstrx, omstry,
                              b_ptr, mu_ptr, la_ptr, m_zmin[g], i1, i2, j1, j2 );
            if (m_use_attenuation) // only 1 mechanism with twilight forcing
            {
// adds attenuation to B
	       if( m_croutines )
		  twfrsurfzsg_att_wind_ci( m_iStart[g], m_iEnd[g], m_jStart[g], m_jEnd[g], m_kStart[g], m_kEnd[g],
                                     h, kic, t, om, cv, ph, omstrx, omstry,
                                     b_ptr, mua_ptr, laa_ptr, m_zmin[g], i1, i2, j1, j2 );
	       else
		  twfrsurfzsg_att_wind( m_iStart[g], m_iEnd[g], m_jStart[g], m_jEnd[g], m_kStart[g], m_kEnd[g],
                                     h, kic, t, om, cv, ph, omstrx, omstry,
                                     b_ptr, mua_ptr, laa_ptr, m_zmin[g], i1, i2, j1, j2 );
            }
         }
         else
         {
// assigns B
	    if( m_croutines )
	       twfrsurfz_wind_ci( m_iStart[g], m_iEnd[g], m_jStart[g], m_jEnd[g], m_kStart[g], m_kEnd[g],
                            h, kic, t, om, cv, ph, b_ptr, 
                            mu_ptr, la_ptr, m_zmin[g],
                            i1, i2, j1, j2 );
	    else
	       twfrsurfz_wind( &m_iStart[g], &m_iEnd[g], &m_jStart[g], &m_jEnd[g], &m_kStart[g], &m_kEnd[g],
                            &h, &kic, &t, &om, &cv, &ph, b_ptr, 
                            mu_ptr, la_ptr, &m_zmin[g],
                            &i1, &i2, &j1, &j2 );
            if (m_use_attenuation) // only 1 mechanism with twilight forcing
            {
// adds attenuation to B
	       if( m_croutines )
		  twfrsurfz_att_wind_ci( m_iStart[g], m_iEnd[g], m_jStart[g], m_jEnd[g], m_kStart[g], m_kEnd[g],
                                   h, kic, t, om, cv, ph, b_ptr, mua_ptr, laa_ptr, m_zmin[g], i1, i2, j1, j2 );
	       else
		  twfrsurfz_att_wind( m_iStart[g], m_iEnd[g], m_jStart[g], m_jEnd[g], m_kStart[g], m_kEnd[g],
                                   h, kic, t, om, cv, ph, b_ptr, mua_ptr, laa_ptr, m_zmin[g], i1, i2, j1, j2 );
            }
         }
      } // end if( m_jEndInt[g] == m_global_ny[g] )
      
   } // else twilight
   
}

//-----------------------------------------------------------------------
void EW::gridref_initial_guess( Sarray& u, int g, bool upper )
{
// Extrapolate the initial guess from neighboring point.
   int k, s;
   if( upper )
   {
      k = 0;
      s = 1;
   }
   else
   {
      k = m_kEndInt[g]+1;
      s = -1;
   }
   int ib, ie, jb, je;
   if( m_iStartInt[g] == 1 )
      ib = 1;
   else
      ib = m_iStart[g];
   if( m_iEndInt[g] == m_global_nx[g] )
      ie = m_global_nx[g];
   else
      ie = m_iEnd[g];
   if( m_jStartInt[g] == 1 )
      jb = 1;
   else
      jb = m_jStart[g];
   if( m_jEndInt[g] == m_global_ny[g] )
      je = m_global_ny[g];
   else
      je = m_jEnd[g];

   for( int j=jb ; j <= je ; j++ )
      for( int i=ib ; i <= ie ; i++ )
      {
	 u(1,i,j,k) = u(1,i,j,k+s);
	 u(2,i,j,k) = u(2,i,j,k+s);
	 u(3,i,j,k) = u(3,i,j,k+s);
      }
}

//-----------------------------------------------------------------------
void EW::compute_preliminary_corrector( Sarray& a_Up, Sarray& a_U, Sarray& a_Um,
                                        Sarray* a_AlphaVEp, Sarray* a_AlphaVE, Sarray* a_AlphaVEm,
					Sarray& Utt, Sarray& Unext, int g, int kic, float_sw4 t, 
					Sarray &Ftt, vector<GridPointSource*> point_sources )
{
   //
   // NOTE: This routine is called by enforceIC() after the predictor stage to calculate the interior contribution to
   // the corrector on the interface at time step.
   // It is NOT called by enforceIC2(), which handles 2nd order time stepping.
   // Super-grid dissipation is added because it is part of the interior contribution to the corrected displacement.
   //
   float_sw4 idt2 = 1/(mDt*mDt);
   // to evaluate L(Up_tt) for k=kic, we need Up(k) in the vicinity of the interface
   // Note: Utt is needed at all points (interior + ghost) to evaluate L(Utt) in all interior points

   if (m_croutines) // optimized C-version for reversed index ordering
     dpdmt_wind( Utt.m_ib, Utt.m_ie, Utt.m_jb, Utt.m_je, Utt.m_kb, Utt.m_ke, a_U.m_kb, a_U.m_ke,
		 a_Up.c_ptr(), a_U.c_ptr(), a_Um.c_ptr(), Utt.c_ptr(), idt2 );
   else
   {
     for( int k=Utt.m_kb ; k <= Utt.m_ke ; k++ )
       for( int j=Utt.m_jb ; j <= Utt.m_je ; j++ )
   	 for( int i=Utt.m_ib ; i <= Utt.m_ie ; i++ )
   	 {
   	    Utt(1,i,j,k) = idt2*(a_Up(1,i,j,k)-2*a_U(1,i,j,k)+a_Um(1,i,j,k));
   	    Utt(2,i,j,k) = idt2*(a_Up(2,i,j,k)-2*a_U(2,i,j,k)+a_Um(2,i,j,k));
   	    Utt(3,i,j,k) = idt2*(a_Up(3,i,j,k)-2*a_U(3,i,j,k)+a_Um(3,i,j,k));
   	 }
   }
   

// all points (for mMu, mLambda

   int ib=m_iStart[g], jb=m_jStart[g], kb=m_kStart[g];
   int ie=m_iEnd[g], je=m_jEnd[g], ke=m_kEnd[g];
// k-indices for Utt
   int kbu = Utt.m_kb, keu= Utt.m_ke;

   // Compute L(Utt) at k=kic.
   char op='=';
   int nz = m_global_nz[g];
   Sarray Lutt(3,ib,ie,jb,je,kic,kic);
   Lutt.set_to_zero(); // Keep memory checker happy
// Note: 6 first arguments of the function call:
// (ib,ie), (jb,je), (kb,ke) is the declared size of mMu and mLambda in the (i,j,k)-directions, respectively

// there are C and Fortran versions of this routine that are selected by the Makefile
   rhs4th3wind( ib, ie, jb, je, kb, ke, nz, m_onesided[g], m_acof,
		       m_bope, m_ghcof, Lutt.c_ptr(), Utt.c_ptr(), mMu[g].c_ptr(),
		       mLambda[g].c_ptr(), mGridSize[g], m_sg_str_x[g], m_sg_str_y[g],
		       m_sg_str_z[g], op, kbu, keu, kic, kic );

// Plan: 1) loop over all mechanisms, 2) precompute d^2 alpha/dt^2 and store in Utt, 3) accumulate visco-elastic stresses
   if( m_use_attenuation && m_number_mechanisms > 0 )
   {
      op = '-'; // Subtract Lu := Lu - L_a(alpha)
      for( int a=0 ; a < m_number_mechanisms ; a++ )
      {
// compute corrected memory variable for mechanism 'a', near the interface, store in 'Utt'
         updateMemVarCorrNearInterface( Utt, a_AlphaVEm[a], a_Up, a_U, a_Um, t, a, g );
         
// assume a_U and a_AlphaVE have the same dimensions for all mechanisms
         for( int k=Utt.m_kb ; k <= Utt.m_ke ; k++ )
            for( int j=Utt.m_jb ; j <= Utt.m_je ; j++ )
               for( int i=Utt.m_ib ; i <= Utt.m_ie ; i++ )
               {
// corrector value of AlphaVEp in variable 'Utt'
                  Utt(1,i,j,k) = idt2*(Utt(1,i,j,k)-2*a_AlphaVE[a](1,i,j,k)+a_AlphaVEm[a](1,i,j,k));
                  Utt(2,i,j,k) = idt2*(Utt(2,i,j,k)-2*a_AlphaVE[a](2,i,j,k)+a_AlphaVEm[a](2,i,j,k));
                  Utt(3,i,j,k) = idt2*(Utt(3,i,j,k)-2*a_AlphaVE[a](3,i,j,k)+a_AlphaVEm[a](3,i,j,k));
               }
      
// NEW June 13, 2017: add in visco-elastic terms
         float_sw4* mua_ptr = mMuVE[g][a].c_ptr();
         float_sw4* lambdaa_ptr = mLambdaVE[g][a].c_ptr();
	 rhs4th3wind( ib, ie, jb, je, kb, ke, nz, m_onesided[g], m_acof_no_gp, 
			     m_bope, m_ghcof_no_gp, Lutt.c_ptr(), Utt.c_ptr(), mua_ptr, //use stencil WITHOUT ghost points
			     lambdaa_ptr, mGridSize[g], m_sg_str_x[g], m_sg_str_y[g],
			     m_sg_str_z[g], op, kbu, keu, kic, kic );
      } // end for a      
   } // end if using attenuation
   
   // Compute forcing_{tt} at k=kic
//    Sarray force(3,ib,ie,jb,je,kic,kic);
//    if( m_twilight_forcing )
//    {
//       float_sw4 om = m_twilight_forcing->m_omega;
//       float_sw4 ph = m_twilight_forcing->m_phase;
//       float_sw4 cv = m_twilight_forcing->m_c;
//       float_sw4 omm= m_twilight_forcing->m_momega;
//       float_sw4 phm= m_twilight_forcing->m_mphase;
//       float_sw4 amprho   = m_twilight_forcing->m_amprho;
//       float_sw4 ampmu    = m_twilight_forcing->m_ampmu;
//       float_sw4 amplambda= m_twilight_forcing->m_amplambda;
//       if( m_croutines )
// 	 forcingttfort_ci( ib, ie, jb, je, kic, kic, force.c_ptr(), t, om, cv, ph, omm, phm,
// 			   amprho, ampmu, amplambda, mGridSize[g], m_zmin[g] );
//       else
// 	 forcingttfort( &ib, &ie, &jb, &je, &kic, &kic, force.c_ptr(), &t, &om, &cv, &ph, &omm, &phm,
// 			&amprho, &ampmu, &amplambda, &mGridSize[g], &m_zmin[g] );
//    }
//    else if( m_rayleigh_wave_test || m_energy_test )
//       force.set_to_zero();
//    else
//    {
//      // Default: m_point_source_test, m_lamb_test or full seismic case
//       force.set_to_zero();
// // NOTE: this routine needs to be reworked!
// // AP: Can we do omp for around this loop?
//       for( int s = 0 ; s < point_sources.size() ; s++ )
//       {
// 	 if( point_sources[s]->m_grid == g && point_sources[s]->m_k0 == kic )
// 	 {
// 	    float_sw4 fxyz[3];
// 	    point_sources[s]->getFxyztt(t,fxyz);
// 	    force(1,point_sources[s]->m_i0,point_sources[s]->m_j0,point_sources[s]->m_k0) += fxyz[0];
// 	    force(2,point_sources[s]->m_i0,point_sources[s]->m_j0,point_sources[s]->m_k0) += fxyz[1];
// 	    force(3,point_sources[s]->m_i0,point_sources[s]->m_j0,point_sources[s]->m_k0) += fxyz[2];
// 	 }
//       }
//    }

   float_sw4 cof = mDt*mDt*mDt*mDt/12.0;

   // if (m_croutines)
   //   update_unext( ib, ie, jb, je, kb, ke, Unext.c_ptr(), a_Up.c_ptr(), Lutt.c_ptr(), force.c_ptr(), 
   //      	   mRho[g].c_ptr(), cof, kic);
   // else
   {
#pragma omp parallel for
     for( int j=Unext.m_jb+2 ; j <= Unext.m_je-2 ; j++ )
#pragma omp simd
       for( int i=Unext.m_ib+2 ; i <= Unext.m_ie-2 ; i++ )
       {
	 float_sw4 irho=cof/mRho[g](i,j,kic);
	 Unext(1,i,j,kic) = a_Up(1,i,j,kic) + irho*(Lutt(1,i,j,kic)+Ftt(1,i,j,kic)); // +force(1,i,j,kic));
	 Unext(2,i,j,kic) = a_Up(2,i,j,kic) + irho*(Lutt(2,i,j,kic)+Ftt(2,i,j,kic)); // +force(2,i,j,kic));
	 Unext(3,i,j,kic) = a_Up(3,i,j,kic) + irho*(Lutt(3,i,j,kic)+Ftt(3,i,j,kic));//+force(3,i,j,kic));
       }
   }

// add in super-grid damping terms (does it make a difference?)
   if (usingSupergrid()) // Assume 4th order AD, Cartesian grid
   {
// assign array pointers on the fly
      // what time levels of U should be used here? NOTE: t_n and t_{n-1} ?  Up is the predictor for U(t_{n+1})
// July 22: Changed time levels for (Up, U) to (U, Um)
//      addsg4wind( &mDt, &mGridSize[g], Unext.c_ptr(), a_Up.c_ptr(), a_U.c_ptr(), mRho[g].c_ptr(),
      if( m_croutines )
	 addsg4wind_ci( Unext.c_ptr(), a_U.c_ptr(), a_Um.c_ptr(), mRho[g].c_ptr(),
			m_sg_dc_x[g], m_sg_dc_y[g], m_sg_dc_z[g], m_sg_str_x[g], m_sg_str_y[g], m_sg_str_z[g],
			m_sg_corner_x[g], m_sg_corner_y[g], m_sg_corner_z[g],
			ib, ie, jb, je, kb, ke, m_supergrid_damping_coefficient, Unext.m_kb, Unext.m_ke, kic, kic );
      else
	 addsg4wind( &mDt, &mGridSize[g], Unext.c_ptr(), a_U.c_ptr(), a_Um.c_ptr(), mRho[g].c_ptr(),
		     m_sg_dc_x[g], m_sg_dc_y[g], m_sg_dc_z[g], m_sg_str_x[g], m_sg_str_y[g], m_sg_str_z[g],
		     m_sg_corner_x[g], m_sg_corner_y[g], m_sg_corner_z[g],
		     ib, ie, jb, je, kb, ke, m_supergrid_damping_coefficient, Unext.m_kb, Unext.m_ke, kic, kic );
      // Note: the last four arguments define the declared size of Unext, followed by the lower and upper boundaries of the k-window
   }
} //end compute_preliminary_corrector


//-----------------------------------------------------------------------
void EW::compute_preliminary_predictor( Sarray& a_Up, Sarray& a_U, Sarray* a_AlphaVEp, Sarray& Unext,
					int g, int kic, float_sw4 t, Sarray &F, vector<GridPointSource*> point_sources )
{
   //
   // NOTE: This routine is called by enforceIC() after the corrector stage to calculate the interior contribution to
   // the predictor on the interface at next time step.
   // It is also called by enforceIC2(), which handles 2nd order time stepping. Only in that case should super-grid dissipation be added.
   //
   int ib=m_iStart[g], jb=m_jStart[g], kb=m_kStart[g];
   int ie=m_iEnd[g], je=m_jEnd[g], ke=m_kEnd[g];

   // Compute L(Up) at k=kic.
   Sarray Lu(3,ib,ie,jb,je,kic,kic);
   Lu.set_to_zero();  // Keep memory checker happy
   char op='=';
   int nz = m_global_nz[g];
// Note: 6 first arguments of the function call:
// (ib,ie), (jb,je), (kb,ke) is the declared size of mMu and mLambda in the (i,j,k)-directions, respectively
   rhs4th3wind( ib, ie, jb, je, kb, ke, nz, m_onesided[g], m_acof, // ghost point operators for elastic part
		       m_bope, m_ghcof, Lu.c_ptr(), a_Up.c_ptr(), mMu[g].c_ptr(),
		       mLambda[g].c_ptr(), mGridSize[g], m_sg_str_x[g], m_sg_str_y[g],
		       m_sg_str_z[g], op, kb, ke, kic, kic ); 
// Note: 4 last arguments of the above function call:
// (kb,ke) is the declared size of Up in the k-direction
// (kic,kic) is the declared size of Lu in the k-direction

   // add in visco-elastic terms
   if( m_use_attenuation && m_number_mechanisms > 0 )
   {
      op = '-'; // Subtract Lu := Lu - L_a(alpha)
      for( int a=0 ; a < m_number_mechanisms ; a++ )
      {
         float_sw4* alpha_ptr = a_AlphaVEp[a].c_ptr();
         float_sw4* mua_ptr = mMuVE[g][a].c_ptr();
         float_sw4* lambdaa_ptr = mLambdaVE[g][a].c_ptr();
	 rhs4th3wind( ib, ie, jb, je, kb, ke, nz, m_onesided[g], m_acof_no_gp, // NO ghost points for attenuation
			     m_bope, m_ghcof_no_gp, Lu.c_ptr(), alpha_ptr, mua_ptr,
			     lambdaa_ptr, mGridSize[g], m_sg_str_x[g], m_sg_str_y[g],
			     m_sg_str_z[g], op, kb, ke, kic, kic );
      }
   }
   
   // Compute forcing at k=kic
   // Sarray f(3,ib,ie,jb,je,kic,kic);
   // if( m_twilight_forcing )
   // {
   //    float_sw4 om = m_twilight_forcing->m_omega;
   //    float_sw4 ph = m_twilight_forcing->m_phase;
   //    float_sw4 cv = m_twilight_forcing->m_c;
   //    float_sw4 omm= m_twilight_forcing->m_momega;
   //    float_sw4 phm= m_twilight_forcing->m_mphase;
   //    float_sw4 amprho=m_twilight_forcing->m_amprho;
   //    float_sw4 ampmu=m_twilight_forcing->m_ampmu;
   //    float_sw4 amplambda=m_twilight_forcing->m_amplambda;
   //    if( usingSupergrid() )
   //    {
   //       float_sw4 omstrx = m_supergrid_taper_x[g].get_tw_omega();
   //       float_sw4 omstry = m_supergrid_taper_y[g].get_tw_omega();
   //       float_sw4 omstrz = m_supergrid_taper_z[g].get_tw_omega();
   //       if( m_croutines )
   //          forcingfortsg_ci( ib, ie, jb, je, kic, kic, f.c_ptr(), t, om, cv, ph, omm, phm,
   //      		      amprho, ampmu, amplambda, mGridSize[g], m_zmin[g],
   //      		      omstrx, omstry, omstrz );
   //       else
   //          forcingfortsg(  &ib, &ie, &jb, &je, &kic, &kic, f.c_ptr(), &t, &om, &cv, &ph, &omm, &phm,
   //      		    &amprho, &ampmu, &amplambda, &mGridSize[g], &m_zmin[g],
   //      		    &omstrx, &omstry, &omstrz );
   //       if( m_use_attenuation ) // NOTE: forcingfortsgatt only adds in the visco-elastic terms to 'f'
   //       {
   //          if( m_croutines )
   //             forcingfortsgatt_ci( ib, ie, jb, je, kic, kic, f.c_ptr(), t, om, cv, ph, omm, phm,
   //      			    amprho, ampmu, amplambda, mGridSize[g], m_zmin[g],
   //      			    omstrx, omstry, omstrz );
   //          else
   //             forcingfortsgatt(  &ib, &ie, &jb, &je, &kic, &kic, f.c_ptr(), &t, &om, &cv, &ph, &omm, &phm,
   //      			  &amprho, &ampmu, &amplambda, &mGridSize[g], &m_zmin[g],
   //      			  &omstrx, &omstry, &omstrz );
   //       }
   //    }
   //    else
   //    {
   //       if( m_croutines )
   //          forcingfort_ci( ib, ie, jb, je, kic, kic, f.c_ptr(), t, om, cv, ph, omm, phm,
   //      		    amprho, ampmu, amplambda, mGridSize[g], m_zmin[g] );
   //       else
   //          forcingfort( &ib, &ie, &jb, &je, &kic, &kic, f.c_ptr(), &t, &om, &cv, &ph, &omm, &phm,
   //      		 &amprho, &ampmu, &amplambda, &mGridSize[g], &m_zmin[g] );
   //    }
   // } // end twilight
   // else if( m_rayleigh_wave_test || m_energy_test )
   //    f.set_to_zero();
   // else
   // {
   //   // Default: m_point_source_test, m_lamb_test or full seismic case
   //    f.set_to_zero();
   //    for( int s = 0 ; s < point_sources.size() ; s++ )
   //    {
   //       if( point_sources[s]->m_grid == g && point_sources[s]->m_k0 == kic )
   //       {
   //          float_sw4 fxyz[3];
   //          point_sources[s]->getFxyz(t,fxyz);
   //          f(1,point_sources[s]->m_i0,point_sources[s]->m_j0,point_sources[s]->m_k0) += fxyz[0];
   //          f(2,point_sources[s]->m_i0,point_sources[s]->m_j0,point_sources[s]->m_k0) += fxyz[1];
   //          f(3,point_sources[s]->m_i0,point_sources[s]->m_j0,point_sources[s]->m_k0) += fxyz[2];
   //       }
   //    }
   // } // end else... (not twilight, rayleigh_test, or energy_test)
   
   float_sw4 cof = mDt*mDt;
// initialize
   Unext.set_to_zero();
#pragma omp parallel for
   for( int j=jb+2 ; j <= je-2 ; j++ )
#pragma omp simd
      for( int i=ib+2 ; i <= ie-2 ; i++ )
      {
	 float_sw4 irho=cof/mRho[g](i,j,kic);
	 Unext(1,i,j,kic) = 2*a_Up(1,i,j,kic) - a_U(1,i,j,kic) + irho*(Lu(1,i,j,kic)+F(1,i,j,kic)); //+f(1,i,j,kic));
	 Unext(2,i,j,kic) = 2*a_Up(2,i,j,kic) - a_U(2,i,j,kic) + irho*(Lu(2,i,j,kic)+F(2,i,j,kic)); //+f(2,i,j,kic));
	 Unext(3,i,j,kic) = 2*a_Up(3,i,j,kic) - a_U(3,i,j,kic) + irho*(Lu(3,i,j,kic)+F(3,i,j,kic)); //+f(3,i,j,kic));
      }
// add in super-grid damping terms
   if (mOrder==2 && usingSupergrid()) // only needed for 2nd order time-stepping. Assume 4th order AD, Cartesian grid
   {
// assign array pointers on the fly
      if( m_croutines )
	 addsg4wind_ci( Unext.c_ptr(), a_Up.c_ptr(), a_U.c_ptr(), mRho[g].c_ptr(),
			m_sg_dc_x[g], m_sg_dc_y[g], m_sg_dc_z[g], m_sg_str_x[g], m_sg_str_y[g], m_sg_str_z[g],
			m_sg_corner_x[g], m_sg_corner_y[g], m_sg_corner_z[g],
			ib, ie, jb, je, kb, ke, m_supergrid_damping_coefficient, Unext.m_kb, Unext.m_ke, kic, kic );
      else
	 addsg4wind( &mDt, &mGridSize[g], Unext.c_ptr(), a_Up.c_ptr(), a_U.c_ptr(), mRho[g].c_ptr(),
		     m_sg_dc_x[g], m_sg_dc_y[g], m_sg_dc_z[g], m_sg_str_x[g], m_sg_str_y[g], m_sg_str_z[g],
		     m_sg_corner_x[g], m_sg_corner_y[g], m_sg_corner_z[g],
		     ib, ie, jb, je, kb, ke, m_supergrid_damping_coefficient, Unext.m_kb, Unext.m_ke, kic, kic );
      // Note: the last four arguments define the declared size of Unext, followed by the lower and upper boundaries of the k-window
   }
}

//-----------------------------------------------------------------------
void EW::compute_icstresses( Sarray& a_Up, Sarray& B, int g, int kic,
			     float_sw4* a_str_x, float_sw4* a_str_y )
{
   const float_sw4 a1=2.0/3, a2=-1.0/12;
   bool upper = (kic == 1);
   int k=kic;
   float_sw4 ih = 1/mGridSize[g];
   int ifirst = a_Up.m_ib;
   int jfirst = a_Up.m_jb;
#define str_x(i) a_str_x[(i-ifirst)]   
#define str_y(j) a_str_y[(j-jfirst)]   

#pragma omp parallel for
   for( int j=B.m_jb+2 ; j <= B.m_je-2 ; j++ )
#pragma omp simd
      for( int i=B.m_ib+2 ; i <= B.m_ie-2 ; i++ )
      {
	 float_sw4 uz, vz, wz;	 
	 uz = vz = wz = 0;
	 if( upper )
	 {
	    for( int m=0 ; m <= 4 ; m++ )
	    {
	       uz += m_sbop[m]*a_Up(1,i,j,k+m-1);
	       vz += m_sbop[m]*a_Up(2,i,j,k+m-1);
	       wz += m_sbop[m]*a_Up(3,i,j,k+m-1);
	    }
	 }
	 else
	 {
	    for( int m=0 ; m <= 4 ; m++ )
	    {
	       uz -= m_sbop[m]*a_Up(1,i,j,k+1-m);
	       vz -= m_sbop[m]*a_Up(2,i,j,k+1-m);
	       wz -= m_sbop[m]*a_Up(3,i,j,k+1-m);
	    }
	 }
         B(1,i,j,k) = ih*mMu[g](i,j,k)*(
            str_x(i)*( a2*(a_Up(3,i+2,j,k)-a_Up(3,i-2,j,k))+
                       a1*(a_Up(3,i+1,j,k)-a_Up(3,i-1,j,k))) + (uz)  );
         B(2,i,j,k) = ih*mMu[g](i,j,k)*(
            str_y(j)*( a2*(a_Up(3,i,j+2,k)-a_Up(3,i,j-2,k))+
                       a1*(a_Up(3,i,j+1,k)-a_Up(3,i,j-1,k))) +
            (vz)  );
         B(3,i,j,k) = ih*((2*mMu[g](i,j,k)+mLambda[g](i,j,k))*(wz) + mLambda[g](i,j,k)*(
                             str_x(i)*( a2*(a_Up(1,i+2,j,k)-a_Up(1,i-2,j,k))+a1*(a_Up(1,i+1,j,k)-a_Up(1,i-1,j,k))) +
                             str_y(j)*( a2*(a_Up(2,i,j+2,k)-a_Up(2,i,j-2,k))+a1*(a_Up(2,i,j+1,k)-a_Up(2,i,j-1,k))) ) );
         
      }
#undef str_x
#undef str_y
}

//-----------------------------------------------------------------------
void EW::add_ve_stresses( Sarray& a_Up, Sarray& B, int g, int kic, int a_mech, float_sw4* a_str_x, float_sw4* a_str_y)
{
   const float_sw4 a1=2.0/3, a2=-1.0/12;
   bool upper = (kic == 1);
   int k=kic;
   float_sw4 ih = 1/mGridSize[g];

   int ifirst = a_Up.m_ib;
   int jfirst = a_Up.m_jb;
#define str_x(i) a_str_x[(i-ifirst)]   
#define str_y(j) a_str_y[(j-jfirst)]   

// NEW July 21: use new operators WITHOUT ghost points (m_sbop -> m_sbop_no_gp)
#pragma omp parallel for
   for( int j=B.m_jb+2 ; j <= B.m_je-2 ; j++ )
#pragma omp simd
      for( int i=B.m_ib+2 ; i <= B.m_ie-2 ; i++ )
      {
	 float_sw4 uz=0, vz=0, wz=0;
	 if( upper )
	 {
	    for( int m=0 ; m <= 5 ; m++ )
	    {
	       uz += m_sbop_no_gp[m]*a_Up(1,i,j,k+m-1);
	       vz += m_sbop_no_gp[m]*a_Up(2,i,j,k+m-1);
	       wz += m_sbop_no_gp[m]*a_Up(3,i,j,k+m-1);
	    }
	 }
	 else
	 {
	    for( int m=0 ; m <= 5 ; m++ )
	    {
	       uz -= m_sbop_no_gp[m]*a_Up(1,i,j,k+1-m);
	       vz -= m_sbop_no_gp[m]*a_Up(2,i,j,k+1-m);
	       wz -= m_sbop_no_gp[m]*a_Up(3,i,j,k+1-m);
	    }
	 }
// subtract the visco-elastic contribution from mechanism 'a_mech'
         B(1,i,j,k) = B(1,i,j,k) - ih*mMuVE[g][a_mech](i,j,k)*(
            str_x(i)*( a2*(a_Up(3,i+2,j,k)-a_Up(3,i-2,j,k))+
                       a1*(a_Up(3,i+1,j,k)-a_Up(3,i-1,j,k))) + (uz)  );
         B(2,i,j,k) = B(2,i,j,k) - ih*mMuVE[g][a_mech](i,j,k)*(
            str_y(j)*( a2*(a_Up(3,i,j+2,k)-a_Up(3,i,j-2,k))+
                       a1*(a_Up(3,i,j+1,k)-a_Up(3,i,j-1,k))) + (vz)  );
         B(3,i,j,k) = B(3,i,j,k) - ih*((2*mMuVE[g][a_mech](i,j,k)+mLambdaVE[g][a_mech](i,j,k))*(wz) + mLambdaVE[g][a_mech](i,j,k)*(
                                          str_x(i)*( a2*(a_Up(1,i+2,j,k)-a_Up(1,i-2,j,k))+a1*(a_Up(1,i+1,j,k)-a_Up(1,i-1,j,k))) +
                                          str_y(j)*( a2*(a_Up(2,i,j+2,k)-a_Up(2,i,j-2,k))+a1*(a_Up(2,i,j+1,k)-a_Up(2,i,j-1,k))) ) );
         
      }
#undef str_x
#undef str_y
}

//------------------------------------------------------------------------------
void EW::cartesian_bc_forcing(float_sw4 t, vector<float_sw4 **> & a_BCForcing,
			      vector<Source*>& a_sources )
// assign the boundary forcing arrays a_BCForcing[g][side]
{
  int g, ifirst, ilast, jfirst, jlast, kfirst, klast, nx, ny, nz;
  float_sw4 *u_ptr, *mu_ptr, *la_ptr, h, zmin;
  boundaryConditionType *bcType_ptr;
  float_sw4 *bforce_side0_ptr, *bforce_side1_ptr, *bforce_side2_ptr, *bforce_side3_ptr, *bforce_side4_ptr, *bforce_side5_ptr;
  int *wind_ptr;
  float_sw4 om=0, ph=0, cv=0, omm;
    
  for(g=0 ; g<mNumberOfGrids; g++ )
  {
    mu_ptr    = mMu[g].c_ptr();
    la_ptr    = mLambda[g].c_ptr();

    ifirst = m_iStart[g];
    ilast  = m_iEnd[g];
    jfirst = m_jStart[g];
    jlast  = m_jEnd[g];
    kfirst = m_kStart[g];
    klast  = m_kEnd[g];
    nx = m_global_nx[g];
    ny = m_global_ny[g];
    nz = m_global_nz[g];
    
    h = mGridSize[g]; // how do we define the grid size for the curvilinear grid?
    bcType_ptr = m_bcType[g]; // pointer to the local bc array
    zmin = m_zmin[g];
    int curvilinear = topographyExists() && g == mNumberOfGrids-1;
    
    wind_ptr = m_BndryWindow[g];
    
// pointers to the six sides of the cube
    bforce_side0_ptr = a_BCForcing[g][0]; // low-i bndry forcing array pointer
    bforce_side1_ptr = a_BCForcing[g][1]; // high-i bndry forcing array pointer
    bforce_side2_ptr = a_BCForcing[g][2]; // low-j bndry forcing array pointer
    bforce_side3_ptr = a_BCForcing[g][3]; // high-j bndry forcing array pointer
    bforce_side4_ptr = a_BCForcing[g][4]; // low-k bndry forcing array pointer
    bforce_side5_ptr = a_BCForcing[g][5]; // high-k bndry forcing array pointer

    if (m_twilight_forcing)
    {
       float_sw4 phc[21]; // move these angles to the EW class
       om = m_twilight_forcing->m_omega;
       ph = m_twilight_forcing->m_phase;
       cv = m_twilight_forcing->m_c;
       omm = m_twilight_forcing->m_momega;

      // need to store all the phase angle constants somewhere
      for (int i=0; i<21; i++)
         phc[i] = i*10*M_PI/180;

// the following code can probably be improved by introducing a loop over all sides,
// but bStressFree is only implemented for side=4 and 5, so there must be some special cases
      int k = 1;
      if (m_bcType[g][0] == bDirichlet || m_bcType[g][0] == bSuperGrid )
      {
         if( !curvilinear )
	 {
	    if( m_croutines )
	       twdirbdry_ci( &wind_ptr[0], h, t, om, cv, ph, bforce_side0_ptr, m_zmin[g] );
	    else
	       twdirbdry( &wind_ptr[0], &h, &t, &om, &cv, &ph, bforce_side0_ptr, &m_zmin[g] );
	 }
	 else
	 {
	    if( m_croutines )
	       twdirbdryc_ci( ifirst, ilast, jfirst, jlast, kfirst, klast,
			      &wind_ptr[0], t, om, cv, ph, bforce_side0_ptr,
			      mX.c_ptr(), mY.c_ptr(), mZ.c_ptr() );
	    else
	       twdirbdryc( &ifirst, &ilast, &jfirst, &jlast, &kfirst, &klast,
                                             &wind_ptr[0], &t, &om, &cv, &ph, bforce_side0_ptr,
					     mX.c_ptr(), mY.c_ptr(), mZ.c_ptr() );
	 }
      }

      if (m_bcType[g][1] == bDirichlet || m_bcType[g][1] == bSuperGrid )
      {
         if( !curvilinear )
	 {
	    if( m_croutines )
	       twdirbdry_ci( &wind_ptr[6], h, t, om, cv, ph, bforce_side1_ptr, m_zmin[g] );
	    else
	       twdirbdry( &wind_ptr[6], &h, &t, &om, &cv, &ph, bforce_side1_ptr, &m_zmin[g] );
	 }
	 else
	 {
	    if( m_croutines )
	       twdirbdryc_ci( ifirst, ilast, jfirst, jlast, kfirst, klast,
		       &wind_ptr[6], t, om, cv, ph, bforce_side1_ptr,
		       mX.c_ptr(), mY.c_ptr(), mZ.c_ptr() );
	    else
	       twdirbdryc(&ifirst, &ilast, &jfirst, &jlast, &kfirst, &klast,
			  &wind_ptr[6], &t, &om, &cv, &ph, bforce_side1_ptr,
			  mX.c_ptr(), mY.c_ptr(), mZ.c_ptr() );
	 }
      }

      if (m_bcType[g][2] == bDirichlet || m_bcType[g][2] == bSuperGrid)
      {
	 if( !curvilinear )
	 {
	    if( m_croutines )
	       twdirbdry_ci( &wind_ptr[6*2], h, t, om, cv, ph, bforce_side2_ptr, m_zmin[g] );
	    else
	       twdirbdry( &wind_ptr[6*2], &h, &t, &om, &cv, &ph, bforce_side2_ptr, &m_zmin[g] );
	 }
         else
	 {
	    if( m_croutines )
	       twdirbdryc_ci( ifirst, ilast, jfirst, jlast, kfirst, klast,
		       &wind_ptr[6*2], t, om, cv, ph, bforce_side2_ptr,
		       mX.c_ptr(), mY.c_ptr(), mZ.c_ptr() );
	    else
	       twdirbdryc( &ifirst, &ilast, &jfirst, &jlast, &kfirst, &klast,
			   &wind_ptr[6*2], &t, &om, &cv, &ph, bforce_side2_ptr,
			   mX.c_ptr(), mY.c_ptr(), mZ.c_ptr() );
	 }
      }

      if (m_bcType[g][3] == bDirichlet || m_bcType[g][3] == bSuperGrid)
      {
         if( !curvilinear )
	 {
	    if( m_croutines )
	       twdirbdry_ci( &wind_ptr[6*3], h, t, om, cv, ph, bforce_side3_ptr, m_zmin[g] );
	    else
	       twdirbdry( &wind_ptr[6*3], &h, &t, &om, &cv, &ph, bforce_side3_ptr, &m_zmin[g] );
	 }
         else
	 {
	    if( m_croutines )
	       twdirbdryc_ci( ifirst, ilast, jfirst, jlast, kfirst, klast,
		       &wind_ptr[6*3], t, om, cv, ph, bforce_side3_ptr,
		       mX.c_ptr(), mY.c_ptr(), mZ.c_ptr() );
	    else
	       twdirbdryc(&ifirst, &ilast, &jfirst, &jlast, &kfirst, &klast,
			  &wind_ptr[6*3], &t, &om, &cv, &ph, bforce_side3_ptr,
			  mX.c_ptr(), mY.c_ptr(), mZ.c_ptr() );
	 }
      }

      if (m_bcType[g][4] == bDirichlet || m_bcType[g][4] == bSuperGrid)
      {
	 if( !curvilinear )
	 {
	    if( m_croutines )
	       twdirbdry_ci( &wind_ptr[6*4], h, t, om, cv, ph, bforce_side4_ptr, m_zmin[g] );
	    else
	       twdirbdry( &wind_ptr[6*4], &h, &t, &om, &cv, &ph, bforce_side4_ptr, &m_zmin[g] );
	 }
         else
	 {
	    if( m_croutines )
	       twdirbdryc_ci( ifirst, ilast, jfirst, jlast, kfirst, klast,
		       &wind_ptr[6*4], t, om, cv, ph, bforce_side4_ptr,
		       mX.c_ptr(), mY.c_ptr(), mZ.c_ptr() );
	    else
	       twdirbdryc( &ifirst, &ilast, &jfirst, &jlast, &kfirst, &klast,
			   &wind_ptr[6*4], &t, &om, &cv, &ph, bforce_side4_ptr,
			   mX.c_ptr(), mY.c_ptr(), mZ.c_ptr() );
	 }
      }
      else if (m_bcType[g][4] == bStressFree)
      {
	 k = 1;
         if( m_anisotropic )
         {
// curvilinear anisotropic case is not yet implemented
            CHECK_INPUT (!curvilinear, "cartesian_bc_forcing> bStressFree not implemented for anisotropic materials and curvilinear grids" <<endl);

	    if( m_croutines )
	       tw_aniso_free_surf_z_ci( ifirst, ilast, jfirst, jlast, kfirst, klast, k, t, om,
					cv, ph, omm, phc, bforce_side4_ptr, h, m_zmin[g] );            
	    else
	       tw_aniso_free_surf_z( ifirst, ilast, jfirst, jlast, kfirst, klast, k, t, om,
				     cv, ph, omm, phc, bforce_side4_ptr, h, m_zmin[g] );            
         }
         else
         { //isotropic stuff
            
            if( usingSupergrid() && !curvilinear )
            {
               float_sw4 omstrx = m_supergrid_taper_x[g].get_tw_omega();
               float_sw4 omstry = m_supergrid_taper_y[g].get_tw_omega();
	       if( m_croutines )
		  twfrsurfzsgstr_ci( ifirst, ilast, jfirst, jlast, kfirst, 
				  klast, h, k, t, om, cv, ph, omstrx, omstry,
				  bforce_side4_ptr, mu_ptr, la_ptr, m_zmin[g] );
	       else
		  twfrsurfzsgstr( &ifirst, &ilast, &jfirst, &jlast, &kfirst, 
				  &klast, &h, &k, &t, &om, &cv, &ph, &omstrx, &omstry,
				  bforce_side4_ptr, mu_ptr, la_ptr, &m_zmin[g] );
               if( m_use_attenuation )
               {
                  float_sw4* mua_ptr    = mMuVE[g][0].c_ptr();
                  float_sw4* laa_ptr    = mLambdaVE[g][0].c_ptr();
		  if( m_croutines )
		     twfrsurfzsgstratt_ci( ifirst, ilast, jfirst, jlast, kfirst, 
					   klast, h, k, t, om, cv, ph, omstrx, omstry,
					   bforce_side4_ptr, mua_ptr, laa_ptr, m_zmin[g] );
		  else
		     twfrsurfzsgstratt( &ifirst, &ilast, &jfirst, &jlast, &kfirst, 
					&klast, &h, &k, &t, &om, &cv, &ph, &omstrx, &omstry,
					bforce_side4_ptr, mua_ptr, laa_ptr, &m_zmin[g] );
               }
            }
            else if( !usingSupergrid() && curvilinear )
            {
               // Stress tensor on boundary
               Sarray tau(6,ifirst,ilast,jfirst,jlast,1,1);
               // Get twilight stress tensor, tau.
	       if( m_croutines )
		  twstensor_ci( ifirst, ilast, jfirst, jlast, kfirst, klast,
				k, t, om, cv, ph,
				mX.c_ptr(), mY.c_ptr(), mZ.c_ptr(), tau.c_ptr(), mu_ptr, la_ptr );
	       else
		  twstensor( &ifirst, &ilast, &jfirst, &jlast, &kfirst, &klast,
			     &k, &t, &om, &cv, &ph,
			     mX.c_ptr(), mY.c_ptr(), mZ.c_ptr(), tau.c_ptr(), mu_ptr, la_ptr );
               // Compute boundary forcing for given stress tensor, tau.

	       if( m_croutines )
		  getsurfforcing_ci( ifirst, ilast, jfirst, jlast, kfirst,
				     klast, k, mMetric.c_ptr(), mJ.c_ptr(),
				     tau.c_ptr(), bforce_side4_ptr );
	       else
		  getsurfforcing( &ifirst, &ilast, &jfirst, &jlast, &kfirst,
				  &klast, &k, mMetric.c_ptr(), mJ.c_ptr(),
				  tau.c_ptr(), bforce_side4_ptr );

               if( m_use_attenuation )
               {
                  float_sw4* mua_ptr    = mMuVE[g][0].c_ptr();
                  float_sw4* laa_ptr    = mLambdaVE[g][0].c_ptr();
		  if( m_croutines )
		     twstensoratt_ci( ifirst, ilast, jfirst, jlast, kfirst, klast,
				      k, t, om, cv, ph,
				      mX.c_ptr(), mY.c_ptr(), mZ.c_ptr(), tau.c_ptr(), mua_ptr, laa_ptr );
		  else
		     twstensoratt( &ifirst, &ilast, &jfirst, &jlast, &kfirst, &klast,
				   &k, &t, &om, &cv, &ph,
				   mX.c_ptr(), mY.c_ptr(), mZ.c_ptr(), tau.c_ptr(), mua_ptr, laa_ptr );
		  if( m_croutines )
		     subsurfforcing_ci( ifirst, ilast, jfirst, jlast, kfirst, klast, k,
					mMetric.c_ptr(), mJ.c_ptr(), tau.c_ptr(), bforce_side4_ptr );
		  else
		     subsurfforcing( &ifirst, &ilast, &jfirst, &jlast, &kfirst,
				     &klast, &k, mMetric.c_ptr(), mJ.c_ptr(),
				     tau.c_ptr(), bforce_side4_ptr );
               }
            }
            else if( !usingSupergrid() && !curvilinear )
            {
	       if( m_croutines )
		  twfrsurfz_ci( ifirst, ilast, jfirst, jlast, kfirst, 
				klast, h, k, t, om, cv, ph,
				bforce_side4_ptr, mu_ptr, la_ptr, m_zmin[g] );
	       else
		  twfrsurfz( &ifirst, &ilast, &jfirst, &jlast, &kfirst, 
			     &klast, &h, &k, &t, &om, &cv, &ph,
			     bforce_side4_ptr, mu_ptr, la_ptr, &m_zmin[g] );
               if( m_use_attenuation )
               {
                  float_sw4* mua_ptr    = mMuVE[g][0].c_ptr();
                  float_sw4* laa_ptr    = mLambdaVE[g][0].c_ptr();
		  if( m_croutines )
		     twfrsurfzatt_ci( ifirst, ilast, jfirst, jlast, kfirst, 
				      klast, h, k, t, om, cv, ph,
				      bforce_side4_ptr, mua_ptr, laa_ptr, m_zmin[g] );
		  else
		     twfrsurfzatt( &ifirst, &ilast, &jfirst, &jlast, &kfirst, 
				   &klast, &h, &k, &t, &om, &cv, &ph,
				   bforce_side4_ptr, mua_ptr, laa_ptr, &m_zmin[g] );
	       
               }
            }
            else if( usingSupergrid() && curvilinear )
            {
               float_sw4 omstrx = m_supergrid_taper_x[g].get_tw_omega();
               float_sw4 omstry = m_supergrid_taper_y[g].get_tw_omega();

               // Stress tensor on boundary
               Sarray tau(6,ifirst,ilast,jfirst,jlast,1,1);
               // Get twilight stress tensor, tau.
	       if( m_croutines )
		  twstensorsg_ci( ifirst, ilast, jfirst, jlast, kfirst, klast,
				  k, t, om, cv, ph,
				  mX.c_ptr(), mY.c_ptr(), mZ.c_ptr(), tau.c_ptr(),
				  mu_ptr, la_ptr, omstrx, omstry );
	       else
		  twstensorsg( &ifirst, &ilast, &jfirst, &jlast, &kfirst, &klast,
			       &k, &t, &om, &cv, &ph,
			       mX.c_ptr(), mY.c_ptr(), mZ.c_ptr(), tau.c_ptr(),
			       mu_ptr, la_ptr, &omstrx, &omstry );
               // Compute boundary forcing for given stress tensor, tau.
	       if( m_croutines )
		  getsurfforcingsg_ci( ifirst, ilast, jfirst, jlast, kfirst,
				       klast, k, mMetric.c_ptr(), mJ.c_ptr(),
				       tau.c_ptr(), m_sg_str_x[g], m_sg_str_y[g], bforce_side4_ptr );
	       else
		  getsurfforcingsg( &ifirst, &ilast, &jfirst, &jlast, &kfirst,
				    &klast, &k, mMetric.c_ptr(), mJ.c_ptr(),
				    tau.c_ptr(), m_sg_str_x[g], m_sg_str_y[g], bforce_side4_ptr );

               if( m_use_attenuation )
               {
                  float_sw4* mua_ptr    = mMuVE[g][0].c_ptr();
                  float_sw4* laa_ptr    = mLambdaVE[g][0].c_ptr();
		  if( m_croutines )
		  {
		     twstensorsgatt_ci( ifirst, ilast, jfirst, jlast, kfirst, klast,
					k, t, om, cv, ph,
					mX.c_ptr(), mY.c_ptr(), mZ.c_ptr(), tau.c_ptr(),
					mua_ptr, laa_ptr, omstrx, omstry );
		     subsurfforcingsg_ci( ifirst, ilast, jfirst, jlast, kfirst,
					  klast, k, mMetric.c_ptr(), mJ.c_ptr(),
					  tau.c_ptr(), m_sg_str_x[g], m_sg_str_y[g],
					  bforce_side4_ptr );
		  }
		  else
		  {
		     twstensorsgatt( &ifirst, &ilast, &jfirst, &jlast, &kfirst, &klast,
				     &k, &t, &om, &cv, &ph,
				     mX.c_ptr(), mY.c_ptr(), mZ.c_ptr(), tau.c_ptr(),
				     mua_ptr, laa_ptr, &omstrx, &omstry );
		     subsurfforcingsg( &ifirst, &ilast, &jfirst, &jlast, &kfirst,
				       &klast, &k, mMetric.c_ptr(), mJ.c_ptr(),
				       tau.c_ptr(), m_sg_str_x[g], m_sg_str_y[g],
				       bforce_side4_ptr );
		  }
               }
            } // end supergrid && curvilinear
         
         } // end isotropic case
         
      } // end side==4 is bStressFree

      if (m_bcType[g][5] == bDirichlet || m_bcType[g][5] == bSuperGrid)
      {
	 if( !curvilinear )
	 {
	    if( m_croutines )
	       twdirbdry_ci( &wind_ptr[6*5], h, t, om, cv, ph, bforce_side5_ptr, m_zmin[g] );
	    else
	       twdirbdry( &wind_ptr[6*5], &h, &t, &om, &cv, &ph, bforce_side5_ptr, &m_zmin[g] );
	 }
	 else
	 {
	    if( m_croutines )
	       twdirbdryc_ci( ifirst, ilast, jfirst, jlast, kfirst, klast,
		       &wind_ptr[6*5], t, om, cv, ph, bforce_side5_ptr,
		       mX.c_ptr(), mY.c_ptr(), mZ.c_ptr() );
	    else
	       twdirbdryc( &ifirst, &ilast, &jfirst, &jlast, &kfirst, &klast,
			   &wind_ptr[6*5], &t, &om, &cv, &ph, bforce_side5_ptr,
			   mX.c_ptr(), mY.c_ptr(), mZ.c_ptr() );
	 }
      }
      else if (m_bcType[g][5] == bStressFree)
      {
	 k = nz;
         if( m_anisotropic )
         {
// curvilinear anisotropic case is not yet implemented
            CHECK_INPUT (!curvilinear, "cartesian_bc_forcing> bStressFree not implemented for anisotropic materials and curvilinear grids" <<endl);

	    if( m_croutines )
	       tw_aniso_free_surf_z_ci( ifirst, ilast, jfirst, jlast, kfirst, klast, k, t, om,
					cv, ph, omm, phc, bforce_side5_ptr, h, m_zmin[g] );
	    else
	       tw_aniso_free_surf_z( ifirst, ilast, jfirst, jlast, kfirst, klast, k, t, om,
				     cv, ph, omm, phc, bforce_side5_ptr, h, m_zmin[g] );            
         }
         else
         { //isotropic stuff

            if( usingSupergrid() )
            {
               float_sw4 omstrx = m_supergrid_taper_x[g].get_tw_omega();
               float_sw4 omstry = m_supergrid_taper_y[g].get_tw_omega();
               twfrsurfzsgstr( &ifirst, &ilast, &jfirst, &jlast, &kfirst, 
			       &klast, &h, &k, &t, &om, &cv, &ph, &omstrx, &omstry,
			       bforce_side5_ptr, mu_ptr, la_ptr, &m_zmin[g] );
               if( m_use_attenuation )
               {
                  float_sw4* mua_ptr    = mMuVE[g][0].c_ptr();
                  float_sw4* laa_ptr    = mLambdaVE[g][0].c_ptr();
                  twfrsurfzsgstratt( &ifirst, &ilast, &jfirst, &jlast, &kfirst, 
				     &klast, &h, &k, &t, &om, &cv, &ph, &omstrx, &omstry,
				     bforce_side5_ptr, mua_ptr, laa_ptr, &m_zmin[g] );
	       
               }
            }
            else
            {
               twfrsurfz( &ifirst, &ilast, &jfirst, &jlast, &kfirst, 
			  &klast, &h, &k, &t, &om, &cv, &ph,
			  bforce_side5_ptr, mu_ptr, la_ptr, &m_zmin[g] );
               if( m_use_attenuation )
               {
                  float_sw4* mua_ptr    = mMuVE[g][0].c_ptr();
                  float_sw4* laa_ptr    = mLambdaVE[g][0].c_ptr();
                  twfrsurfzatt( &ifirst, &ilast, &jfirst, &jlast, &kfirst, 
				&klast, &h, &k, &t, &om, &cv, &ph,
				bforce_side5_ptr, mua_ptr, laa_ptr, &m_zmin[g] );
               }
            } // end ! supergrid
            
         } // end isotropic case
         
      } // end bStressFree on side 5
      
    }
    else if (m_rayleigh_wave_test)
    {
      int q;
      float_sw4 lambda, mu, rho, cr, omega, alpha;
      
      lambda = m_rayleigh_wave_test->m_lambda;
      mu = m_rayleigh_wave_test->m_mu;
      rho = m_rayleigh_wave_test->m_rho;
      cr = m_rayleigh_wave_test->m_cr;
      omega = m_rayleigh_wave_test->m_omega;
      alpha = m_rayleigh_wave_test->m_alpha;

// homogneous free surface bc (low-z)
      for (q=0; q<3*m_NumberOfBCPoints[g][4]; q++)
	bforce_side4_ptr[q] = 0.;

// assign exact solution on bottom (high-z)
      if (m_bcType[g][5] == bDirichlet)
      {
	raydirbdry( bforce_side5_ptr, &wind_ptr[6*5], &t, &lambda, &mu, &rho, &cr, 
		    &omega, &alpha, &h, &zmin );
      }

     //  subroutine RAYDIRBDRY( bforce, wind, t, lambda, mu, rho, cr, 
     // +     omega, alpha, h, zmin )
    }
    else if( m_point_source_test )
    {
       for( int side=0 ; side < 6 ; side++ )
	  if( m_bcType[g][side] == bDirichlet )
	     get_exact_point_source( a_BCForcing[g][side], t, g, *a_sources[0], &wind_ptr[6*side] );
	  else
	     for (int q=0; q<3*m_NumberOfBCPoints[g][side]; q++)
		a_BCForcing[g][side][q] = 0.;

    }
    else
    {
// no boundary forcing
// we can do the same loop for all types of bc. For bParallel boundaries, numberOfBCPoints=0
      int q;
      for (q=0; q<3*m_NumberOfBCPoints[g][0]; q++)
	bforce_side0_ptr[q] = 0.;
      for (q=0; q<3*m_NumberOfBCPoints[g][1]; q++)
	bforce_side1_ptr[q] = 0.;
      for (q=0; q<3*m_NumberOfBCPoints[g][2]; q++)
	bforce_side2_ptr[q] = 0.;
      for (q=0; q<3*m_NumberOfBCPoints[g][3]; q++)
	bforce_side3_ptr[q] = 0.;
      for (q=0; q<3*m_NumberOfBCPoints[g][4]; q++)
	bforce_side4_ptr[q] = 0.;
      for (q=0; q<3*m_NumberOfBCPoints[g][5]; q++)
	bforce_side5_ptr[q] = 0.;
    }
  }
}

// //---------------------------------------------------------------------------
// void eval_curvilinear_bc_stress(Sarray & a_u, double ** bcForcing, Sarray & a_x, Sarray & a_y, Sarray & a_z,
// 				Sarray & a_mu, Sarray & a_lam, Sarray & a_q, Sarray & a_r, Sarray & a_s, Sarray & a_J)
// {
// // 4D macros swap the last and first indices to compensate for different conventions between how 
// // the Sarrays were allocated and how this routine was originally written
// #define u(i,j,k,c) u_[c-1+m_nc*(i-m_ib)+m_nc*m_ni*(j-m_jb)+m_nc*m_ni*m_nj*(k-m_kb)]
// #define q(i,j,k,c) q_[c-1+m_nc*(i-m_ib)+m_nc*m_ni*(j-m_jb)+m_nc*m_ni*m_nj*(k-m_kb)]
// #define r(i,j,k,c) r_[c-1+m_nc*(i-m_ib)+m_nc*m_ni*(j-m_jb)+m_nc*m_ni*m_nj*(k-m_kb)]
// #define s(i,j,k,c) s_[c-1+m_nc*(i-m_ib)+m_nc*m_ni*(j-m_jb)+m_nc*m_ni*m_nj*(k-m_kb)]
// // 3D array macros are special cases of the 4D macros with c=1 and nc=1
// #define x(i,j,k) x_[(i-m_ib)+m_ni*(j-m_jb)+m_ni*m_nj*(k-m_kb)]
// #define y(i,j,k) y_[(i-m_ib)+m_ni*(j-m_jb)+m_ni*m_nj*(k-m_kb)]
// #define z(i,j,k) z_[(i-m_ib)+m_ni*(j-m_jb)+m_ni*m_nj*(k-m_kb)]
// #define J(i,j,k) J_[(i-m_ib)+m_ni*(j-m_jb)+m_ni*m_nj*(k-m_kb)]
// #define mu(i,j,k) mu_[(i-m_ib)+m_ni*(j-m_jb)+m_ni*m_nj*(k-m_kb)]
// #define lam(i,j,k) lam_[(i-m_ib)+m_ni*(j-m_jb)+m_ni*m_nj*(k-m_kb)]
// // not necessary to store lambda + 2*mu in separate array
// #define lam2mu(i,j,k) (lam(i,j,k) + 2.*mu(i,j,k))
  
// // extract pointers for the macros
// // 4D arrays
//   double * u_=a_u.c_ptr();
//   double * q_=a_q.c_ptr();
//   double * r_=a_r.c_ptr();
//   double * s_=a_s.c_ptr();
// // 3D arrays
//   double * x_=a_x.c_ptr();
//   double * y_=a_y.c_ptr();
//   double * z_=a_z.c_ptr();
//   double * mu_=a_mu.c_ptr();
//   double * lam_=a_lam.c_ptr();
//   double * J_=a_J.c_ptr();
  
// // all 3D/4D Sarrays must have the same number of grid points and the same starting/ending indices
//   int m_nc = a_q.m_nc;
//   int m_ni = a_q.m_ni;
//   int m_nj = a_q.m_nj;
//   int m_nk = a_q.m_nk;
// // to mimic the original coding:
// // setting starting indices to one 
// // setting ending indices to equal the number of points in each dimension
//   int m_ib = 1;
//   int m_jb = 1;
//   int m_kb = 1;
//   int Nx = a_q.m_ni;
//   int Ny = a_q.m_nj;
//   int Nz = a_q.m_nk;

//   int i, j, k, q, side, ind;
   
// // only implemented for the low-k boundary
//   side=4;
  
//   {
    
//     ind = 0;
// #define E1(i,j,t1,t2,i2,t3,i3,t4) (t1(i,j,2)*t2(i,j,2,i2)*t3(i,j,2,i3)*t4(i,j,2))
// #define E12(i,j,t1,t2,i2,t3,i3,t4) (0.5*(t1(i,j,1)*t2(i,j,1,i2)*t3(i,j,1,i3)*t4(i,j,1)\
// 				 +t1(i,j,2)*t2(i,j,2,i2)*t3(i,j,2,i3)*t4(i,j,2)))
// #define E32(i,j,t1,t2,i2,t3,i3,t4) (0.5*(t1(i,j,3)*t2(i,j,3,i2)*t3(i,j,3,i3)*t4(i,j,3)\
// 				 +t1(i,j,2)*t2(i,j,2,i2)*t3(i,j,2,i3)*t4(i,j,2)))
//     double Dr0[3],Dq0[3],Dsp[3],ugp[3],b[3],A[9],x[3],Ax[3];
//     int info,N1,N2,N3 ,ipv[3]; 
//     N1=3;N2=1;N3=3;
//     k=2; ///NOTE!!! 
//     for(int j=2; j<=Ny-1; j++)
//       for(int i=2; i<=Nx-1; i++)
//       {
// 	for(int c=1; c<=3;c++){
// 	  Dr0[c-1]=0.5*(u(i,j+1,2,c)-u(i,j-1,2,c));
// 	  Dq0[c-1]=0.5*(u(i+1,j,2,c)-u(i-1,j,2,c));
// 	  Dsp[c-1]=u(i,j,3,c)-u(i,j,2,c);
// 	}
// 	b[0]=-(E1(i,j,J,s,1,q,1,lam2mu)*Dq0[0]
// 	       +E1(i,j,J,s,1,r,1,lam2mu)*Dr0[0]	
// 	       +E1(i,j,J,s,1,q,2,lam)*Dq0[1]
// 	       +E1(i,j,J,s,1,r,2,lam)*Dr0[1]	 
// 	       +E1(i,j,J,s,1,q,3,lam)*Dq0[2]
// 	       +E1(i,j,J,s,1,r,3,lam)*Dr0[2]	 
// 	       +E1(i,j,J,s,2,q,1,mu)*Dq0[1]
// 	       +E1(i,j,J,s,2,r,1,mu)*Dr0[1]	 
// 	       +E1(i,j,J,s,2,q,2,mu)*Dq0[0]
// 	       +E1(i,j,J,s,2,r,2,mu)*Dr0[0]	 
// 	       +E1(i,j,J,s,3,q,1,mu)*Dq0[2]
// 	       +E1(i,j,J,s,3,r,1,mu)*Dr0[2]	 
// 	       +E1(i,j,J,s,3,q,3,mu)*Dq0[0]
// 	       +E1(i,j,J,s,3,r,3,mu)*Dr0[0]	 
// 	       +0.5*(
// 		 E32(i,j,J,s,1,s,1,lam2mu)*Dsp[0]
// 		 +E32(i,j,J,s,1,s,2,lam)*Dsp[1]
// 		 +E32(i,j,J,s,1,s,3,lam)*Dsp[2]
// 		 +E32(i,j,J,s,2,s,1,mu)*Dsp[1]
// 		 +E32(i,j,J,s,2,s,2,mu)*Dsp[0]
// 		 +E32(i,j,J,s,3,s,1,mu)*Dsp[2]
// 		 +E32(i,j,J,s,3,s,3,mu)*Dsp[0]));
// 	b[1]=-(E1(i,j,J,s,1,q,1,mu)*Dq0[1]
// 	       +E1(i,j,J,s,1,r,1,mu)*Dr0[1]	
// 	       +E1(i,j,J,s,1,q,2,mu)*Dq0[0]
// 	       +E1(i,j,J,s,1,r,2,mu)*Dr0[0]	 
// 	       +E1(i,j,J,s,2,q,2,lam2mu)*Dq0[1]
// 	       +E1(i,j,J,s,2,r,2,lam2mu)*Dr0[1]
// 	       +E1(i,j,J,s,2,r,1,lam)*Dr0[0]	 
// 	       +E1(i,j,J,s,2,q,1,lam)*Dq0[0]
// 	       +E1(i,j,J,s,2,r,3,lam)*Dr0[2]	 
// 	       +E1(i,j,J,s,2,q,3,lam)*Dq0[2]
// 	       +E1(i,j,J,s,3,q,2,mu)*Dq0[2]
// 	       +E1(i,j,J,s,3,r,2,mu)*Dr0[2]	 
// 	       +E1(i,j,J,s,3,q,3,mu)*Dq0[1]
// 	       +E1(i,j,J,s,3,r,3,mu)*Dr0[1]	 
// 	       +0.5*(E32(i,j,J,s,2,s,2,lam2mu)*Dsp[1]
// 		     +E32(i,j,J,s,2,s,1,lam)*Dsp[0]
// 		     +E32(i,j,J,s,2,s,3,lam)*Dsp[2]
// 		     +E32(i,j,J,s,1,s,1,mu)*Dsp[1]
// 		     +E32(i,j,J,s,1,s,2,mu)*Dsp[0]
// 		     +E32(i,j,J,s,3,s,2,mu)*Dsp[2]
// 		     +E32(i,j,J,s,3,s,3,mu)*Dsp[1]));
	    
// 	b[2]=-(E1(i,j,J,s,1,q,1,mu)*Dq0[2]
// 	       +E1(i,j,J,s,1,r,1,mu)*Dr0[2]	
// 	       +E1(i,j,J,s,1,q,3,mu)*Dq0[0]
// 	       +E1(i,j,J,s,1,r,3,mu)*Dr0[0]	 
// 	       +E1(i,j,J,s,3,q,3,lam2mu)*Dq0[2]
// 	       +E1(i,j,J,s,3,r,3,lam2mu)*Dr0[2]
// 	       +E1(i,j,J,s,3,r,1,lam)*Dr0[0]	 
// 	       +E1(i,j,J,s,3,q,1,lam)*Dq0[0]
// 	       +E1(i,j,J,s,3,r,2,lam)*Dr0[1]	 
// 	       +E1(i,j,J,s,3,q,2,lam)*Dq0[1]
// 	       +E1(i,j,J,s,2,q,2,mu)*Dq0[2]
// 	       +E1(i,j,J,s,2,r,2,mu)*Dr0[2]	 
// 	       +E1(i,j,J,s,2,q,3,mu)*Dq0[1]
// 	       +E1(i,j,J,s,2,r,3,mu)*Dr0[1]	 
// 	       +0.5*(E32(i,j,J,s,3,s,3,lam2mu)*Dsp[2]
// 		     +E32(i,j,J,s,3,s,1,lam)*Dsp[0]
// 		     +E32(i,j,J,s,3,s,2,lam)*Dsp[1]
// 		     +E32(i,j,J,s,1,s,1,mu)*Dsp[2]
// 		     +E32(i,j,J,s,1,s,3,mu)*Dsp[0]
// 		     +E32(i,j,J,s,2,s,2,mu)*Dsp[2]
// 		     +E32(i,j,J,s,2,s,3,mu)*Dsp[1]));


// 	A[0]=(
// 	  E12(i,j,J,s,1,s,1,lam2mu)
// 	  +E12(i,j,J,s,2,s,2,mu)
// 	  +E12(i,j,J,s,3,s,3,mu));
// 	A[3]=(E12(i,j,J,s,1,s,2,lam)
// 	      +E12(i,j,J,s,2,s,1,mu));
// 	A[6]=(E12(i,j,J,s,1,s,3,lam)
// 	      +E12(i,j,J,s,3,s,1,mu));
// // u, v, w in v eq.
// 	A[1]=(E12(i,j,J,s,2,s,1,lam)
// 	      +E12(i,j,J,s,1,s,2,mu));
// 	A[4]=(E12(i,j,J,s,3,s,3,mu)
// 	      +E12(i,j,J,s,1,s,1,mu)
// 	      +E12(i,j,J,s,2,s,2,lam2mu));
// 	A[7]=(E12(i,j,J,s,2,s,3,lam)
// 	      +E12(i,j,J,s,3,s,2,mu));
// 	// u, v, w in w eq.
// 	A[2]=(E12(i,j,J,s,3,s,1,lam)
// 	      +E12(i,j,J,s,1,s,3,mu));
// 	A[5]=(E12(i,j,J,s,2,s,3,mu)
// 	      +E12(i,j,J,s,3,s,2,lam));
// 	A[8]=(E12(i,j,J,s,3,s,3,lam2mu)
// 	      +E12(i,j,J,s,1,s,1,mu)
// 	      +E12(i,j,J,s,2,s,2,mu));
// 	for(int c=0; c<9; c++)
// 	  A[c]*=0.5;

// 	for (int c=1; c<=3; c++)
// 	  x[c-1] = u(i,j,2,c) - u(i,j,1,c);
	    
// 	Ax[0] = A[0]*x[0] + A[3]*x[1] + A[6]*x[2];
// 	Ax[1] = A[1]*x[0] + A[4]*x[1] + A[7]*x[2];
// 	Ax[2] = A[2]*x[0] + A[5]*x[1] + A[8]*x[2];

// 	for(int c=1; c<=3;c++)
// 	{
// // this routine is used to accumulate viscoelastic boundary stresses from each mechanism
// 	  bcForcing[side][ind+c-1] += Ax[c-1] - b[c-1];
// 	}
// 	ind += 3;
	    
//       }
    
//   }
  
  
// #undef u
// #undef x
// #undef y
// #undef z
// #undef q
// #undef r
// #undef s
// #undef J
// #undef mu
// #undef lam
// #undef lam2mu
  
// }

//-----------------------------------------------------------------------
void EW::test_sources( vector<GridPointSource*>& a_point_sources,
		       vector<Source*>& a_global_unique_sources, vector<Sarray>& a_F,
		       vector<int>& identsources )
{
// Check the source discretization
  int kx[3] = {0,0,0};
  int ky[3] = {0,0,0};
  int kz[3] = {0,0,0};
  float_sw4 moments[3], momexact[3];
  int nsourcesloc = a_point_sources.size();
  int nsources;
  MPI_Allreduce( &nsourcesloc, &nsources, 1, MPI_INT, MPI_SUM, m_cartesian_communicator );

  if( proc_zero() )
  {
     cout << "Source test " << endl;
     cout << "source size = " << a_global_unique_sources.size() << endl;
     cout << "grid point source size = " << nsources << endl;
  }
  for( int c=0; c <= 7 ; c++ )
  {
     kx[0] = c;
     ky[1] = c;
     kz[2] = c;
     testSourceDiscretization( kx, ky, kz, moments, a_point_sources, a_F, identsources );
     a_global_unique_sources[0]->exact_testmoments( kx, ky, kz, momexact );
     if( proc_zero() )
     {
        for( int comp = 0 ; comp < 3 ; comp++ )
           cout << kx[comp] << " " << ky[comp] << " " << kz[comp] << " computed " << moments[comp] <<
              " exact " << momexact[comp] << " difference = " << moments[comp]-momexact[comp] << endl;
     }
  }  
  kx[0] = 1;
  ky[0] = 1;
  kz[0] = 1;
  kx[1] = 2;
  ky[1] = 1;
  kz[1] = 1;
  kx[2] = 1;
  ky[2] = 2;
  kz[2] = 1;
  testSourceDiscretization( kx, ky, kz, moments, a_point_sources, a_F, identsources );
  a_global_unique_sources[0]->exact_testmoments( kx, ky, kz, momexact );
  if( proc_zero() )
  {
     for( int comp = 0 ; comp < 3 ; comp++ )
        cout << kx[comp] << " " << ky[comp] << " " << kz[comp] << " computed " << moments[comp] <<
           " exact " << momexact[comp] << " difference = " << moments[comp]-momexact[comp] << endl;
  }
  kx[0] = 3;
  ky[0] = 2;
  kz[0] = 2;
  kx[1] = 2;
  ky[1] = 3;
  kz[1] = 2;
  kx[2] = 2;
  ky[2] = 2;
  kz[2] = 3;
  testSourceDiscretization( kx, ky, kz, moments, a_point_sources, a_F, identsources );
  a_global_unique_sources[0]->exact_testmoments( kx, ky, kz, momexact );
  if( proc_zero() )
  {
     for( int comp = 0 ; comp < 3 ; comp++ )
        cout << kx[comp] << " " << ky[comp] << " " << kz[comp] << " computed " << moments[comp] <<
           " exact " << momexact[comp] << " difference = " << moments[comp]-momexact[comp] << endl;
  }
  kx[0] = 4;
  ky[0] = 3;
  kz[0] = 3;
  kx[1] = 3;
  ky[1] = 4;
  kz[1] = 3;
  kx[2] = 3;
  ky[2] = 3;
  kz[2] = 4;
  testSourceDiscretization( kx, ky, kz, moments, a_point_sources, a_F, identsources );
  a_global_unique_sources[0]->exact_testmoments( kx, ky, kz, momexact );
  if( proc_zero() )
  {
     for( int comp = 0 ; comp < 3 ; comp++ )
        cout << kx[comp] << " " << ky[comp] << " " << kz[comp] << " computed " << moments[comp] <<
           " exact " << momexact[comp] << " difference = " << moments[comp]-momexact[comp] << endl;
  }
}

//-----------------------------------------------------------------------
void EW::testSourceDiscretization( int kx[3], int ky[3], int kz[3],
				   float_sw4 moments[3],
				   vector<GridPointSource*>& point_sources,
				   vector<Sarray>& F, vector<int>& identsources )
{
   // Evaluate sources at a large time (assume that the time function is=1 at t=infinity)
   // Compute moments, integrals of the source times polynomials of degree (kx,ky,kz).
  int g, ifirst, ilast, jfirst, jlast, kfirst, klast;
  float_sw4 h;

//tmp  
  if (proc_zero())
    printf("Inside testSourceDiscretization\n");
  
  // Impose source
  for( int g=0 ; g<mNumberOfGrids; g++ )
     F[g].set_to_zero();
#pragma omp parallel for
  for( int r=0 ; r < identsources.size()-1 ; r++ )
  {
     int s0=identsources[r];
     int g= point_sources[s0]->m_grid;	
     int i= point_sources[s0]->m_i0;
     int j= point_sources[s0]->m_j0;
     int k= point_sources[s0]->m_k0;
     float_sw4 f1=0, f2=0, f3=0;
     for( int s = identsources[r] ; s < identsources[r+1] ; s++ )
     {
	float_sw4 fxyz[3];
	point_sources[s]->getFxyz_notime(fxyz);
	f1 += fxyz[0];
	f2 += fxyz[1];
	f3 += fxyz[2];
     }
     F[g](1,i,j,k) += f1;
     F[g](2,i,j,k) += f2;
     F[g](3,i,j,k) += f3;
  }
  //  for( int s= 0 ; s < point_sources.size() ; s++ ) 
  //  {
  //     float_sw4 fxyz[3];
  //     point_sources[s]->getFxyz_notime( fxyz );
  //     int g = point_sources[s]->m_grid;
  //     F[g](1,point_sources[s]->m_i0,point_sources[s]->m_j0,point_sources[s]->m_k0) += fxyz[0];
  //     F[g](2,point_sources[s]->m_i0,point_sources[s]->m_j0,point_sources[s]->m_k0) += fxyz[1];
  //     F[g](3,point_sources[s]->m_i0,point_sources[s]->m_j0,point_sources[s]->m_k0) += fxyz[2];
  //  }
  float_sw4 momgrid[3]={0,0,0};
  for(g=0 ; g<mNumberOfGrids; g++ )
  {
    ifirst = m_iStart[g];
    ilast  = m_iEnd[g];
    jfirst = m_jStart[g];
    jlast  = m_jEnd[g];
    kfirst = m_kStart[g];
    klast  = m_kEnd[g];  
    h      = mGridSize[g]; // how do we define the grid size for the curvilinear grid?
    float_sw4* f_ptr = F[g].c_ptr();
    int wind[6];
    wind[0] = m_iStartInt[g];
    wind[1] = m_iEndInt[g];
    wind[2] = m_jStartInt[g];
    wind[3] = m_jEndInt[g];
    wind[4] = m_kStartInt[g];
    wind[5] = m_kEndInt[g];
    int nz = m_global_nz[g];
    if( m_croutines )
       testsrc_ci( f_ptr, ifirst, ilast, jfirst, jlast, kfirst, klast,
		   nz, wind, m_zmin[g], h, kx, ky, kz, momgrid );
    else
       testsrc( f_ptr, &ifirst, &ilast, &jfirst, &jlast, &kfirst, &klast,
		&nz, wind, &m_zmin[g], &h, kx, ky, kz, momgrid );
  }
  MPI_Allreduce( momgrid, moments, 3, m_mpifloat, MPI_SUM, m_cartesian_communicator );
}

//-----------------------------------------------------------------------
void EW::extractRecordData(TimeSeries::receiverMode mode, int i0, int j0, int k0, int g0, 
			   vector<float_sw4> &uRec, vector<Sarray> &Um2, vector<Sarray> &U)
{
  if (mode == TimeSeries::Displacement)
  {
    uRec.resize(3);
    uRec[0] = U[g0](1, i0, j0, k0);
    uRec[1] = U[g0](2, i0, j0, k0);
    uRec[2] = U[g0](3, i0, j0, k0);
  }
  else if (mode == TimeSeries::Velocity)
  {
    uRec.resize(3);
    uRec[0] = (U[g0](1, i0, j0, k0) - Um2[g0](1, i0, j0, k0))/(2*mDt);
    uRec[1] = (U[g0](2, i0, j0, k0) - Um2[g0](2, i0, j0, k0))/(2*mDt);
    uRec[2] = (U[g0](3, i0, j0, k0) - Um2[g0](3, i0, j0, k0))/(2*mDt);
  }
  else if(mode == TimeSeries::Div)
  {
    uRec.resize(1);
    if (g0 < mNumberOfCartesianGrids) // must be a Cartesian grid
    {
//      int i=m_i0, j=m_j0, k=m_k0, g=m_grid0;
      float_sw4 factor = 1.0/(2*mGridSize[g0]);
      uRec[0] = ((U[g0](1,i0+1, j0, k0) - U[g0](1,i0-1, j0, k0)+
		  U[g0](2,i0, j0+1, k0) - U[g0](2,i0, j0-1, k0)+
		  U[g0](3,i0, j0, k0+1) - U[g0](3,i0, j0, k0-1))*factor);
    }
    else // must be curvilinear
    {
//      int i=m_i0, j=m_j0, k=m_k0, g=m_grid0;
       float_sw4 factor = 0.5/sqrt(mJ(i0,j0,k0));
       uRec[0] = ( ( mMetric(1,i0,j0,k0)*(U[g0](1,i0+1,j0,k0) - U[g0](1,i0-1,j0,k0))+
		     mMetric(1,i0,j0,k0)*(U[g0](2,i0,j0+1,k0) - U[g0](2,i0,j0-1,k0))+
		     mMetric(2,i0,j0,k0)*(U[g0](1,i0,j0,k0+1) - U[g0](1,i0,j0,k0-1))+
		     mMetric(3,i0,j0,k0)*(U[g0](2,i0,j0,k0+1) - U[g0](2,i0,j0,k0-1))+
		     mMetric(4,i0,j0,k0)*(U[g0](3,i0,j0,k0+1) - U[g0](3,i0,j0,k0-1))  )*factor);
    }
  } // end div
  else if(mode == TimeSeries::Curl)
  {
    uRec.resize(3);
    if (g0 < mNumberOfCartesianGrids) // must be a Cartesian grid
    {
//       int i=m_i0, j=m_j0, k=m_k0, g=m_grid0;
      float_sw4 factor = 1.0/(2*mGridSize[g0]);
      float_sw4 duydx = (U[g0](2,i0+1,j0,k0) - U[g0](2,i0-1,j0,k0))*factor;
      float_sw4 duzdx = (U[g0](3,i0+1,j0,k0) - U[g0](3,i0-1,j0,k0))*factor;
      float_sw4 duxdy = (U[g0](1,i0,j0+1,k0) - U[g0](1,i0,j0-1,k0))*factor;
      float_sw4 duzdy = (U[g0](3,i0,j0+1,k0) - U[g0](3,i0,j0-1,k0))*factor;
      float_sw4 duxdz = (U[g0](1,i0,j0,k0+1) - U[g0](1,i0,j0,k0-1))*factor;
      float_sw4 duydz = (U[g0](2,i0,j0,k0+1) - U[g0](2,i0,j0,k0-1))*factor;
//       if( m_xycomponent )
//       {
      uRec[0] = ( duzdy-duydz );
      uRec[1] = ( duxdz-duzdx );
      uRec[2] = ( duydx-duxdy );
//       }
//       else
//       {
// 	 float_sw4 uns = m_thynrm*(duzdy-duydz)-m_thxnrm*(duxdz-duzdx);
// 	 float_sw4 uew = m_salpha*(duzdy-duydz)+m_calpha*(duxdz-duzdx);
// 	 mRecordedUX.push_back( uew );
// 	 mRecordedUY.push_back( uns );
// 	 mRecordedUZ.push_back( -(duydx-duxdy) );
//       }
    }
    else // must be curvilinear
    {
//       int i=m_i0, j=m_j0, k=m_k0, g=m_grid0;
      float_sw4 factor = 0.5/sqrt(mJ(i0,j0,k0));
      float_sw4 duxdq = (U[g0](1,i0+1,j0,k0) - U[g0](1,i0-1,j0,k0));
      float_sw4 duydq = (U[g0](2,i0+1,j0,k0) - U[g0](2,i0-1,j0,k0));
      float_sw4 duzdq = (U[g0](3,i0+1,j0,k0) - U[g0](3,i0-1,j0,k0));
      float_sw4 duxdr = (U[g0](1,i0,j0+1,k0) - U[g0](1,i0,j0-1,k0));
      float_sw4 duydr = (U[g0](2,i0,j0+1,k0) - U[g0](2,i0,j0-1,k0));
      float_sw4 duzdr = (U[g0](3,i0,j0+1,k0) - U[g0](3,i0,j0-1,k0));
      float_sw4 duxds = (U[g0](1,i0,j0,k0+1) - U[g0](1,i0,j0,k0-1));
      float_sw4 duyds = (U[g0](2,i0,j0,k0+1) - U[g0](2,i0,j0,k0-1));
      float_sw4 duzds = (U[g0](3,i0,j0,k0+1) - U[g0](3,i0,j0,k0-1));
      float_sw4 duzdy = mMetric(1,i0,j0,k0)*duzdr+mMetric(3,i0,j0,k0)*duzds;
      float_sw4 duydz = mMetric(4,i0,j0,k0)*duyds;
      float_sw4 duxdz = mMetric(4,i0,j0,k0)*duxds;
      float_sw4 duzdx = mMetric(1,i0,j0,k0)*duzdq+mMetric(2,i0,j0,k0)*duzds;
      float_sw4 duydx = mMetric(1,i0,j0,k0)*duydq+mMetric(2,i0,j0,k0)*duyds;
      float_sw4 duxdy = mMetric(1,i0,j0,k0)*duxdr+mMetric(3,i0,j0,k0)*duxds;
//       if( m_xycomponent )
//       {
      uRec[0] = (duzdy-duydz)*factor;
      uRec[1] = (duxdz-duzdx)*factor;
      uRec[2] = (duydx-duxdy)*factor;
//       }
//       else
//       {
// 	 float_sw4 uns = m_thynrm*(duzdy-duydz)-m_thxnrm*(duxdz-duzdx);
// 	 float_sw4 uew = m_salpha*(duzdy-duydz)+m_calpha*(duxdz-duzdx);
// 	 mRecordedUX.push_back( uew*factor );
// 	 mRecordedUY.push_back( uns*factor );
// 	 mRecordedUZ.push_back( -(duydx-duxdy)*factor );
//       }
    }
  } // end Curl
  else if(mode == TimeSeries::Strains )
  {
     uRec.resize(6);
    if (g0 < mNumberOfCartesianGrids) // must be a Cartesian grid
    {
//       int i=m_i0, j=m_j0, k=m_k0, g=m_grid0;
      float_sw4 factor = 1.0/(2*mGridSize[g0]);
      float_sw4 duydx = (U[g0](2,i0+1,j0,k0) - U[g0](2,i0-1,j0,k0))*factor;
      float_sw4 duzdx = (U[g0](3,i0+1,j0,k0) - U[g0](3,i0-1,j0,k0))*factor;
      float_sw4 duxdy = (U[g0](1,i0,j0+1,k0) - U[g0](1,i0,j0-1,k0))*factor;
      float_sw4 duzdy = (U[g0](3,i0,j0+1,k0) - U[g0](3,i0,j0-1,k0))*factor;
      float_sw4 duxdz = (U[g0](1,i0,j0,k0+1) - U[g0](1,i0,j0,k0-1))*factor;
      float_sw4 duydz = (U[g0](2,i0,j0,k0+1) - U[g0](2,i0,j0,k0-1))*factor;
      float_sw4 duxdx = (U[g0](1,i0+1,j0,k0) - U[g0](1,i0-1,j0,k0))*factor;
      float_sw4 duydy = (U[g0](2,i0,j0+1,k0) - U[g0](2,i0,j0-1,k0))*factor;
      float_sw4 duzdz = (U[g0](3,i0,j0,k0+1) - U[g0](3,i0,j0,k0-1))*factor;
      uRec[0] = ( duxdx );
      uRec[1] = ( duydy );
      uRec[2] = ( duzdz );
      uRec[3] = ( 0.5*(duydx+duxdy) );
      uRec[4] = ( 0.5*(duzdx+duxdz) );
      uRec[5] = ( 0.5*(duydz+duzdy) );
   }
    else // must be curvilinear
   {
//       int i=m_i0, j=m_j0, k0=m_k00, g0=m_grid0;
      float_sw4 factor = 0.5/sqrt(mJ(i0,j0,k0));
      float_sw4 duxdq = (U[g0](1,i0+1,j0,k0) - U[g0](1,i0-1,j0,k0));
      float_sw4 duydq = (U[g0](2,i0+1,j0,k0) - U[g0](2,i0-1,j0,k0));
      float_sw4 duzdq = (U[g0](3,i0+1,j0,k0) - U[g0](3,i0-1,j0,k0));
      float_sw4 duxdr = (U[g0](1,i0,j0+1,k0) - U[g0](1,i0,j0-1,k0));
      float_sw4 duydr = (U[g0](2,i0,j0+1,k0) - U[g0](2,i0,j0-1,k0));
      float_sw4 duzdr = (U[g0](3,i0,j0+1,k0) - U[g0](3,i0,j0-1,k0));
      float_sw4 duxds = (U[g0](1,i0,j0,k0+1) - U[g0](1,i0,j0,k0-1));
      float_sw4 duyds = (U[g0](2,i0,j0,k0+1) - U[g0](2,i0,j0,k0-1));
      float_sw4 duzds = (U[g0](3,i0,j0,k0+1) - U[g0](3,i0,j0,k0-1));
      float_sw4 duzdy = (mMetric(1,i0,j0,k0)*duzdr+mMetric(3,i0,j0,k0)*duzds)*factor;
      float_sw4 duydz = (mMetric(4,i0,j0,k0)*duyds)*factor;
      float_sw4 duxdz = (mMetric(4,i0,j0,k0)*duxds)*factor;
      float_sw4 duzdx = (mMetric(1,i0,j0,k0)*duzdq+mMetric(2,i0,j0,k0)*duzds)*factor;
      float_sw4 duydx = (mMetric(1,i0,j0,k0)*duydq+mMetric(2,i0,j0,k0)*duyds)*factor;
      float_sw4 duxdy = (mMetric(1,i0,j0,k0)*duxdr+mMetric(3,i0,j0,k0)*duxds)*factor;
      float_sw4 duxdx = ( mMetric(1,i0,j0,k0)*(U[g0](1,i0+1,j0,k0) - U[g0](1,i0-1,j0,k0))+
		       mMetric(2,i0,j0,k0)*(U[g0](1,i0,j0,k0+1) - U[g0](1,i0,j0,k0-1)) )*factor;
      float_sw4 duydy = ( mMetric(1,i0,j0,k0)*(U[g0](2,i0,j0+1,k0) - U[g0](2,i0,j0-1,k0))+
		       mMetric(3,i0,j0,k0)*(U[g0](2,i0,j0,k0+1) - U[g0](2,i0,j0,k0-1)) )*factor;
      float_sw4 duzdz = ( mMetric(4,i0,j0,k0)*(U[g0](3,i0,j0,k0+1) - U[g0](3,i0,j0,k0-1)) )*factor;
      uRec[0] = ( duxdx );
      uRec[1] = ( duydy );
      uRec[2] = ( duzdz );
      uRec[3] = ( 0.5*(duydx+duxdy) );
      uRec[4] = ( 0.5*(duzdx+duxdz) );
      uRec[5] = ( 0.5*(duydz+duzdy) );
   }
  } // end Strains
  else if(mode == TimeSeries::DisplacementGradient )
  {
     uRec.resize(9);
     if (g0 < mNumberOfCartesianGrids) // must be a Cartesian grid
     {
//       int i=m_i0, j=m_j0, k=m_k0, g=m_grid0;
	float_sw4 factor = 1.0/(2*mGridSize[g0]);
	float_sw4 duydx = (U[g0](2,i0+1,j0,k0) - U[g0](2,i0-1,j0,k0))*factor;
	float_sw4 duzdx = (U[g0](3,i0+1,j0,k0) - U[g0](3,i0-1,j0,k0))*factor;
	float_sw4 duxdy = (U[g0](1,i0,j0+1,k0) - U[g0](1,i0,j0-1,k0))*factor;
	float_sw4 duzdy = (U[g0](3,i0,j0+1,k0) - U[g0](3,i0,j0-1,k0))*factor;
	float_sw4 duxdz = (U[g0](1,i0,j0,k0+1) - U[g0](1,i0,j0,k0-1))*factor;
	float_sw4 duydz = (U[g0](2,i0,j0,k0+1) - U[g0](2,i0,j0,k0-1))*factor;
	float_sw4 duxdx = (U[g0](1,i0+1,j0,k0) - U[g0](1,i0-1,j0,k0))*factor;
	float_sw4 duydy = (U[g0](2,i0,j0+1,k0) - U[g0](2,i0,j0-1,k0))*factor;
	float_sw4 duzdz = (U[g0](3,i0,j0,k0+1) - U[g0](3,i0,j0,k0-1))*factor;
	uRec[0] =  duxdx;
	uRec[1] =  duxdy;
	uRec[2] =  duxdz;
	uRec[3] =  duydx;
	uRec[4] =  duydy;
	uRec[5] =  duydz;
	uRec[6] =  duzdx;
	uRec[7] =  duzdy;
	uRec[8] =  duzdz;
     }
     else // must be curvilinear
     {
//       int i=m_i0, j=m_j0, k0=m_k00, g0=m_grid0;
	float_sw4 factor = 0.5/sqrt(mJ(i0,j0,k0));
	float_sw4 duxdq = (U[g0](1,i0+1,j0,k0) - U[g0](1,i0-1,j0,k0));
	float_sw4 duydq = (U[g0](2,i0+1,j0,k0) - U[g0](2,i0-1,j0,k0));
	float_sw4 duzdq = (U[g0](3,i0+1,j0,k0) - U[g0](3,i0-1,j0,k0));
	float_sw4 duxdr = (U[g0](1,i0,j0+1,k0) - U[g0](1,i0,j0-1,k0));
	float_sw4 duydr = (U[g0](2,i0,j0+1,k0) - U[g0](2,i0,j0-1,k0));
	float_sw4 duzdr = (U[g0](3,i0,j0+1,k0) - U[g0](3,i0,j0-1,k0));
	float_sw4 duxds = (U[g0](1,i0,j0,k0+1) - U[g0](1,i0,j0,k0-1));
	float_sw4 duyds = (U[g0](2,i0,j0,k0+1) - U[g0](2,i0,j0,k0-1));
	float_sw4 duzds = (U[g0](3,i0,j0,k0+1) - U[g0](3,i0,j0,k0-1));
	float_sw4 duzdy = (mMetric(1,i0,j0,k0)*duzdr+mMetric(3,i0,j0,k0)*duzds)*factor;
	float_sw4 duydz = (mMetric(4,i0,j0,k0)*duyds)*factor;
	float_sw4 duxdz = (mMetric(4,i0,j0,k0)*duxds)*factor;
	float_sw4 duzdx = (mMetric(1,i0,j0,k0)*duzdq+mMetric(2,i0,j0,k0)*duzds)*factor;
	float_sw4 duydx = (mMetric(1,i0,j0,k0)*duydq+mMetric(2,i0,j0,k0)*duyds)*factor;
	float_sw4 duxdy = (mMetric(1,i0,j0,k0)*duxdr+mMetric(3,i0,j0,k0)*duxds)*factor;
	float_sw4 duxdx = ( mMetric(1,i0,j0,k0)*(U[g0](1,i0+1,j0,k0) - U[g0](1,i0-1,j0,k0))+
		       mMetric(2,i0,j0,k0)*(U[g0](1,i0,j0,k0+1) - U[g0](1,i0,j0,k0-1)) )*factor;
	float_sw4 duydy = ( mMetric(1,i0,j0,k0)*(U[g0](2,i0,j0+1,k0) - U[g0](2,i0,j0-1,k0))+
		       mMetric(3,i0,j0,k0)*(U[g0](2,i0,j0,k0+1) - U[g0](2,i0,j0,k0-1)) )*factor;
	float_sw4 duzdz = ( mMetric(4,i0,j0,k0)*(U[g0](3,i0,j0,k0+1) - U[g0](3,i0,j0,k0-1)) )*factor;
	uRec[0] =  duxdx;
	uRec[1] =  duxdy;
	uRec[2] =  duxdz;
	uRec[3] =  duydx;
	uRec[4] =  duydy;
	uRec[5] =  duydz;
	uRec[6] =  duzdx;
	uRec[7] =  duzdy;
	uRec[8] =  duzdz;
     }

  } // end DisplacementGradient
  return;
}

//---------------------------------------------------------------------------
void EW::addSuperGridDamping(vector<Sarray> & a_Up, vector<Sarray> & a_U,
			     vector<Sarray> & a_Um, vector<Sarray> & a_Rho )
{
  int ifirst, ilast, jfirst, jlast, kfirst, klast;
  float_sw4 *up_ptr, *u_ptr, *um_ptr, dt2i;
  
  int g;
  
  for(g=0 ; g<mNumberOfGrids; g++ )
  {
    up_ptr  = a_Up[g].c_ptr();
    u_ptr   = a_U[g].c_ptr();
    um_ptr  = a_Um[g].c_ptr();
    float_sw4* rho_ptr = a_Rho[g].c_ptr();

    ifirst = m_iStart[g];
    ilast  = m_iEnd[g];
    jfirst = m_jStart[g];
    jlast  = m_jEnd[g];
    kfirst = m_kStart[g];
    klast  = m_kEnd[g];
    if( m_sg_damping_order == 4 )
    {
       if( topographyExists() && g == mNumberOfGrids-1 )
       {
	  if( m_croutines )
	     addsgd4c_ci( ifirst, ilast, jfirst, jlast, kfirst, klast, up_ptr, u_ptr, um_ptr,
			  rho_ptr, m_sg_dc_x[g], m_sg_dc_y[g], m_sg_str_x[g], m_sg_str_y[g],
			  mJ.c_ptr(), m_sg_corner_x[g], m_sg_corner_y[g], m_supergrid_damping_coefficient );
          else
	     addsgd4c( &mDt, up_ptr, u_ptr, um_ptr, rho_ptr, m_sg_dc_x[g], m_sg_dc_y[g],
		        m_sg_str_x[g], m_sg_str_y[g], mJ.c_ptr(), m_sg_corner_x[g], m_sg_corner_y[g],
		       &ifirst, &ilast, &jfirst, &jlast, &kfirst, &klast, &m_supergrid_damping_coefficient );
       }
       else
       {
	  if( m_croutines )
	     addsgd4_ci( ifirst, ilast, jfirst, jlast, kfirst, klast, up_ptr, u_ptr, um_ptr, rho_ptr,
			 m_sg_dc_x[g], m_sg_dc_y[g], m_sg_dc_z[g], m_sg_str_x[g], m_sg_str_y[g], 
			 m_sg_str_z[g], m_sg_corner_x[g], m_sg_corner_y[g], m_sg_corner_z[g],
			 m_supergrid_damping_coefficient );
	  else
	     addsgd4( &mDt, &mGridSize[g], up_ptr, u_ptr, um_ptr, rho_ptr, m_sg_dc_x[g], m_sg_dc_y[g],
		      m_sg_dc_z[g], m_sg_str_x[g], m_sg_str_y[g], m_sg_str_z[g], m_sg_corner_x[g],
		      m_sg_corner_y[g], m_sg_corner_z[g],
		      &ifirst, &ilast, &jfirst, &jlast, &kfirst, &klast, &m_supergrid_damping_coefficient );
       }
    }
    else if(  m_sg_damping_order == 6 )
    {
       if( topographyExists() && g == mNumberOfGrids-1 )
       {
	  if( m_croutines )
	     addsgd6c_ci( ifirst, ilast, jfirst, jlast, kfirst, klast, up_ptr, u_ptr, um_ptr,
			  rho_ptr, m_sg_dc_x[g], m_sg_dc_y[g], m_sg_str_x[g], m_sg_str_y[g],
			  mJ.c_ptr(), m_sg_corner_x[g], m_sg_corner_y[g], m_supergrid_damping_coefficient );
	  else
	     addsgd6c( &mDt, up_ptr, u_ptr, um_ptr, rho_ptr, m_sg_dc_x[g], m_sg_dc_y[g], m_sg_str_x[g],
		       m_sg_str_y[g], mJ.c_ptr(), m_sg_corner_x[g], m_sg_corner_y[g],
		       &ifirst, &ilast, &jfirst, &jlast, &kfirst, &klast, &m_supergrid_damping_coefficient );
       }
       else
       {
	  if( m_croutines )
	     addsgd6_ci( ifirst, ilast, jfirst, jlast, kfirst, klast, up_ptr, u_ptr, um_ptr, rho_ptr,
			 m_sg_dc_x[g], m_sg_dc_y[g], m_sg_dc_z[g], m_sg_str_x[g], m_sg_str_y[g], 
			 m_sg_str_z[g], m_sg_corner_x[g], m_sg_corner_y[g], m_sg_corner_z[g],
			 m_supergrid_damping_coefficient );
	  else
	     addsgd6( &mDt, &mGridSize[g], up_ptr, u_ptr, um_ptr, rho_ptr, m_sg_dc_x[g], m_sg_dc_y[g], m_sg_dc_z[g],
		      m_sg_str_x[g], m_sg_str_y[g], m_sg_str_z[g], m_sg_corner_x[g], m_sg_corner_y[g], m_sg_corner_z[g],
		      &ifirst, &ilast, &jfirst, &jlast, &kfirst, &klast, &m_supergrid_damping_coefficient );
       }
    }
  }
}

//---------------------------------------------------------------------------
void EW::simpleAttenuation( vector<Sarray> & a_Up )
{
  int ifirst, ilast, jfirst, jlast, kfirst, klast;
  float_sw4 *up_ptr, cfreq, dt;
// Qs is saved in the EW object as mQs
// center frequency is called m_att_max_frecuency
// time step is called mDt  
  dt = mDt;
  cfreq = m_att_max_frequency;
  
  int g;
  
  for(g=0 ; g<mNumberOfGrids; g++ )
  {
    up_ptr  = a_Up[g].c_ptr();
    float_sw4* qs_ptr =mQs[g].c_ptr();

    ifirst = m_iStart[g];
    ilast  = m_iEnd[g];
    jfirst = m_jStart[g];
    jlast  = m_jEnd[g];
    kfirst = m_kStart[g];
    klast  = m_kEnd[g];

    if( m_croutines )
       satt_ci( up_ptr, qs_ptr, dt, cfreq,
		ifirst, ilast, jfirst, jlast, kfirst, klast );
    else
       satt( up_ptr, qs_ptr, &dt, &cfreq,
	     &ifirst, &ilast, &jfirst, &jlast, &kfirst, &klast );
  }
}

//-----------------------------------------------------------------------
void EW::enforceBCfreeAtt2( vector<Sarray>& a_Up, vector<Sarray>& a_Mu, vector<Sarray>& a_Lambda,
                            vector<Sarray*>& a_AlphaVEp, vector<float_sw4 **>& a_BCForcing ) 
{
// AP: Apr. 3, 2017: Decoupled enforcement of the free surface bc with PC time stepping for memory variables
   int sg = usingSupergrid();
   for(int g=0 ; g<mNumberOfGrids; g++ )
   {
      int ifirst = m_iStart[g];
      int ilast  = m_iEnd[g];
      int jfirst = m_jStart[g];
      int jlast  = m_jEnd[g];
      int kfirst = m_kStart[g];
      int klast  = m_kEnd[g];
      float_sw4 h   = mGridSize[g];
      int topo = topographyExists() && g == mNumberOfGrids-1;
      if( m_bcType[g][4] == bStressFree && !topo ) // Cartesian case
      {
	 //	    if( m_croutines )
	 //	       memvarforcesurf_ci( ifirst, ilast, jfirst, jlast, k, mf, a_t, om,
	 //				   cv, ph, mOmegaVE[0], mDt, h, m_zmin[g] );
	 //	    else
	 //	       memvarforcesurf( &ifirst, &ilast, &jfirst, &jlast, &k, mf, &a_t, &om,
	 //				&cv, &ph, &mOmegaVE[0], &mDt, &h, &m_zmin[g] );
	 //	 }
	 //	 else
	 //	    memforce.set_value(0.0);
	 const float_sw4 i6  = 1.0/6;
	 const float_sw4 d4a = 2.0/3;
	 const float_sw4 d4b =-1.0/12;
	 float_sw4* forcing = a_BCForcing[g][4];
	 int ni = (ilast-ifirst+1);
#pragma omp parallel
	 {
	    //	 float_sw4* r1 = new float_sw4[m_number_mechanisms];
	    //	 float_sw4* r2 = new float_sw4[m_number_mechanisms];
	    //	 float_sw4* r3 = new float_sw4[m_number_mechanisms];
	    //	 float_sw4* cof = new float_sw4[m_number_mechanisms];
#pragma omp for
	 for( int j=jfirst+2 ; j<=jlast-2 ; j++ )
	    for( int i=ifirst+2 ; i<=ilast-2 ; i++ )
	    {
	       float_sw4 g1, g2, g3, acof, bcof;
	       int ind = i-ifirst + ni*(j-jfirst);
	       float_sw4 a4ci, b4ci, a4cj, b4cj;
	       a4ci = a4cj = d4a;
	       b4ci = b4cj = d4b;
	       if( sg == 1 )
	       {
		  a4ci = d4a*m_sg_str_x[g][i-ifirst];
		  b4ci = d4b*m_sg_str_x[g][i-ifirst];
		  a4cj = d4a*m_sg_str_y[g][j-jfirst];
		  b4cj = d4b*m_sg_str_y[g][j-jfirst];
	       }
// this would be more efficient if done in Fortran
// first add interior elastic terms (use ghost point stencils)
	       g1 =  h*forcing[3*ind]
                  - a_Mu[g](i,j,1)*
                  (m_sbop[1]*a_Up[g](1,i,j,1) + m_sbop[2]*a_Up[g](1,i,j,2)
                   + m_sbop[3]*a_Up[g](1,i,j,3) + m_sbop[4]*a_Up[g](1,i,j,4) + m_sbop[5]*a_Up[g](1,i,j,5)
                   + a4ci*(a_Up[g](3,i+1,j,1)-a_Up[g](3,i-1,j,1))
                   + b4ci*(a_Up[g](3,i+2,j,1)-a_Up[g](3,i-2,j,1)) );

	       g2 =  h*forcing[3*ind+1]
                  - a_Mu[g](i,j,1)*
                  ( m_sbop[1]*a_Up[g](2,i,j,1) + m_sbop[2]*a_Up[g](2,i,j,2)
                    + m_sbop[3]*a_Up[g](2,i,j,3) + m_sbop[4]*a_Up[g](2,i,j,4) + m_sbop[5]*a_Up[g](2,i,j,5)
                    + a4cj*(a_Up[g](3,i,j+1,1)-a_Up[g](3,i,j-1,1))
                    + b4cj*(a_Up[g](3,i,j+2,1)-a_Up[g](3,i,j-2,1)) );

	       g3 =  h*forcing[3*ind+2]
                  - (2*a_Mu[g](i,j,1)+a_Lambda[g](i,j,1))*
                  ( m_sbop[1]*a_Up[g](3,i,j,1) + m_sbop[2]*a_Up[g](3,i,j,2)
                    + m_sbop[3]*a_Up[g](3,i,j,3) + m_sbop[4]*a_Up[g](3,i,j,4)  + m_sbop[5]*a_Up[g](3,i,j,5) )
                  - a_Lambda[g](i,j,1)*
                  ( a4ci*(a_Up[g](1,i+1,j,1)-a_Up[g](1,i-1,j,1))
                    + b4ci*(a_Up[g](1,i+2,j,1)-a_Up[g](1,i-2,j,1)) 
                    + a4cj*(a_Up[g](2,i,j+1,1)-a_Up[g](2,i,j-1,1))
                    + b4cj*(a_Up[g](2,i,j+2,1)-a_Up[g](2,i,j-2,1)) );
               
	       acof = a_Mu[g](i,j,1);
	       bcof = 2*a_Mu[g](i,j,1)+a_Lambda[g](i,j,1);
	       for( int a=0 ; a < m_number_mechanisms ; a++ )
	       {
// this would be more efficient if done in Fortran
// Add in visco-elastic contributions (NOT using ghost points)
// mu*( a1_z + a3_x )
		  g1 = g1 + mMuVE[g][a](i,j,1)*
                     ( m_sbop_no_gp[0]*a_AlphaVEp[g][a](1,i,j,0) + m_sbop_no_gp[1]*a_AlphaVEp[g][a](1,i,j,1)
                       + m_sbop_no_gp[2]*a_AlphaVEp[g][a](1,i,j,2)
                       + m_sbop_no_gp[3]*a_AlphaVEp[g][a](1,i,j,3)
                       + m_sbop_no_gp[4]*a_AlphaVEp[g][a](1,i,j,4) + m_sbop_no_gp[5]*a_AlphaVEp[g][a](1,i,j,5)
                       + a4ci*(a_AlphaVEp[g][a](3,i+1,j,1)-a_AlphaVEp[g][a](3,i-1,j,1))
                       + b4ci*(a_AlphaVEp[g][a](3,i+2,j,1)-a_AlphaVEp[g][a](3,i-2,j,1)) );
// mu*( a2_z + a3_y )
		  g2 = g2 + mMuVE[g][a](i,j,1)*
                     ( m_sbop_no_gp[0]*a_AlphaVEp[g][a](2,i,j,0) + m_sbop_no_gp[1]*a_AlphaVEp[g][a](2,i,j,1)
                       + m_sbop_no_gp[2]*a_AlphaVEp[g][a](2,i,j,2)
                       + m_sbop_no_gp[3]*a_AlphaVEp[g][a](2,i,j,3)
                       + m_sbop_no_gp[4]*a_AlphaVEp[g][a](2,i,j,4) + m_sbop_no_gp[5]*a_AlphaVEp[g][a](2,i,j,5)
                       + a4cj*(a_AlphaVEp[g][a](3,i,j+1,1)-a_AlphaVEp[g][a](3,i,j-1,1))
                       + b4cj*(a_AlphaVEp[g][a](3,i,j+2,1)-a_AlphaVEp[g][a](3,i,j-2,1)) );
// (2*mu + lambda)*( a3_z ) + lambda*( a1_x + a2_y )
		  g3 = g3 + (2*mMuVE[g][a](i,j,1)+mLambdaVE[g][a](i,j,1))*
                     (m_sbop_no_gp[0]*a_AlphaVEp[g][a](3,i,j,0)
                      + m_sbop_no_gp[1]*a_AlphaVEp[g][a](3,i,j,1) + m_sbop_no_gp[2]*a_AlphaVEp[g][a](3,i,j,2)
                      + m_sbop_no_gp[3]*a_AlphaVEp[g][a](3,i,j,3)
                      + m_sbop_no_gp[4]*a_AlphaVEp[g][a](3,i,j,4) + m_sbop_no_gp[5]*a_AlphaVEp[g][a](3,i,j,5) )
                     + mLambdaVE[g][a](i,j,1)*
                     ( a4ci*(a_AlphaVEp[g][a](1,i+1,j,1)-a_AlphaVEp[g][a](1,i-1,j,1))
                       + b4ci*(a_AlphaVEp[g][a](1,i+2,j,1)-a_AlphaVEp[g][a](1,i-2,j,1)) 
                       + a4cj*(a_AlphaVEp[g][a](2,i,j+1,1)-a_AlphaVEp[g][a](2,i,j-1,1))
                       + b4cj*(a_AlphaVEp[g][a](2,i,j+2,1)-a_AlphaVEp[g][a](2,i,j-2,1)) );
	       } // end for all mechanisms
// solve for the ghost point value of Up (stencil uses ghost points for the elastic variable)
	       a_Up[g](1,i,j,0) = g1/(acof*m_sbop[0]);
	       a_Up[g](2,i,j,0) = g2/(acof*m_sbop[0]);
	       a_Up[g](3,i,j,0) = g3/(bcof*m_sbop[0]);
	    }
	 }
      }    // end if bcType[g][4] == bStressFree   
      if( m_bcType[g][5] == bStressFree  )
      {
         int nk=m_global_nz[g];
	 const float_sw4 i6  = 1.0/6;
	 const float_sw4 d4a = 2.0/3;
	 const float_sw4 d4b =-1.0/12;
	 float_sw4* forcing = a_BCForcing[g][5];
	 int ni = (ilast-ifirst+1);
#pragma omp parallel
	 {
#pragma omp for
	 for( int j=jfirst+2 ; j<=jlast-2 ; j++ )
	    for( int i=ifirst+2 ; i<=ilast-2 ; i++ )
	    {
	       float_sw4 g1, g2, g3, acof, bcof;
	       int ind = i-ifirst + ni*(j-jfirst);
	       float_sw4 a4ci, b4ci, a4cj, b4cj;
	       a4ci = a4cj = d4a;
	       b4ci = b4cj = d4b;
	       if( sg == 1 )
	       {
		  a4ci = d4a*m_sg_str_x[g][i-ifirst];
		  b4ci = d4b*m_sg_str_x[g][i-ifirst];
		  a4cj = d4a*m_sg_str_y[g][j-jfirst];
		  b4cj = d4b*m_sg_str_y[g][j-jfirst];
	       }
// add in contributions from elastic terms
	       g1 = h*forcing[3*ind] - a_Mu[g](i,j,nk)*
                  (-m_sbop[1]*a_Up[g](1,i,j,nk) - m_sbop[2]*a_Up[g](1,i,j,nk-1) 
                   -m_sbop[3]*a_Up[g](1,i,j,nk-2) - m_sbop[4]*a_Up[g](1,i,j,nk-3)
                   -m_sbop[5]*a_Up[g](1,i,j,nk-4)
                   + a4ci*(a_Up[g](3,i+1,j,nk)-a_Up[g](3,i-1,j,nk))
                   + b4ci*(a_Up[g](3,i+2,j,nk)-a_Up[g](3,i-2,j,nk)) );

	       g2 = h*forcing[3*ind+1] - a_Mu[g](i,j,nk)*
                  (-m_sbop[1]*a_Up[g](2,i,j,nk) - m_sbop[2]*a_Up[g](2,i,j,nk-1)
                   -m_sbop[3]*a_Up[g](2,i,j,nk-2) - m_sbop[4]*a_Up[g](2,i,j,nk-3)
                   -m_sbop[5]*a_Up[g](2,i,j,nk-4)
                   + a4cj*(a_Up[g](3,i,j+1,nk)-a_Up[g](3,i,j-1,nk))
                   + b4cj*(a_Up[g](3,i,j+2,nk)-a_Up[g](3,i,j-2,nk)) );

	       g3 =  h*forcing[3*ind+2] - (2*a_Mu[g](i,j,nk)+a_Lambda[g](i,j,nk))*
                  ( -m_sbop[1]*a_Up[g](3,i,j,nk) - m_sbop[2]*a_Up[g](3,i,j,nk-1) 
                    -m_sbop[3]*a_Up[g](3,i,j,nk-2) - m_sbop[4]*a_Up[g](3,i,j,nk-3)
                    -m_sbop[5]*a_Up[g](3,i,j,nk-4) )
                  - a_Lambda[g](i,j,nk)*
                  ( a4ci*(a_Up[g](1,i+1,j,nk)-a_Up[g](1,i-1,j,nk))
                    + b4ci*(a_Up[g](1,i+2,j,nk)-a_Up[g](1,i-2,j,nk)) 
                    + a4cj*(a_Up[g](2,i,j+1,nk)-a_Up[g](2,i,j-1,nk))
                    + b4cj*(a_Up[g](2,i,j+2,nk)-a_Up[g](2,i,j-2,nk)) );
               
	       acof = a_Mu[g](i,j,nk);
	       bcof = 2*a_Mu[g](i,j,nk)+a_Lambda[g](i,j,nk);
	       for( int a=0 ; a < m_number_mechanisms ; a++ )
	       {
// visco-elastic terms (NOT using ghost points)
		  g1 = g1 + mMuVE[g][a](i,j,nk)*
                     (-m_sbop_no_gp[0]*a_AlphaVEp[g][a](1,i,j,nk+1) - m_sbop_no_gp[1]*a_AlphaVEp[g][a](1,i,j,nk)
                      -m_sbop_no_gp[2]*a_AlphaVEp[g][a](1,i,j,nk-1)
                      -m_sbop_no_gp[3]*a_AlphaVEp[g][a](1,i,j,nk-2) - m_sbop_no_gp[4]*a_AlphaVEp[g][a](1,i,j,nk-3)
                      -m_sbop_no_gp[5]*a_AlphaVEp[g][a](1,i,j,nk-4)
                      +a4ci*(a_AlphaVEp[g][a](3,i+1,j,nk)-a_AlphaVEp[g][a](3,i-1,j,nk))
                      +b4ci*(a_AlphaVEp[g][a](3,i+2,j,nk)-a_AlphaVEp[g][a](3,i-2,j,nk)));

		  g2 = g2 + mMuVE[g][a](i,j,nk)*
                     ( - m_sbop_no_gp[0]*a_AlphaVEp[g][a](2,i,j,nk+1) -m_sbop_no_gp[1]*a_AlphaVEp[g][a](2,i,j,nk)
                       - m_sbop_no_gp[2]*a_AlphaVEp[g][a](2,i,j,nk-1)
                       - m_sbop_no_gp[3]*a_AlphaVEp[g][a](2,i,j,nk-2) -m_sbop_no_gp[4]*a_AlphaVEp[g][a](2,i,j,nk-3)
                       - m_sbop_no_gp[5]*a_AlphaVEp[g][a](2,i,j,nk-4)
                       + a4cj*(a_AlphaVEp[g][a](3,i,j+1,nk)-a_AlphaVEp[g][a](3,i,j-1,nk))
                       + b4cj*(a_AlphaVEp[g][a](3,i,j+2,nk)-a_AlphaVEp[g][a](3,i,j-2,nk)) );
                                                  
		  g3 = g3 + (2*mMuVE[g][a](i,j,nk)+mLambdaVE[g][a](i,j,nk))*
                     (- m_sbop_no_gp[0]*a_AlphaVEp[g][a](3,i,j,nk+1) - m_sbop_no_gp[1]*a_AlphaVEp[g][a](3,i,j,nk)
                      - m_sbop_no_gp[2]*a_AlphaVEp[g][a](3,i,j,nk-1)
                      - m_sbop_no_gp[3]*a_AlphaVEp[g][a](3,i,j,nk-2) - m_sbop_no_gp[4]*a_AlphaVEp[g][a](3,i,j,nk-3)
                      - m_sbop_no_gp[5]*a_AlphaVEp[g][a](3,i,j,nk-4))
                     + mLambdaVE[g][a](i,j,nk)*
                     (a4ci*(a_AlphaVEp[g][a](1,i+1,j,nk)-a_AlphaVEp[g][a](1,i-1,j,nk))
                      + b4ci*(a_AlphaVEp[g][a](1,i+2,j,nk)-a_AlphaVEp[g][a](1,i-2,j,nk)) 
                      + a4cj*(a_AlphaVEp[g][a](2,i,j+1,nk)-a_AlphaVEp[g][a](2,i,j-1,nk))
                      + b4cj*(a_AlphaVEp[g][a](2,i,j+2,nk)-a_AlphaVEp[g][a](2,i,j-2,nk)) );
	       }
               // solve for the ghost point value of Up (using the ghost point stencil)
	       a_Up[g](1,i,j,nk+1) = g1/(-m_sbop[0]*acof);
	       a_Up[g](2,i,j,nk+1) = g2/(-m_sbop[0]*acof);
	       a_Up[g](3,i,j,nk+1) = g3/(-m_sbop[0]*bcof);
	    }
	 }
      }// end if bcType[g][5] == bStressFree
   
// all the curvilinear code needs to be overhauled
      if( m_bcType[g][4] == bStressFree && topo && g == mNumberOfGrids-1 )
      {
         float_sw4* mu_p = a_Mu[g].c_ptr();
         float_sw4* la_p = a_Lambda[g].c_ptr();
         float_sw4* up_p = a_Up[g].c_ptr();
         int side = 5;
         int nz = m_global_nz[g];
         int ghno = 0;
         char op = '-';
	 float_sw4* forcing = a_BCForcing[g][4];
	 int usesg = usingSupergrid() ? 1 : 0;

// make a local copy of the boundary forcing array to simplify access
         Sarray bforcerhs(3,ifirst,ilast,jfirst,jlast,1,1);
         bforcerhs.assign(forcing,0);

	 //	 if( m_croutines )
	 //	    addbstressc_ci( ifirst, ilast, jfirst, jlast, kfirst, klast,
	 //			    nz, up_p, mu_p, la_p, bforcerhs.c_ptr(), mMetric.c_ptr(), 
	 //			    side, m_sbop, op, ghno, usesg, m_sg_str_x[g], m_sg_str_y[g] );
	 //	 else
	 //	    addbstressc( &ifirst, &ilast, &jfirst, &jlast, &kfirst, &klast,
	 //			 &nz, up_p, mu_p, la_p, bforcerhs.c_ptr(), mMetric.c_ptr(), 
	 //			 &side, m_sbop, &op, &ghno, &usesg, m_sg_str_x[g], m_sg_str_y[g] );

         for( int a = 0 ; a < m_number_mechanisms ; a++ )
         {
            float_sw4* mu_ve_p   = mMuVE[g][a].c_ptr();
            float_sw4* lave_p   = mLambdaVE[g][a].c_ptr();
            float_sw4* alphap_p = a_AlphaVEp[g][a].c_ptr();
            // This function adds the visco-elastic boundary stresses to bforcerhs
	    if(  m_croutines )
	       ve_bndry_stress_curvi_ci( ifirst, ilast, jfirst, jlast, kfirst, klast, nz,
                                  alphap_p, mu_ve_p, lave_p, bforcerhs.c_ptr(), mMetric.c_ptr(), side,
                                  m_sbop_no_gp, usesg, m_sg_str_x[g], m_sg_str_y[g] ); // no ghost points here
	    else
	       ve_bndry_stress_curvi(&ifirst, &ilast, &jfirst, &jlast, &kfirst, &klast, &nz,
				     alphap_p, mu_ve_p, lave_p, bforcerhs.c_ptr(), mMetric.c_ptr(), &side,
				     m_sbop_no_gp, &usesg, m_sg_str_x[g], m_sg_str_y[g] ); // no ghost points here
         } // end for a...
         
// update GHOST POINT VALUES OF UP
	 if( m_croutines )
	    att_free_curvi_ci( ifirst, ilast, jfirst, jlast, kfirst, klast,
                         up_p, mu_p, la_p, bforcerhs.c_ptr(), mMetric.c_ptr(), m_sbop, // use ghost points
                         usesg, m_sg_str_x[g], m_sg_str_y[g] );
	 else
	    att_free_curvi (&ifirst, &ilast, &jfirst, &jlast, &kfirst, &klast,
			    up_p, mu_p, la_p, bforcerhs.c_ptr(), mMetric.c_ptr(), m_sbop, // use ghost points
			    &usesg, m_sg_str_x[g], m_sg_str_y[g] );
      } // end if bcType[g][4] == bStressFree && topography
      
   }  // end for g=0,.<|MERGE_RESOLUTION|>--- conflicted
+++ resolved
@@ -576,18 +576,18 @@
   if ( !mQuiet && proc_zero() )
     cout << "  Begin time stepping..." << endl;
 
-<<<<<<< HEAD
+
 // Begin time stepping loop
   for( int g=0 ; g < mNumberOfGrids ; g++ )
      Up[g].set_to_zero();
 
-=======
+
 // test: compute forcing for the first time step before the loop to get started
        Force( t, F, point_sources, identsources );
 // end test
 
 // BEGIN TIME STEPPING LOOP
->>>>>>> 41d9158f
+
   for( int currentTimeStep = beginCycle; currentTimeStep <= mNumberOfTimeSteps; currentTimeStep++)
   {    
     time_measure[0] = MPI_Wtime();
@@ -899,7 +899,7 @@
       }
     }
 
-<<<<<<< HEAD
+
 // Write check point, if requested (timeToWrite returns false if checkpointing is not used)
     if( m_check_point->timeToWrite( t, currentTimeStep, mDt ) )
     {
@@ -915,12 +915,10 @@
     }
 
 // Energy evaluation, requires all three time levels present, do before cycle arrays.
-=======
     if( m_output_detailed_timing )
        time_measure[18] = MPI_Wtime();
 
 // // Energy evaluation, requires all three time levels present, do before cycle arrays.
->>>>>>> 41d9158f
     if( m_energy_test )
        compute_energy( mDt, currentTimeStep == mNumberOfTimeSteps, Um, U, Up, currentTimeStep  );
 
@@ -4158,4 +4156,5 @@
 			    &usesg, m_sg_str_x[g], m_sg_str_y[g] );
       } // end if bcType[g][4] == bStressFree && topography
       
-   }  // end for g=0,.+   }  // end for g=0,.
+}