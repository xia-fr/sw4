//  SW4 LICENSE
// # ----------------------------------------------------------------------
// # SW4 - Seismic Waves, 4th order
// # ----------------------------------------------------------------------
// # Copyright (c) 2013, Lawrence Livermore National Security, LLC. 
// # Produced at the Lawrence Livermore National Laboratory. 
// # 
// # Written by:
// # N. Anders Petersson (petersson1@llnl.gov)
// # Bjorn Sjogreen      (sjogreen2@llnl.gov)
// # 
// # LLNL-CODE-643337 
// # 
// # All rights reserved. 
// # 
// # This file is part of SW4, Version: 1.0
// # 
// # Please also read LICENCE.txt, which contains "Our Notice and GNU General Public License"
// # 
// # This program is free software; you can redistribute it and/or modify
// # it under the terms of the GNU General Public License (as published by
// # the Free Software Foundation) version 2, dated June 1991. 
// # 
// # This program is distributed in the hope that it will be useful, but
// # WITHOUT ANY WARRANTY; without even the IMPLIED WARRANTY OF
// # MERCHANTABILITY or FITNESS FOR A PARTICULAR PURPOSE. See the terms and
// # conditions of the GNU General Public License for more details. 
// # 
// # You should have received a copy of the GNU General Public License
// # along with this program; if not, write to the Free Software
// # Foundation, Inc., 59 Temple Place, Suite 330, Boston, MA 02111-1307, USA 

#include "EW.h"
#include "impose_cartesian_bc.h"
#include "cf_interface.h"
#include "f_interface.h"

#define SQR(x) ((x)*(x))

//--------------------------------------------------------------------
void EW::solve( vector<Source*> & a_Sources, vector<TimeSeries*> & a_TimeSeries,
		vector<Sarray>& a_Mu, vector<Sarray>& a_Lambda, vector<Sarray>& a_Rho,
		vector<Sarray>& U, vector<Sarray>& Um,
		vector<DataPatches*>& Upred_saved_sides,
   		vector<DataPatches*>& Ucorr_saved_sides, bool save_sides,
		int event )
{
   // Experimental
   int nsteps_in_memory=600;
// solution arrays
   vector<Sarray> F, Lu, Uacc, Up;
   vector<Sarray*> AlphaVE, AlphaVEm, AlphaVEp;
// vectors of pointers to hold boundary forcing arrays in each grid
   vector<float_sw4**> BCForcing;

   BCForcing.resize(mNumberOfGrids);
   F.resize(mNumberOfGrids);
   Lu.resize(mNumberOfGrids);
   Uacc.resize(mNumberOfGrids);
   Up.resize(mNumberOfGrids);
   Um.resize(mNumberOfGrids);
   U.resize(mNumberOfGrids);

// Allocate pointers, even if attenuation not used, to avoid segfault in parameter list with mMuVE[g], etc...
   AlphaVE.resize(mNumberOfGrids);
   AlphaVEm.resize(mNumberOfGrids);
   AlphaVEp.resize(mNumberOfGrids);
   if (m_use_attenuation && m_number_mechanisms > 0)
   {
      for( int g = 0; g <mNumberOfGrids; g++ )
      {
	 AlphaVE[g]  = new Sarray[m_number_mechanisms];
	 AlphaVEp[g] = new Sarray[m_number_mechanisms];
	 AlphaVEm[g] = new Sarray[m_number_mechanisms];
      }
   }
   int ifirst, ilast, jfirst, jlast, kfirst, klast;
   for( int g = 0; g <mNumberOfGrids; g++ )
   {
      BCForcing[g] = new float_sw4 *[6];
      for (int side=0; side < 6; side++)
      {
	 BCForcing[g][side]=NULL;
	 if (m_bcType[g][side] == bStressFree || m_bcType[g][side] == bDirichlet || m_bcType[g][side] == bSuperGrid)
	 {
	    BCForcing[g][side] = new float_sw4[3*m_NumberOfBCPoints[g][side]];
	 }
      }
      ifirst = m_iStart[g];
      ilast = m_iEnd[g];
      jfirst = m_jStart[g];
      jlast = m_jEnd[g];
      kfirst = m_kStart[g];
      klast = m_kEnd[g];

      F[g].define(3,ifirst,ilast,jfirst,jlast,kfirst,klast);
      Lu[g].define(3,ifirst,ilast,jfirst,jlast,kfirst,klast);
      Uacc[g].define(3,ifirst,ilast,jfirst,jlast,kfirst,klast);
      Up[g].define(3,ifirst,ilast,jfirst,jlast,kfirst,klast);
      Um[g].define(3,ifirst,ilast,jfirst,jlast,kfirst,klast);
      U[g].define(3,ifirst,ilast,jfirst,jlast,kfirst,klast);
      if (m_use_attenuation && m_number_mechanisms > 0)
      {
	 for (int a=0; a<m_number_mechanisms; a++)
	 {
	    AlphaVE[g][a].define( 3,ifirst,ilast,jfirst,jlast,kfirst,klast);
	    AlphaVEp[g][a].define(3,ifirst,ilast,jfirst,jlast,kfirst,klast);
	    AlphaVEm[g][a].define(3,ifirst,ilast,jfirst,jlast,kfirst,klast);
	 }
      }
   }
// done allocating solution arrays

// Allocate boundary sides
   for( int g=0 ; g < mNumberOfGrids ; g++ )
   {
      stringstream procno;
      procno << m_myRank << "." << g ; 
     //     string logname(getlogin());

// Local disks on LC seem to be setup with directory /tmp/username when user username starts a job
      string upred_name = mTempPath + "upred" + procno.str() + ".bin";
      string ucorr_name = mTempPath + "ucorr" + procno.str() + ".bin";
      mkdirs(mTempPath);
      //     string upred_name = "/tmp/" + logname + "/upred" + procno.str() + ".bin";
      //     string ucorr_name = "/tmp/" + logname + "/ucorr" + procno.str() + ".bin";
      int imin, imax, jmin, jmax, kmax;
      if( m_iStartAct[g] <= m_iEndAct[g] && m_iStartAct[g] <= m_iEndAct[g] && m_iStartAct[g] <= m_iEndAct[g]  )
      {
	 imin = m_iStartAct[g]-1;
	 imax = m_iEndAct[g]+1;
	 jmin = m_jStartAct[g]-1;
	 jmax = m_jEndAct[g]+1;
	 kmax = m_kEndAct[g]+1;
      }
      else
      {
	// empty active domain
	 imin =  0;
	 imax = -1;
	 jmin =  0;
	 jmax = -1;
	 kmax = -1;
      }
      if( save_sides )
      {
	 Upred_saved_sides[g] = new DataPatches( upred_name.c_str() ,U[g],imin,imax,jmin,jmax,kmax,2,nsteps_in_memory,mDt );
	 Ucorr_saved_sides[g] = new DataPatches( ucorr_name.c_str() ,U[g],imin,imax,jmin,jmax,kmax,2,nsteps_in_memory,mDt );
     //     cout << "sides saved for i=[" << imin << " , " << imax << "] j=[" << jmin << " , " << jmax << "] k=[" << 1 << " , " << kmax << "]"<< endl;
	 size_t maxsizeloc = Upred_saved_sides[g]->get_noofpoints();
	 size_t maxsize;
	 int mpisizelong, mpisizelonglong, mpisizeint;
	 MPI_Type_size(MPI_LONG,&mpisizelong );
	 MPI_Type_size(MPI_LONG_LONG,&mpisizelonglong );
	 MPI_Type_size(MPI_INT,&mpisizeint );
	 if( sizeof(size_t) == mpisizelong )
	    MPI_Allreduce( &maxsizeloc, &maxsize, 1, MPI_LONG, MPI_MAX, MPI_COMM_WORLD );
	 else if( sizeof(size_t) == mpisizelonglong )
	    MPI_Allreduce( &maxsizeloc, &maxsize, 1, MPI_LONG_LONG, MPI_MAX, MPI_COMM_WORLD );
	 else if( sizeof(size_t) == mpisizeint )
	    MPI_Allreduce( &maxsizeloc, &maxsize, 1, MPI_INT, MPI_MAX, MPI_COMM_WORLD );
	 if( !mQuiet && mVerbose >= 5 && proc_zero() )
	    cout << "  Temporary files " << upred_name << " and " << ucorr_name << " will hold " <<
	       Upred_saved_sides[g]->get_noofpoints() << " values each, for each time step";
	 if( !mQuiet && proc_zero() && mVerbose >= 3 )
	    cout << "Maximum temporary file size on grid " << g << " is " << maxsize << " doubles for each time step "<<endl;
      }
   }

// Set the number of time steps, allocate the recording arrays, and set reference time in all time series objects  
#pragma omp parallel for
  for (int ts=0; ts<a_TimeSeries.size(); ts++)
  {
     a_TimeSeries[ts]->allocateRecordingArrays( mNumberOfTimeSteps[event]+1, mTstart, mDt); // AP: added one to mNumber...
     // In forward solve, the output receivers will use the same UTC as the
     // global reference utc0, therefore, set station utc equal reference utc.
     //     if( m_utc0set )
     //	a_TimeSeries[ts]->set_station_utc( m_utc0 );
  }
  if( !mQuiet && mVerbose >=3 && proc_zero() )
    printf("***  Allocated all receiver time series\n");

// Reset image time to zero, in case we are rerunning the solver
  for (unsigned int fIndex = 0; fIndex < mImageFiles.size(); ++fIndex)
     mImageFiles[fIndex]->initializeTime();

// the Source objects get discretized into GridPointSource objects
  vector<GridPointSource*> point_sources;

// Transfer source terms to each individual grid as point sources at grid points.
  for( unsigned int i=0 ; i < a_Sources.size() ; i++ )
      a_Sources[i]->set_grid_point_sources4( this, point_sources );

 // Debug
  // for (int proc = 0; proc<m_nProcs; proc++)
  //    if (proc == m_myRank)
  //    {
  //       int nSources=0;
  //       for( unsigned int i=0 ; i < a_Sources.size() ; i++ )
  //       {
  //          if (a_Sources[i]->m_timeFuncIsReady) nSources++;
  //       }
  //       printf("\n**** MPI-task #%d needs %d source terms  ********\n\n", proc, nSources);     
  // }
// end debug
  
// modification of time functions by prefiltering is currently done in preprocessSources()
  // only reported here
  if (!m_testing && m_prefilter_sources)
  {
    if (!mQuiet && proc_zero() )
    {
      if (m_filter_ptr->get_type()==lowPass)
	printf("Lowpass filtering all source time functions to corner frequency fc2=%e\n", 
	       m_filter_ptr->get_corner_freq2());
      else if (m_filter_ptr->get_type()==bandPass)
	printf("Bandpass filtering all source time functions to corner frequencies fc1=%e and fc2=%e\n", 
	       m_filter_ptr->get_corner_freq1(), m_filter_ptr->get_corner_freq2());
    }
  } // end if prefiltering

// AP changed to false
  bool output_timefunc = false;
  if( output_timefunc )
  {
     int has_source_id=-1, has_source_max;
     if( point_sources.size() > 0 )
	has_source_id = m_myRank;

     MPI_Allreduce( &has_source_id, &has_source_max, 1, MPI_INT, MPI_MAX, m_cartesian_communicator );
     if( m_myRank == has_source_max )
     {
       if (!mQuiet && mVerbose >=1 )
	 printf("*** Saving one discretized time function ***\n");

// tmp
       // printf("mTstart = %e, mDt = %e\n", mTstart, mDt);
       // printf("GridPointSource::mT0 = %e\n", point_sources[0]->mT0);
// end tmp
       
//building the file name...
       string filename;
       if( mPath[event] != "." )
	 filename += mPath[event];
       filename += "g1.dat";	 

       FILE *tf=fopen(filename.c_str(),"w");
       float_sw4 t;
       float_sw4 gt, gt1, gt2;
       for (int i=0; i<=mNumberOfTimeSteps[event]; i++)
       {
	 //           for( int sb=0 ; sb < 10 ; sb++ )
	 //	   {
	 //	      t = mTstart + i*mDt + 0.1*sb*mDt;
	 t = mTstart + i*mDt;
	 gt = point_sources[0]->getTimeFunc(t);
	 gt1 = point_sources[0]->evalTimeFunc_t(t);
	 gt2 = point_sources[0]->evalTimeFunc_tt(t);
	 fprintf(tf, "%.18e  %.18e  %.18e  %.18e\n", t, gt, gt1, gt2);
	 //	   }
       }
       fclose(tf);
     }
  }

  if( !mQuiet && mVerbose && proc_zero() )
  {
    cout << endl << "***  Starting solve ***" << endl;
  }
  printPreamble(a_Sources,event);

  
// Set up timers
  double time_start_init = MPI_Wtime();
  double time_measure[20];
  double time_sum[10]={0,0,0,0,0,0,0,0,0,0};
  double bc_time_measure[5]={0,0,0,0,0};

// Sort sources wrt spatial location, needed for thread parallel computing
  vector<int> identsources;
  sort_grid_point_sources( point_sources, identsources );

// Assign initial data
  int beginCycle; 
  float_sw4 t;
  if( m_check_point->do_restart() )
  {
     double timeRestartBegin = MPI_Wtime();
     m_check_point->read_checkpoint( t, beginCycle, Um, U,
				     AlphaVEm, AlphaVE );
// tmp
     if (proc_zero())
        printf("After reading checkpoint data: beginCycle=%d, t=%e\n", beginCycle, t);
// end tmp     

     // Make sure the TimeSeries output has the correct time shift,
     // and know's it's a restart
     double timeSeriesRestartBegin = MPI_Wtime();
     for (int ts=0; ts<a_TimeSeries.size(); ts++)
     {
       a_TimeSeries[ts]->doRestart(this, false, t, beginCycle);
     }
     double timeSeriesRestart = MPI_Wtime() - timeSeriesRestartBegin;
     if( proc_zero() && m_output_detailed_timing )
     {
        cout << "Wallclock time to read checkpoint file: " << timeSeriesRestartBegin-timeRestartBegin << " seconds " << endl;
        cout << "Wallclock time to read " << a_TimeSeries.size() << " sets of station files: " << timeSeriesRestart << " seconds " << endl;
     }

// Reset image time to the time corresponding to restart
#pragma omp parallel for
  for (unsigned int fIndex = 0; fIndex < mImageFiles.size(); ++fIndex)
     mImageFiles[fIndex]->initializeTime(t);
   


     // Restart data is defined at ghost point outside physical boundaries, still
     // need to communicate solution arrays to define it a parallel overlap points
     beginCycle++; // needs to be one step ahead of 't', see comment 5 lines below
  }
  else
  {
// NOTE: time stepping loop starts at currentTimeStep = beginCycle; ends at currentTimeStep <= mNumberOfTimeSteps
// However, the time variable 't' is incremented at the end of the time stepping loop. Thus the time step index is one step
// ahead of 't' at the start.
     beginCycle = 1; 
     t = mTstart;
     initialData(mTstart, U, AlphaVE);
     initialData(mTstart-mDt, Um, AlphaVEm );
  }
  
  if ( !mQuiet && mVerbose && proc_zero() )
    cout << "  Initial data has been assigned" << endl;

// do some testing...
  initial_tw_test( U, Up, F, a_Mu, a_Lambda, Lu, Uacc, AlphaVE, point_sources, identsources, t );

// after checkpoint restart, we must communicate the memory variables
  if(  m_check_point->do_restart() && m_use_attenuation && (m_number_mechanisms > 0) )
  {
// AlphaVE
// communicate across processor boundaries
     for(int g=0 ; g < mNumberOfGrids ; g++ )
     {
        for(int m=0 ; m < m_number_mechanisms; m++ )
           communicate_array( AlphaVE[g][m], g );
     }
// AlphaVEm
// communicate across processor boundaries
     for(int g=0 ; g < mNumberOfGrids ; g++ )
     {
        for(int m=0 ; m < m_number_mechanisms; m++ )
           communicate_array( AlphaVEm[g][m], g );
     }
  } // end if checkpoint restarting
  

// enforce bc on initial data
// U
// communicate across processor boundaries
  for(int g=0 ; g < mNumberOfGrids ; g++ )
    communicate_array( U[g], g );
// boundary forcing
  cartesian_bc_forcing( t, BCForcing, a_Sources );

// enforce boundary condition
  if( m_anisotropic )
     enforceBCanisotropic( U, mC, t, BCForcing );
  else
     enforceBC( U, a_Mu, a_Lambda, t, BCForcing );   

// Impose un-coupled free surface boundary condition with visco-elastic terms for 'Up'
  if( m_use_attenuation && (m_number_mechanisms > 0) )
  {
     enforceBCfreeAtt2( U, a_Mu, a_Lambda, AlphaVE, BCForcing );
  }
// Um
// communicate across processor boundaries
  for(int g=0 ; g < mNumberOfGrids ; g++ )
    communicate_array( Um[g], g );

  //    Um[0].save_to_disk("um-dbg0.bin");
  //    Um[1].save_to_disk("um-dbg1.bin");

// boundary forcing
  cartesian_bc_forcing( t-mDt, BCForcing, a_Sources );

// enforce boundary condition
  if( m_anisotropic )
     enforceBCanisotropic( Um, mC, t-mDt, BCForcing );
  else
     enforceBC( Um, a_Mu, a_Lambda, t-mDt, BCForcing );
// Impose un-coupled free surface boundary condition with visco-elastic terms for 'Up'
  if( m_use_attenuation && (m_number_mechanisms > 0) )
  {
     enforceBCfreeAtt2( Um, a_Mu, a_Lambda, AlphaVEm, BCForcing );
  }

// more testing
  checkpoint_twilight_test( Um, U, Up, AlphaVEm, AlphaVE, AlphaVEp, a_Sources, t );

// test if the spatial operator is self-adjoint (only works without mesh refinement)
  if (m_energy_test && getVerbosity() >= 1 && getNumberOfGrids() == 1)
  {
    if ( proc_zero() )
    {
      printf("Using the intial data to check if the spatial operator is self-adjoint\n");
    }
     
// compute Uacc = L(U) and Vacc=L(V); V=Um
    evalRHS( U, a_Mu, a_Lambda, Lu, AlphaVE ); // save Lu in composite grid 'Lu'
    evalRHS( Um, a_Mu, a_Lambda, Uacc, AlphaVE ); // save Lu in composite grid 'Lu'
// should not be necessary to communicate across processor boundaries to make ghost points agree
  
// evaluate (V, Uacc) and (U, Vacc) and compare!

// NOTE: scalalarProd() is not implemented for curvilinear grids
    float_sw4 sp_vLu = scalarProduct( Um,Lu );
    float_sw4 sp_uLv = scalarProduct( U,Uacc );
    
    if ( proc_zero() )
    {
       printf("Scalar products (Um, L(U)) = %e and (U, L(Um)) = %e, diff=%e\n", sp_vLu, sp_uLv, sp_vLu-sp_uLv);
    }
  } // end m_energy_test ...

  if( m_moment_test )
     test_sources( point_sources, a_Sources, F, identsources );

// save initial data on receiver records
  vector<float_sw4> uRec;
  for (int ts=0; ts<a_TimeSeries.size(); ts++)
  {
// can't compute a 2nd order accurate time derivative at this point
// therefore, don't record anything related to velocities for the initial data
    if (a_TimeSeries[ts]->getMode() != TimeSeries::Velocity && a_TimeSeries[ts]->myPoint())
    {
      int i0 = a_TimeSeries[ts]->m_i0;
      int j0 = a_TimeSeries[ts]->m_j0;
      int k0 = a_TimeSeries[ts]->m_k0;
      int grid0 = a_TimeSeries[ts]->m_grid0;
      extractRecordData(a_TimeSeries[ts]->getMode(), i0, j0, k0, grid0, 
			uRec, Um, U); 
      a_TimeSeries[ts]->recordData(uRec);
    }
  }

// save any images for cycle = 0 (initial data), or beginCycle-1 (checkpoint restart)
  update_images( beginCycle-1, t, U, Um, Up, a_Rho, a_Mu, a_Lambda, a_Sources, 1 );
  for( int i3 = 0 ; i3 < mImage3DFiles.size() ; i3++ )
    mImage3DFiles[i3]->update_image( beginCycle-1, t, mDt, U, a_Rho, a_Mu, a_Lambda, a_Rho, a_Mu, a_Lambda, mQp, mQs, mPath[event], mZ );

  for( int i3 = 0 ; i3 < mESSI3DFiles.size() ; i3++ )
    mESSI3DFiles[i3]->update_image( beginCycle-1, t, mDt, U, mPath[event], mZ );

  FILE *lf=NULL;
// open file for saving norm of error
  if ( (m_lamb_test || m_point_source_test || m_rayleigh_wave_test || m_error_log) && proc_zero() )
  {
    string path=getPath(event);

    stringstream fileName;
    if( path != "." )
      fileName << path;
    
    if (m_error_log)
      fileName << m_error_log_file;
    else if (m_lamb_test)
      fileName << "LambErr.txt";
    else if (m_point_source_test)
      fileName << "PointSourceErr.txt";
    else
      fileName << "RayleighErr.txt";
    lf = fopen(fileName.str().c_str(),"w");
  }
    
// output flags and settings that affect the run
  if( !mQuiet && proc_zero() && mVerbose >= 1 )
  {
    printf("\nReporting SW4 internal flags and settings:\n");
    printf("m_testing=%s, twilight=%s, point_source=%s, moment_test=%s, energy_test=%s, " 
	   "lamb_test=%s, rayleigh_test=%s\n",
	   m_testing?"yes":"no",
	   m_twilight_forcing?"yes":"no",
	   m_point_source_test?"yes":"no",
	   m_moment_test?"yes":"no",
	   m_energy_test?"yes":"no",
	   m_lamb_test?"yes":"no",
	   m_rayleigh_wave_test?"yes":"no");
    printf("m_use_supergrid=%s\n", usingSupergrid()?"yes":"no");
    printf("End report of internal flags and settings\n\n");
  }
   
  if( save_sides )
  {
     for( int g=0 ; g < mNumberOfGrids ; g++ )
     {
	Upred_saved_sides[g]->push( Um[g], -1 );
	Upred_saved_sides[g]->push( U[g], 0 );
	Ucorr_saved_sides[g]->push( Um[g], -1 );
	Ucorr_saved_sides[g]->push( U[g], 0 );
     }
  }

  for( int g=0 ; g < mNumberOfGrids ; g++ )
    Up[g].set_to_zero();

  if( m_do_geodynbc )
     advance_geodyn_time( t+mDt );

// test: compute forcing for the first time step before the loop to get started
  Force( t, F, point_sources, identsources );
// end test

  double time_start_solve = MPI_Wtime();
  print_execution_time( time_start_init, time_start_solve, "initial data phase" );

// BEGIN TIME STEPPING LOOP
  if ( !mQuiet && proc_zero() )
    cout << endl << "  Begin time stepping..." << endl;

  for( int currentTimeStep = beginCycle; currentTimeStep <= mNumberOfTimeSteps[event]; currentTimeStep++)
  {    
    if( m_output_detailed_timing )
      time_measure[0] = MPI_Wtime();

// all types of forcing...
    bool trace =false;
    int dbgproc = 1;

    // if( trace && m_myRank == dbgproc )
    //    cout <<" before Forcing" << endl;
    // Force( t, F, point_sources, identsources );

    // if( m_output_detailed_timing )
    //    time_measure[1] = MPI_Wtime();

    // if( trace && m_myRank == dbgproc )
    //    cout <<" after Forcing" << endl;

    if( m_checkfornan )
    {
       check_for_nan( F, 1, "F" );
       check_for_nan( U, 1, "U" );
    }

// evaluate right hand side
    if( m_anisotropic )
       evalRHSanisotropic( U, mC, Lu );
    else
       evalRHS( U, a_Mu, a_Lambda, Lu, AlphaVE ); // save Lu in composite grid 'Lu'

    if( m_output_detailed_timing )
       time_measure[1] = MPI_Wtime();

    if( trace && m_myRank == dbgproc )
       cout <<" after evalRHS" << endl;

    if( m_checkfornan )
       check_for_nan( Lu, 1, "Lu pred. " );

// take predictor step, store in Up
    evalPredictor( Up, U, Um, a_Rho, Lu, F );    

    if( m_output_detailed_timing )
       time_measure[2] = MPI_Wtime();

    if( trace &&  m_myRank == dbgproc )
       cout <<" after evalPredictor" << endl;

// communicate across processor boundaries
    for(int g=0 ; g < mNumberOfGrids ; g++ )
       communicate_array( Up[g], g );

    if( m_output_detailed_timing )
       time_measure[3] = MPI_Wtime();

    if( trace && m_myRank == dbgproc )
       cout <<" after communicate_array " << endl;

// calculate boundary forcing at time t+mDt
    cartesian_bc_forcing( t+mDt, BCForcing, a_Sources );

    if( m_output_detailed_timing )
       time_measure[4] = MPI_Wtime();

// NEW (Apr. 3, 2017) PC-time stepping for the memory variable
    if( m_use_attenuation && m_number_mechanisms > 0 )
       updateMemVarPred( AlphaVEp, AlphaVEm, U, t );

    if( m_output_detailed_timing )
       time_measure[5] = MPI_Wtime();

// Enforce data on coupling boundary to external solver
    if( m_do_geodynbc )
    {
       if( mOrder == 2 )
       {
	  //	  int i0=84, j0=102, k0=25;
	  impose_geodyn_ibcdata( Up, U, t+mDt, BCForcing );
          advance_geodyn_time( t+2*mDt );
	  if( m_twilight_forcing )
	     Force( t+mDt, F, point_sources, identsources );	     
	  geodyn_second_ghost_point( a_Rho, a_Mu, a_Lambda, F, t+2*mDt, Up, U, 1 );
	  for(int g=0 ; g < mNumberOfGrids ; g++ )
	     communicate_array( Up[g], g );
       }
       else
       {
	  impose_geodyn_ibcdata( Up, U, t+mDt, BCForcing );
	  if( m_twilight_forcing )
	     Force_tt( t, F, point_sources, identsources );	     
	  evalDpDmInTime( Up, U, Um, Uacc ); // store result in Uacc
	  geodyn_second_ghost_point( a_Rho, a_Mu, a_Lambda, F, t+mDt, Uacc, U, 0 );
	  geodyn_up_from_uacc( Up, Uacc, U, Um, mDt ); //copy second ghost point to Up
	  for(int g=0 ; g < mNumberOfGrids ; g++ )
	     communicate_array( Up[g], g );
       }
    }

// update ghost points in Up
    if( m_anisotropic )
       enforceBCanisotropic( Up, mC, t+mDt, BCForcing );
    else
       enforceBC( Up, a_Mu, a_Lambda, t+mDt, BCForcing );


// NEW
// Impose un-coupled free surface boundary condition with visco-elastic terms
    if( m_use_attenuation && m_number_mechanisms > 0 )
       enforceBCfreeAtt2( Up, a_Mu, a_Lambda, AlphaVEp, BCForcing );
    
    if( m_output_detailed_timing )
       time_measure[6] = MPI_Wtime();

    if( trace && m_myRank == dbgproc )
       cout <<" after enforceBC" << endl;

    if( m_checkfornan )
       check_for_nan( Up, 1, "U pred. " );
    //    Up[0].save_to_disk("up-dbg4.bin");

// Grid refinement interface conditions:
// *** 2nd order in TIME
    if (mOrder == 2)
    {
// add super-grid damping terms before enforcing interface conditions
// (otherwise, Up doesn't have the correct values on the interface)
       if (usingSupergrid())
       {
	  addSuperGridDamping( Up, U, Um, a_Rho );
       }
// Also add Arben's simplified attenuation
       if (m_use_attenuation && m_number_mechanisms == 0)
       {
	 simpleAttenuation( Up );
       }
       if( m_output_detailed_timing )
          time_measure[7] = MPI_Wtime();

// test: compute forcing for next time step here so it can be used in enforceIC()
       Force( t+mDt, F, point_sources, identsources );

       if( m_output_detailed_timing )
          time_measure[8] = MPI_Wtime();
// end test

// interface conditions for 2nd order in time
// NOTE: this routine calls preliminary_predictor for t+dt, which needs F(t+dt). It is computed at the top of next time step
       enforceIC2( Up, U, Um, AlphaVEp, t, F, point_sources );

       if( m_output_detailed_timing )
          time_measure[17] = MPI_Wtime();
    }
    else // 4th order time stepping
    {
       if( m_output_detailed_timing )
          time_measure[7] = MPI_Wtime();

// test: precompute F_tt(t)
       Force_tt( t, F, point_sources, identsources );

       if( m_output_detailed_timing )
          time_measure[8] = MPI_Wtime();
// end test 

// *** 4th order in TIME interface conditions for the predictor
// June 14, 2017: adding AlphaVE & AlphaVEm
// NOTE: true means call preliminary_corrector, which needs F_tt(t) & is computed 5 lines down
       enforceIC( Up, U, Um, AlphaVEp, AlphaVE, AlphaVEm, t, true, F, point_sources );

       if( m_output_detailed_timing )
          time_measure[9] = MPI_Wtime();
    }
//
// corrector step for
// *** 4th order in time ***
//
    if (mOrder == 4)
    {
       // Force_tt( t, F, point_sources, identsources );


       evalDpDmInTime( Up, U, Um, Uacc ); // store result in Uacc
       if( trace && m_myRank == dbgproc )
          cout <<" after evalDpDmInTime" << endl;
       if( save_sides )
	  for( int g=0 ; g < mNumberOfGrids ; g++ )
	     Upred_saved_sides[g]->push( Uacc[g], currentTimeStep );

       if( m_checkfornan )
	  check_for_nan( Uacc, 1, "uacc " );

// July 22,  4th order update for memory variables
       if( m_use_attenuation && m_number_mechanisms > 0 )
         updateMemVarCorr( AlphaVEp, AlphaVEm, Up, U, Um, t );

       if( m_use_attenuation && m_number_mechanisms > 0 )
          evalDpDmInTimeAtt( AlphaVEp, AlphaVE, AlphaVEm ); // store AlphaVEacc in AlphaVEm
       if( trace && m_myRank == dbgproc )
	  cout <<" after evalDpDmInTimeAtt" << endl;

       if( m_output_detailed_timing )
          time_measure[10] = MPI_Wtime();

       if( m_anisotropic )
	  evalRHSanisotropic( Uacc, mC, Lu );
       else
	  evalRHS( Uacc, a_Mu, a_Lambda, Lu, AlphaVEm );

       if( m_output_detailed_timing )
          time_measure[11] = MPI_Wtime();

       if( trace && m_myRank == dbgproc )
	  cout <<" after evalRHS" << endl;
       
       if( m_checkfornan )
	  check_for_nan( Lu, 1, "L(uacc) " );


       evalCorrector( Up, a_Rho, Lu, F );

       if( m_output_detailed_timing )
          time_measure[12] = MPI_Wtime();

// add in super-grid damping terms
       if (usingSupergrid())
       {
	  addSuperGridDamping( Up, U, Um, a_Rho );
       }

// Arben's simplified attenuation
       if (m_use_attenuation && m_number_mechanisms == 0)
       {
	 simpleAttenuation( Up );
       }

       if( m_output_detailed_timing )
          time_measure[13] = MPI_Wtime();

// communicate across processor boundaries
       for(int g=0 ; g < mNumberOfGrids ; g++ )
	  communicate_array( Up[g], g );

       if( m_output_detailed_timing )
          time_measure[14] = MPI_Wtime();

       if( m_do_geodynbc )
       {
	  impose_geodyn_ibcdata( Up, U, t+mDt, BCForcing );
          advance_geodyn_time( t+2*mDt );
	  if( m_twilight_forcing )
	     Force( t+mDt, F, point_sources, identsources );	     
	  geodyn_second_ghost_point( a_Rho, a_Mu, a_Lambda, F, t+2*mDt, Up, U, 1 );
	  for(int g=0 ; g < mNumberOfGrids ; g++ )
	     communicate_array( Up[g], g );
	  // The free surface boundary conditions below will overwrite the
	  // ghost point above the free surface of the geodyn cube.
	  // This is a problem with the fourth order predictor-corrector time stepping
	  // because L(Uacc) = L( (Up-2*U+Um)/(dt*dt)) depends on the ghost point value at U, 
	  // The corrector first sets correct ghost value on Up, but it is not enough,
	  // also the previous times, U,Um need to have the correct ghost point value.
	  save_geoghost( Up );
       }
// calculate boundary forcing at time t+mDt 
       cartesian_bc_forcing( t+mDt, BCForcing, a_Sources );

// update ghost points in Up

       if( m_anisotropic )
	  enforceBCanisotropic( Up, mC, t+mDt, BCForcing );
       else
	  enforceBC( Up, a_Mu, a_Lambda, t+mDt, BCForcing );

// NEW (Apr. 4, 2017)
// Impose un-coupled free surface boundary condition with visco-elastic terms for 'Up'
       if( m_use_attenuation && (m_number_mechanisms > 0) )
       {
          enforceBCfreeAtt2( Up, a_Mu, a_Lambda, AlphaVEp, BCForcing );
       }

       if( m_output_detailed_timing )
          time_measure[15] = MPI_Wtime();
    
       if( trace && m_myRank == dbgproc )
          cout <<" before Forcing" << endl;

// test: compute forcing for next time step here so it can be used in enforceIC()
       Force( t+mDt, F, point_sources, identsources );

       if( m_output_detailed_timing )
          time_measure[16] = MPI_Wtime();

       if( trace && m_myRank == dbgproc )
          cout <<" after Forcing" << endl;
// end test

// interface conditions for the corrector
// June 14, 2017: adding AlphaVE & AlphaVEm
// NOTE: false means call preliminary_predictor for t+dt, which needs F(t+dt). It is computed at the top of next time step
       enforceIC( Up, U, Um, AlphaVEp, AlphaVE, AlphaVEm, t, false, F, point_sources );

       if( m_output_detailed_timing )
          time_measure[17] = MPI_Wtime();
       
       if( m_do_geodynbc )
	  restore_geoghost(Up);
       if( save_sides )
	  for( int g=0 ; g < mNumberOfGrids ; g++ )
	     Ucorr_saved_sides[g]->push( Up[g], currentTimeStep );

    }// end if mOrder == 4
    
    if( m_checkfornan )
       check_for_nan( Up, 1, "Up" );

// increment time
    t += mDt;

// periodically, print time stepping info to stdout
    printTime( currentTimeStep, t, currentTimeStep == mNumberOfTimeSteps[event] ); 
    //    printTime( currentTimeStep, t, true ); 

// Images have to be written before the solution arrays are cycled, because both Up and Um are needed
// to compute a centered time derivative
//
// AP: Note to self: Any quantity related to velocities will be lagged by one time step
//
    update_images( currentTimeStep, t, Up, U, Um, a_Rho, a_Mu, a_Lambda, a_Sources, currentTimeStep == mNumberOfTimeSteps[event] );
    for( int i3 = 0 ; i3 < mImage3DFiles.size() ; i3++ )
      mImage3DFiles[i3]->update_image( currentTimeStep, t, mDt, Up, a_Rho, a_Mu, a_Lambda, a_Rho, a_Mu, a_Lambda, 
				       mQp, mQs, mPath[event], mZ ); // mRho, a_Mu, mLambda occur twice because we don't use gradRho etc.

    // Update the ESSI hdf5 data
    double time_essi_tmp=MPI_Wtime();
    for( int i3 = 0 ; i3 < mESSI3DFiles.size() ; i3++ )
      mESSI3DFiles[i3]->update_image( currentTimeStep, t, mDt, Up, mPath[event], mZ );
    double time_essi=MPI_Wtime()-time_essi_tmp;

// save the current solution on receiver records (time-derivative require Up and Um for a 2nd order
// approximation, so do this before cycling the arrays)
    for (int ts=0; ts<a_TimeSeries.size(); ts++)
    {
      if (a_TimeSeries[ts]->myPoint())
      {
	int i0 = a_TimeSeries[ts]->m_i0;
	int j0 = a_TimeSeries[ts]->m_j0;
	int k0 = a_TimeSeries[ts]->m_k0;
	int grid0 = a_TimeSeries[ts]->m_grid0;

// note that the solution on the new time step is in Up
// also note that all quantities related to velocities lag by one time step; they are not
// saved before the time stepping loop started
	extractRecordData(a_TimeSeries[ts]->getMode(), i0, j0, k0, grid0, 
			  uRec, Um, Up);

	a_TimeSeries[ts]->recordData(uRec);
      }
    }


// Write check point, if requested (timeToWrite returns false if checkpointing is not used)
    if( m_check_point->timeToWrite( t, currentTimeStep, mDt ) )
    {
       double time_chkpt=MPI_Wtime();
       m_check_point->write_checkpoint( t, currentTimeStep, U, Up, AlphaVE, AlphaVEp );
       double time_chkpt_tmp =MPI_Wtime()-time_chkpt;
       if( m_output_detailed_timing )
       {
	  MPI_Allreduce( &time_chkpt_tmp, &time_chkpt, 1, MPI_DOUBLE, MPI_MAX, MPI_COMM_WORLD );
	  if( m_myRank == 0 )
	     cout << "Wallclock time to write check point file " << time_chkpt << " seconds " << endl;
       }
       // Force write all the TimeSeries files for restart
       double time_chkpt_timeseries=MPI_Wtime();
       for (int ts=0; ts<a_TimeSeries.size(); ts++)
       {
         a_TimeSeries[ts]->writeFile();
       }
	     double time_chkpt_timeseries_tmp=MPI_Wtime()-time_chkpt_timeseries;
       if( m_output_detailed_timing )
       {
	        MPI_Allreduce( &time_chkpt_timeseries_tmp, &time_chkpt_timeseries, 1, MPI_DOUBLE, MPI_MAX, MPI_COMM_WORLD );
	        if( m_myRank == 0 )
	          cout << "Wallclock time to write all checkpoint time series files "
              << time_chkpt_timeseries << " seconds " << endl;
       }
   }

// Energy evaluation, requires all three time levels present, do before cycle arrays.
    if( m_output_detailed_timing )
       time_measure[18] = MPI_Wtime();

// // Energy evaluation, requires all three time levels present, do before cycle arrays.
    if( m_energy_test )
       compute_energy( mDt, currentTimeStep == mNumberOfTimeSteps[event], Um, U, Up, currentTimeStep, event );

// cycle the solution arrays
    cycleSolutionArrays(Um, U, Up, AlphaVEm, AlphaVE, AlphaVEp);

// evaluate error for some test cases
    if (m_lamb_test || m_point_source_test || m_rayleigh_wave_test )
    {
      float_sw4 errInf=0, errL2=0, solInf=0, solL2=0;
      exactSol( t, Up, AlphaVE, a_Sources ); // store exact solution in Up

      if (m_lamb_test)
	normOfSurfaceDifference( Up, U, errInf, errL2, solInf, solL2, a_Sources);
      else if (m_point_source_test || m_rayleigh_wave_test)
	normOfDifference( Up, U, errInf, errL2, solInf, a_Sources );

      if ( proc_zero() )
// output time, Linf-err, Linf-sol-err
	fprintf(lf, "%e %15.7e %15.7e %15.7e\n", t, errInf, errL2, solInf);
    }

    if( m_output_detailed_timing )
    {
       time_measure[19] = MPI_Wtime();
	  
       if (mOrder == 4)
       {
          time_sum[0] += time_measure[19]-time_measure[0]; // total
          time_sum[1] += time_measure[1]-time_measure[0] + time_measure[11]-time_measure[10]; // div-stress
          time_sum[2] += time_measure[8]-time_measure[7] + time_measure[16]-time_measure[15]; // forcing
          time_sum[3] += time_measure[4]-time_measure[3]+time_measure[6]-time_measure[5]+time_measure[7]-time_measure[6] +
             time_measure[15]-time_measure[14];//  bc
          time_sum[4] += time_measure[13]-time_measure[12]; // super-grid
          time_sum[5] += time_measure[3]-time_measure[2] + time_measure[14]-time_measure[13]; // communicate
          time_sum[6] += time_measure[9]-time_measure[8] + time_measure[17]-time_measure[16]; // mesh ref
          time_sum[7] += time_measure[18]-time_measure[17] - time_essi; // images + time-series - essi
//          time_sum[8] += 0;
          time_sum[8] += time_measure[2]-time_measure[1] + time_measure[5]-time_measure[4] + 
             time_measure[10]-time_measure[9] + time_measure[12]-time_measure[11] +
             time_measure[19]-time_measure[18]; // updates
          time_sum[9] += time_essi;
       }
       else
       { // 2nd order in time algorithm
          time_sum[0] += time_measure[19]-time_measure[0]; // total
          time_sum[1] = 0; // update later
          time_sum[2] = 0;
          time_sum[3] = 0;
          time_sum[4] = 0;
          time_sum[5] = 0;
          time_sum[6] = 0;
          time_sum[7] = 0;
          time_sum[8] = 0;
          time_sum[9] = 0;
       }
    }
    
  } // end time stepping loop

  if ( !mQuiet && proc_zero() )
    cout << "  Time stepping finished..." << endl;

   double time_end_solve = MPI_Wtime();

#if USE_HDF5
// Only do this if there are any essi hdf5 files
   if (mESSI3DFiles.size() > 0)
   {
     // Calculate the total ESSI hdf5 io time across all ranks
     double hdf5_time=0;
     for( int i3 = 0 ; i3 < mESSI3DFiles.size() ; i3++ )
       hdf5_time += mESSI3DFiles[i3]->getHDF5Timings();
     // Max over all rank
     int myRank;
     MPI_Comm_rank(MPI_COMM_WORLD, &myRank);
     double max_hdf5_time;
     MPI_Allreduce( &hdf5_time, &max_hdf5_time, 1, MPI_DOUBLE, MPI_MAX,
		    MPI_COMM_WORLD );
     if( myRank == 0 )
       cout << "    ==> Max wallclock time to open/write ESSI hdf5 output is " 
         << max_hdf5_time << " seconds " << endl;
// add to total time for detailed timing output
     // time_sum[0] += max_hdf5_time;
     // time_sum[7] += max_hdf5_time; // fold the essi output into images and time-series
   }
#endif

   print_execution_time( time_start_solve, time_end_solve, "time stepping phase" );

   if( m_output_detailed_timing )
   {
      print_execution_times( time_sum );
   }

// check the accuracy of the final solution, store exact solution in Up, ignore AlphaVE
   if( exactSol( t, Up, AlphaVEp, a_Sources ) )
   {
     float_sw4 errInf=0, errL2=0, solInf=0, solL2=0;
// depending on the test case, we should compare in the interior, or only on the surface
      if (m_lamb_test)
	normOfSurfaceDifference( Up, U, errInf, errL2, solInf, solL2, a_Sources);
      else
	normOfDifference( Up, U, errInf, errL2, solInf, a_Sources );

      if ( proc_zero() )
      {         
	 printf("\n Final solution errors: Linf = %15.7e, L2 = %15.7e\n", errInf, errL2);

// output time, Linf-err, Linf-sol-err
         if ( m_error_log )
         {
            fprintf(lf, "Final time\n");
            fprintf(lf, "%e\n", t);
            fprintf(lf, "Displacement variables (errInf, errL2, solInf)\n");            
            fprintf(lf, "%15.7e %15.7e %15.7e\n", errInf, errL2, solInf);
         }
         
      }
      
      if( m_twilight_forcing && m_use_attenuation )
      {
         vector<Sarray> Aex(mNumberOfGrids), A(mNumberOfGrids);
         for( int g=0 ; g < mNumberOfGrids ; g++ )
	 {
	    Aex[g].copy(AlphaVEp[g][0]);
            A[g].copy(AlphaVE[g][0]);
	 }
	 normOfDifference( Aex, A, errInf, errL2, solInf, a_Sources );
	 if ( proc_zero() )
         {
	    printf("\n Final solution errors, attenuation: Linf = %15.7e, L2 = %15.7e\n", errInf, errL2);
            if ( m_error_log )
            {
               fprintf(lf, "Attenuation variables (errInf, errL2, solInf)\n");
               fprintf(lf, "%15.7e %15.7e %15.7e\n", errInf, errL2, solInf);
            }
            
         }
         
      }
   } // end if exactSol
   
// close error log file for testing
  if ((m_lamb_test || m_point_source_test || m_rayleigh_wave_test || m_error_log) && proc_zero() )
  {
    fclose(lf);
    printf("**** Closing file with solution errors for testing\n");
  }

   finalizeIO();
   cout.flush(); cerr.flush();

// Give back memory
   for( int g = 0; g <mNumberOfGrids; g++ )
   {
      for(int side=0; side < 6; side++)
	 if( BCForcing[g][side] != NULL )
	    delete[] BCForcing[g][side];
      delete[] BCForcing[g];
   }
   for( int s = 0 ; s < point_sources.size(); s++ )
      delete point_sources[s];

   MPI_Barrier(MPI_COMM_WORLD);

} // end EW::solve()

//------------------------------------------------------------------------
void EW::cycleSolutionArrays(vector<Sarray> & a_Um, vector<Sarray> & a_U, vector<Sarray> & a_Up, 
			     vector<Sarray*> & a_AlphaVEm, vector<Sarray*> & a_AlphaVE, vector<Sarray*> & a_AlphaVEp)
 {
  for (int g=0; g<mNumberOfGrids; g++)
  {
    float_sw4 *tmp = a_Um[g].c_ptr();
    a_Um[g].reference(a_U[g].c_ptr());
    a_U[g].reference(a_Up[g].c_ptr());
    a_Up[g].reference(tmp);
    for( int a = 0 ; a < m_number_mechanisms ; a++ )
    {
       float_sw4 *tmp = a_AlphaVEm[g][a].c_ptr();
       a_AlphaVEm[g][a].reference(a_AlphaVE[g][a].c_ptr());
       a_AlphaVE[g][a].reference(a_AlphaVEp[g][a].c_ptr());
       a_AlphaVEp[g][a].reference(tmp);
    }
  }
}

//------------------------------------------------------------------------
void EW::cycleSolutionArrays(vector<Sarray> & a_Um, vector<Sarray> & a_U, vector<Sarray> & a_Up ) 
{
   for (int g=0; g<mNumberOfGrids; g++)
   {
      float_sw4 *tmp = a_Um[g].c_ptr();
      a_Um[g].reference(a_U[g].c_ptr());
      a_U[g].reference(a_Up[g].c_ptr());
      a_Up[g].reference(tmp);
   }
}

//---------------------------------------------------------------------------
void EW::enforceBC( vector<Sarray> & a_U, vector<Sarray>& a_Mu, vector<Sarray>& a_Lambda,
		    float_sw4 t, vector<float_sw4 **> & a_BCForcing )
{
  int g, ifirst, ilast, jfirst, jlast, kfirst, klast, nx, ny, nz;
  float_sw4 *u_ptr, *mu_ptr, *la_ptr, h;
  boundaryConditionType *bcType_ptr;
  float_sw4 *bforce_side0_ptr, *bforce_side1_ptr, *bforce_side2_ptr, *bforce_side3_ptr, *bforce_side4_ptr, *bforce_side5_ptr;
  int *wind_ptr;
  float_sw4 om=0, ph=0, cv=0;
    
  for(g=0 ; g<mNumberOfGrids; g++ )
  {
    u_ptr    = a_U[g].c_ptr();
    mu_ptr    = a_Mu[g].c_ptr();
    la_ptr    = a_Lambda[g].c_ptr();

    ifirst = m_iStart[g];
    ilast  = m_iEnd[g];
    jfirst = m_jStart[g];
    jlast  = m_jEnd[g];
    kfirst = m_kStart[g];
    klast  = m_kEnd[g];
    nx = m_global_nx[g];
    ny = m_global_ny[g];
    nz = m_global_nz[g];
    
    h = mGridSize[g]; // how do we define the grid size for the curvilinear grid?
    bcType_ptr = m_bcType[g]; // get a pointer to the boundary conditions for grid 'g'
    
    wind_ptr = m_BndryWindow[g];// get a pointer to the boundary window array for grid 'g'
    //    cout << "Grid: " << g << endl;
    //    for( int s=0 ; s < 6 ; s++ )
    //       cout << " side " << s << " wind = " << wind_ptr[6*s] << " " << wind_ptr[6*s+1] << " " << wind_ptr[6*s+2] << " " 
    //	    << wind_ptr[6*s+3] << " " << wind_ptr[6*s+4] << " " << wind_ptr[6*s+5] << endl;
    int topo=topographyExists() && g == mNumberOfGrids-1;
    
// THESE ARRAYS MUST BE FILLED IN BEFORE CALLING THIS ROUTINE
// for periodic bc, a_BCForcing[g][s] == NULL, so you better not access theses arrays in that case
    bforce_side0_ptr = a_BCForcing[g][0]; // low-i bndry forcing array pointer
    bforce_side1_ptr = a_BCForcing[g][1]; // high-i bndry forcing array pointer
    bforce_side2_ptr = a_BCForcing[g][2]; // low-j bndry forcing array pointer
    bforce_side3_ptr = a_BCForcing[g][3]; // high-j bndry forcing array pointer
    bforce_side4_ptr = a_BCForcing[g][4]; // low-k bndry forcing array pointer
    bforce_side5_ptr = a_BCForcing[g][5]; // high-k bndry forcing array pointer
    
    if( usingSupergrid() )
    {
//FTNC       if( m_croutines )
	  bcfortsg_ci( ifirst, ilast, jfirst, jlast, kfirst, klast, 
		    wind_ptr, nx, ny, nz,
		    u_ptr, h, bcType_ptr, m_sbop, mu_ptr, la_ptr, t,
		    bforce_side0_ptr, bforce_side1_ptr, 
		    bforce_side2_ptr, bforce_side3_ptr, 
		    bforce_side4_ptr, bforce_side5_ptr, 
		    om, ph, cv, m_sg_str_x[g], m_sg_str_y[g] );
//FTNC       else
//FTNC	  bcfortsg( &ifirst, &ilast, &jfirst, &jlast, &kfirst, &klast, 
//FTNC		    wind_ptr, &nx, &ny, &nz,
//FTNC		    u_ptr, &h, bcType_ptr, m_sbop, mu_ptr, la_ptr, &t,
//FTNC		    bforce_side0_ptr, bforce_side1_ptr, 
//FTNC		    bforce_side2_ptr, bforce_side3_ptr, 
//FTNC		    bforce_side4_ptr, bforce_side5_ptr, 
//FTNC		    &om, &ph, &cv, m_sg_str_x[g], m_sg_str_y[g] );
       int side;
       if( topo == 1 && m_bcType[g][4] == bStressFree )
       {
	  side = 5;
//FTNC	  if( m_croutines )
	     freesurfcurvisg_ci( ifirst, ilast, jfirst, jlast, kfirst, klast,
				 nz, side, u_ptr, mu_ptr, la_ptr, mMetric[g].c_ptr(),
				 m_sbop, bforce_side4_ptr, m_sg_str_x[g], m_sg_str_y[g] );
<<<<<<< HEAD
	  else
	     freesurfcurvisg(&ifirst, &ilast, &jfirst, &jlast, &kfirst, &klast,
			     &nz, &side, u_ptr, mu_ptr, la_ptr, mMetric[g].c_ptr(),
			     m_sbop, bforce_side4_ptr, m_sg_str_x[g], m_sg_str_y[g] );
=======
//FTNC	  else
//FTNC	     freesurfcurvisg(&ifirst, &ilast, &jfirst, &jlast, &kfirst, &klast,
//FTNC			     &nz, &side, u_ptr, mu_ptr, la_ptr, mMetric.c_ptr(),
//FTNC			     m_sbop, bforce_side4_ptr, m_sg_str_x[g], m_sg_str_y[g] );
>>>>>>> 77660c2e
       }
    }
    else
    {
//FTNC       if( m_croutines )
	  bcfort_ci( ifirst, ilast, jfirst, jlast, kfirst, klast, 
		     wind_ptr, nx, ny, nz,
		     u_ptr, h, bcType_ptr, m_sbop, mu_ptr, la_ptr, t,
		     bforce_side0_ptr, bforce_side1_ptr, 
		     bforce_side2_ptr, bforce_side3_ptr, 
		     bforce_side4_ptr, bforce_side5_ptr, 
		     om, ph, cv, topo );
//FTNC       else
//FTNC	  bcfort( &ifirst, &ilast, &jfirst, &jlast, &kfirst, &klast, 
//FTNC		  wind_ptr, &nx, &ny, &nz,
//FTNC		  u_ptr, &h, bcType_ptr, m_sbop, mu_ptr, la_ptr, &t,
//FTNC		  bforce_side0_ptr, bforce_side1_ptr, 
//FTNC		  bforce_side2_ptr, bforce_side3_ptr, 
//FTNC		  bforce_side4_ptr, bforce_side5_ptr, 
//FTNC		  &om, &ph, &cv, &topo );
       int side;
       if( topo == 1 && m_bcType[g][4] == bStressFree )
       {
	  side = 5;
//FTNC	  if( m_croutines )
	     freesurfcurvi_ci( ifirst, ilast, jfirst, jlast, kfirst, klast, nz,
<<<<<<< HEAD
			       side, u_ptr, mu_ptr, la_ptr, mMetric[g].c_ptr(), m_sbop, bforce_side4_ptr );
	  else
	     freesurfcurvi(&ifirst, &ilast, &jfirst, &jlast, &kfirst, &klast, &nz,
			   &side, u_ptr, mu_ptr, la_ptr, mMetric[g].c_ptr(), m_sbop, bforce_side4_ptr );
=======
			       side, u_ptr, mu_ptr, la_ptr, mMetric.c_ptr(), m_sbop, bforce_side4_ptr );
//FTNC	  else
//FTNC	     freesurfcurvi(&ifirst, &ilast, &jfirst, &jlast, &kfirst, &klast, &nz,
//FTNC			   &side, u_ptr, mu_ptr, la_ptr, mMetric.c_ptr(), m_sbop, bforce_side4_ptr );
>>>>>>> 77660c2e
       }
       if( topo == 1 && m_bcType[g][5] == bStressFree )
       {
	  side = 6;
//FTNC	  if( m_croutines )
	     freesurfcurvi_ci(ifirst, ilast, jfirst, jlast, kfirst, klast, nz,
<<<<<<< HEAD
			      side, u_ptr, mu_ptr, la_ptr, mMetric[g].c_ptr(), m_sbop, bforce_side5_ptr );
	  else
	     freesurfcurvi(&ifirst, &ilast, &jfirst, &jlast, &kfirst, &klast, &nz,
			   &side, u_ptr, mu_ptr, la_ptr, mMetric[g].c_ptr(), m_sbop, bforce_side5_ptr );
=======
			      side, u_ptr, mu_ptr, la_ptr, mMetric.c_ptr(), m_sbop, bforce_side5_ptr );
//FTNC	  else
//FTNC	     freesurfcurvi(&ifirst, &ilast, &jfirst, &jlast, &kfirst, &klast, &nz,
//FTNC			   &side, u_ptr, mu_ptr, la_ptr, mMetric.c_ptr(), m_sbop, bforce_side5_ptr );
>>>>>>> 77660c2e
       }
    }
  }
// interface between curvilinear and top Cartesian grid
   if (topographyExists())
   {
      int nc = 3;
      int g = mNumberOfCartesianGrids-1;
      int gc = mNumberOfGrids-1;

      //      float_sw4 nrm[3]={0,0,0};
      //      int q, i, j;
// inject solution values between lower boundary of gc and upper boundary of g
#pragma omp parallel for
      for( int j = m_jStart[g] ; j <= m_jEnd[g]; j++ )
	 for( int i = m_iStart[g]; i <= m_iEnd[g]; i++ )
	 {
// assign ghost points in the Cartesian grid
	    for (int q = 0; q < m_ghost_points; q++) // only once when m_ghost_points==1
	    {
	       for( int c = 1; c <= nc ; c++ )
		  a_U[g](c,i,j,m_kStart[g] + q) = a_U[gc](c,i,j,m_kEnd[gc]-2*m_ghost_points + q);
	    }
// assign ghost points in the Curvilinear grid
	    for (int q = 0; q <= m_ghost_points; q++) // twice when m_ghost_points==1 (overwrites solution on the common grid line)
	    {
	       for( int c = 1; c <= nc ; c++ )
		  a_U[gc](c,i,j,m_kEnd[gc]-q) = a_U[g](c,i,j,m_kStart[g]+2*m_ghost_points - q);
	    }
	    //	    // Verify that the grid lines are the same
	    //            if( i>= 1 && i <= m_global_nx[g] && j >= 1 && j <= m_global_ny[g] )
	    //            for( int c=1; c <= nc ; c++ )
	    //	    {
	    //	       float_sw4 ndiff=fabs(a_U[gc](c,i,j,m_kEnd[gc]-m_ghost_points)-a_U[g](c,i,j,m_kStart[g]+m_ghost_points));
	    //	       if( ndiff > nrm[c-1] )
	    //		  nrm[c-1] = ndiff;
	    //	    }
	 }
      //      cout << "Difference of curvilinear and cartesian common grid line = "<< nrm[0] << " " << nrm[1] << " " << nrm[2] << endl;
   }
}

//---------------------------------------------------------------------------
void EW::enforceBCanisotropic( vector<Sarray> & a_U, vector<Sarray>& a_C,
		    float_sw4 t, vector<float_sw4 **> & a_BCForcing )
{
  int g, ifirst, ilast, jfirst, jlast, kfirst, klast, nx, ny, nz;
  float_sw4 *u_ptr, *c_ptr, h;
  boundaryConditionType *bcType_ptr;
  float_sw4 *bforce_side0_ptr, *bforce_side1_ptr, *bforce_side2_ptr, *bforce_side3_ptr, *bforce_side4_ptr, *bforce_side5_ptr;
  int *wind_ptr;
  float_sw4 om=0, ph=0, cv=0;
    
  for(g=0 ; g<mNumberOfGrids; g++ )
  {
    u_ptr    = a_U[g].c_ptr();
    c_ptr    = a_C[g].c_ptr();

    ifirst = m_iStart[g];
    ilast  = m_iEnd[g];
    jfirst = m_jStart[g];
    jlast  = m_jEnd[g];
    kfirst = m_kStart[g];
    klast  = m_kEnd[g];
    nx = m_global_nx[g];
    ny = m_global_ny[g];
    nz = m_global_nz[g];
    
    h = mGridSize[g]; // how do we define the grid size for the curvilinear grid?
    bcType_ptr = m_bcType[g]; // get a pointer to the boundary conditions for grid 'g'
    
    wind_ptr = m_BndryWindow[g];// get a pointer to the boundary window array for grid 'g'
    //    cout << "Grid: " << g << endl;
    //    for( int s=0 ; s < 6 ; s++ )
    //       cout << " side " << s << " wind = " << wind_ptr[6*s] << " " << wind_ptr[6*s+1] << " " << wind_ptr[6*s+2] << " " 
    //	    << wind_ptr[6*s+3] << " " << wind_ptr[6*s+4] << " " << wind_ptr[6*s+5] << endl;
    int topo=topographyExists() && g == mNumberOfGrids-1;
    
// THESE ARRAYS MUST BE FILLED IN BEFORE CALLING THIS ROUTINE
// for periodic bc, a_BCForcing[g][s] == NULL, so you better not access
// theses arrays in that case
    bforce_side0_ptr = a_BCForcing[g][0]; // low-i bndry forcing array pointer
    bforce_side1_ptr = a_BCForcing[g][1]; // high-i bndry forcing array pointer
    bforce_side2_ptr = a_BCForcing[g][2]; // low-j bndry forcing array pointer
    bforce_side3_ptr = a_BCForcing[g][3]; // high-j bndry forcing array pointer
    bforce_side4_ptr = a_BCForcing[g][4]; // low-k bndry forcing array pointer
    bforce_side5_ptr = a_BCForcing[g][5]; // high-k bndry forcing array pointer
    
//FTNC    if( m_croutines )
       bcfortanisg_ci( ifirst, ilast, jfirst, jlast, kfirst, klast, 
		    wind_ptr, nx, ny, nz,
		    u_ptr, h, bcType_ptr, m_sbop, c_ptr, 
		    bforce_side0_ptr, bforce_side1_ptr, 
		    bforce_side2_ptr, bforce_side3_ptr, 
		    bforce_side4_ptr, bforce_side5_ptr, 
		    m_sg_str_x[g], m_sg_str_y[g] );
//FTNC    else
//FTNC       bcfortanisg( &ifirst, &ilast, &jfirst, &jlast, &kfirst, &klast, 
//FTNC		    wind_ptr, &nx, &ny, &nz,
//FTNC		    u_ptr, &h, bcType_ptr, m_sbop, c_ptr, 
//FTNC		    bforce_side0_ptr, bforce_side1_ptr, 
//FTNC		    bforce_side2_ptr, bforce_side3_ptr, 
//FTNC		    bforce_side4_ptr, bforce_side5_ptr, 
//FTNC		    m_sg_str_x[g], m_sg_str_y[g] );
       if( topographyExists() && g == mNumberOfGrids-1 && m_bcType[g][4] == bStressFree )
       {
	  int fside = 5;
	  float_sw4* cc_ptr = mCcurv.c_ptr();
//FTNC	  if( m_croutines )
	     bcfreesurfcurvani_ci( ifirst, ilast, jfirst, jlast, kfirst, klast,
			       nz, u_ptr, cc_ptr, fside, m_sbop, bforce_side4_ptr,
			       bforce_side5_ptr, m_sg_str_x[g], m_sg_str_y[g] );
//FTNC	  else
//FTNC	     bcfreesurfcurvani(&ifirst, &ilast, &jfirst, &jlast, &kfirst, &klast,
//FTNC			       &nz, u_ptr, cc_ptr, &fside, m_sbop, bforce_side4_ptr,
//FTNC			       bforce_side5_ptr, m_sg_str_x[g], m_sg_str_y[g] );
       }
  }
  update_curvilinear_cartesian_interface( a_U );
}

//-----------------------------------------------------------------------
void EW::update_curvilinear_cartesian_interface( vector<Sarray>& a_U )
{
   if (topographyExists())
   {
      int g  = mNumberOfCartesianGrids-1;
      int gc = mNumberOfGrids-1;
      int nc = a_U[0].m_nc;
// inject solution values between lower boundary of gc and upper boundary of g
#pragma omp parallel for
      for( int j = m_jStart[g] ; j <= m_jEnd[g]; j++ )
	 for( int i = m_iStart[g]; i <= m_iEnd[g]; i++ )
	 {
// assign ghost points in the Cartesian grid
	    for (int q = 0; q < m_ghost_points; q++) 
	    {
	       for( int c = 1; c <= nc ; c++ )
		  a_U[g](c,i,j,m_kStart[g] + q) = a_U[gc](c,i,j,m_kEnd[gc]-2*m_ghost_points + q);
	    }
// assign ghost points in the Curvilinear grid
	    for (int q = 0; q <= m_ghost_points; q++) // (overwrites solution on the common grid line)
	    {
	       for( int c = 1; c <= nc ; c++ )
		  a_U[gc](c,i,j,m_kEnd[gc]-q) = a_U[g](c,i,j,m_kStart[g]+2*m_ghost_points - q);
	    }
	 }
   }
}
//-----------------Mesh refinement interface condition for 4th order predictor-corrector scheme------------------------
void EW::enforceIC( vector<Sarray>& a_Up, vector<Sarray> & a_U, vector<Sarray> & a_Um,
                    vector<Sarray*>& a_AlphaVEp, vector<Sarray*>& a_AlphaVE, vector<Sarray*>& a_AlphaVEm, 
		    float_sw4 time, bool predictor, vector<Sarray> &F, vector<GridPointSource*> point_sources )
{
   for( int g = 0 ; g < mNumberOfCartesianGrids-1 ; g++ )
   {
      // Interpolate between g and g+1, assume factor 2 refinement with at least three ghost points
      VERIFY2( m_ghost_points >= 3,
		  "enforceIC Error: "<<
                  "Number of ghost points must be three or more, not " << m_ghost_points );

      Sarray Unextf, Unextc, Bf, Bc, Uf_tt, Uc_tt;
      
      int ibf=m_iStart[g+1], ief=m_iEnd[g+1], jbf=m_jStart[g+1], jef=m_jEnd[g+1];
      int kf = m_global_nz[g+1];
      int ibc=m_iStart[g], iec=m_iEnd[g], jbc=m_jStart[g], jec=m_jEnd[g];
      int kc = 1;
  // fine side
      Unextf.define(3,ibf,ief,jbf,jef,kf,kf); // only needs k=kf (on the interface)
      Bf.define(3,ibf,ief,jbf,jef,kf,kf);
// coarse side
      Unextc.define(3,ibc,iec,jbc,jec,kc,kc); // only needs k=kc (on the interface)
      Bc.define(3,ibc,iec,jbc,jec,kc,kc);
      Unextf.set_to_zero();
      Bf.set_to_zero();
      Unextc.set_to_zero();
      Bc.set_to_zero();
// to compute the corrector we need the acceleration in the vicinity of the interface
      Uf_tt.define(3,ibf,ief,jbf,jef,kf-7,kf+1);
      Uc_tt.define(3,ibc,iec,jbc,jec,kc-1,kc+7);
// reuse Utt to hold the acceleration of the memory variables
      
    // Set to zero the ghost point values that are unknowns when solving the interface condition. Assume that Dirichlet data
    // is already set on ghost points on the (supergrid) sides, which are not treated as unknown variables.
      dirichlet_hom_ic( a_Up[g+1], g+1, kf+1, true ); // inside=true
      dirichlet_hom_ic( a_Up[g], g, kc-1, true );
      if( m_doubly_periodic )
      {
	 dirichlet_hom_ic( a_Up[g+1], g+1, kf+1, false ); // inside=false
	 dirichlet_hom_ic( a_Up[g], g, kc-1, false );
      }

      if( predictor ) // In the predictor step, (Unextc, Unextf) represent the displacement after the corrector step
      {
//  REMARK: June 15, 2017: if predictor == true, the memory variable a_alphaVEp holds the predicted
// (2nd order) values on entry. However, the interior contribution to the displacement on the
// interface depends on the corrected memory variable. The memory variable is updated within
// compute_preliminary_corrector. 

// get the interior contribution to the displacements on the interface for the corrector (depends on the corrector value of AlphaVEp)
	 compute_preliminary_corrector( a_Up[g+1], a_U[g+1], a_Um[g+1],
                                        a_AlphaVEp[g+1], a_AlphaVE[g+1], a_AlphaVEm[g+1],
                                        Uf_tt, Unextf, g+1, kf, time, F[g+1], point_sources );
         compute_preliminary_corrector( a_Up[g], a_U[g], a_Um[g],
                                        a_AlphaVEp[g], a_AlphaVE[g], a_AlphaVEm[g],
                                        Uc_tt, Unextc, g, kc, time, F[g], point_sources );
	 if( !m_doubly_periodic )
	 {
// dirichlet conditions for Unextc in super-grid layer at time t+dt
            dirichlet_LRic( Unextc, g, kc, time+mDt, 1 ); 
	 }
      }
      else // In the corrector step, (Unextc, Unextf) represent the displacement after next predictor step
      {
	 compute_preliminary_predictor( a_Up[g+1], a_U[g+1], a_AlphaVEp[g+1], Unextf, g+1, kf,  time+mDt,
                                        F[g+1], point_sources );
	 compute_preliminary_predictor( a_Up[g], a_U[g], a_AlphaVEp[g], Unextc, g, kc, time+mDt, 
                                        F[g], point_sources );

	 if( !m_doubly_periodic )
	 {
// dirichlet conditions for Unextc in super-grid layer at time t+2*dt
            dirichlet_LRic( Unextc, g, kc, time+2*mDt, 1 ); 
	 }
      }

      compute_icstresses( a_Up[g+1], Bf, g+1, kf, m_sg_str_x[g+1], m_sg_str_y[g+1]);
      compute_icstresses( a_Up[g], Bc, g, kc, m_sg_str_x[g], m_sg_str_y[g] );

// NEW June 13, 2017: add in the visco-elastic boundary traction
      if( m_use_attenuation && m_number_mechanisms > 0 )
      {
         for( int a=0 ; a < m_number_mechanisms ; a++ )
         {
// the visco-elastic stresses depend on the predictor values of AlphaVEp (if predictor == true)
            add_ve_stresses( a_AlphaVEp[g+1][a], Bf, g+1, kf, a, m_sg_str_x[g+1], m_sg_str_y[g+1]); 
            add_ve_stresses( a_AlphaVEp[g][a],     Bc, g,    kc, a, m_sg_str_x[g],     m_sg_str_y[g]   );
         }
      }

// from enforceIC2()
      if( !m_doubly_periodic )
      {
//  dirichlet condition for Bf in the super-grid layer at time t+dt (also works with twilight)
         dirichlet_LRstress( Bf, g+1, kf, time+mDt, 1 ); 
      }

      communicate_array_2d( Unextf, g+1, kf );
      communicate_array_2d( Unextc, g, kc );
      communicate_array_2d( Bf, g+1, kf );
      communicate_array_2d( Bc, g, kc );

      // Up to here, interface stresses and displacement (Bc,Bf) and (Unextc, Unextf) were computed with 
      // correct ghost point values in the corners (supergrid layers).
      // In the following iteration, we use centered formulas for interpolation and restriction, all the 
      // way up to the Dirichlet boundaries.
      // We must therefore set the corner ghost point values to zero.
      // This is needed in the call to consintp() because Up[g+1] (fine grid) is used in a 7-point restriction
      // stencil, and Up[g] (coarse grid) is used in a 4-point interpolation stencil (ic-1,jc-1) -> (ic+2, jc+2)
      //
      // Note: the inside flag is now false -> only zero out the ghost points in the corners, i.e., above (or below) 
      // the sides where dirichlet boundary conditions are imposed. 
      if( !m_doubly_periodic )
      {
	 dirichlet_hom_ic( a_Up[g+1], g+1, kf+1, false );
	 dirichlet_hom_ic( a_Up[g], g, kc-1, false );
      }
      // Initial guesses for grid interface iteration
      gridref_initial_guess( a_Up[g+1], g+1, false );
      gridref_initial_guess( a_Up[g], g, true );

      float_sw4 cof = predictor ? 12 : 1;
      int is_periodic[2] ={0,0};
      if( m_doubly_periodic )
	 is_periodic[0] = is_periodic[1] = 1;
      
      consintp( a_Up[g+1], Unextf, Bf, mMu[g+1], mLambda[g+1], mRho[g+1], mGridSize[g+1],
		a_Up[g],   Unextc, Bc, mMu[g],   mLambda[g],   mRho[g],   mGridSize[g], 
		cof, g, g+1, is_periodic );
      //      CHECK_INPUT(false," controlled termination");

      // Finally, restore the ghost point values on the sides of the domain.
      // Note: these ghost point values might never be used ?
      if( !m_doubly_periodic )
      {
         dirichlet_LRic( a_Up[g+1], g+1, kf+1, time+mDt, 1 );
         dirichlet_LRic( a_Up[g], g, kc-1, time+mDt, 1 );
      }
       
   } // end for g...
} // enforceIC

//-----------------------Special case for 2nd order time stepper----------------------------------------------------
void EW::enforceIC2( vector<Sarray>& a_Up, vector<Sarray> & a_U, vector<Sarray> & a_Um,
                     vector<Sarray*>& a_AlphaVEp,
                     float_sw4 time, vector<Sarray> &F, vector<GridPointSource*> point_sources )
{
   bool predictor = false;   // or true???
   for( int g = 0 ; g < mNumberOfCartesianGrids-1 ; g++ )
   {
      // Interpolate between g and g+1, assume factor 2 refinement with at least three ghost points
      VERIFY2( m_ghost_points >= 3,
		  "enforceIC2 Error: "<<
                  "Number of ghost points must be three or more, not " << m_ghost_points );

      Sarray Unextf, Unextc, Bf, Bc;
      int ibf=m_iStart[g+1], ief=m_iEnd[g+1], jbf=m_jStart[g+1], jef=m_jEnd[g+1];
      int kf = m_global_nz[g+1];
      int ibc=m_iStart[g], iec=m_iEnd[g], jbc=m_jStart[g], jec=m_jEnd[g];
      int kc = 1;
// fine side
      Unextf.define(3,ibf,ief,jbf,jef,kf,kf); // only needs k=kf (on the interface)
      Bf.define(3,ibf,ief,jbf,jef,kf,kf);
// coarse side
      Unextc.define(3,ibc,iec,jbc,jec,kc,kc); // only needs k=kc (on the interface)
      Bc.define(3,ibc,iec,jbc,jec,kc,kc);

// test: check that the condition Up[g+1](kf) = P Up[g](1) is satisfied on the interface
      if (mVerbose >= 3)
         check_displacement_continuity( a_Up[g+1], a_Up[g], g+1, g);
      
    //  Zero out the ghost point values that are unknowns when solving the interface condition. Assume that Dirichlet data
    // are already set on ghost points on the other (supergrid) sides, which are not treated as unknown variables.
      dirichlet_hom_ic( a_Up[g+1], g+1, kf+1, true ); // inside=true
      dirichlet_hom_ic( a_Up[g], g, kc-1, true );

      if( m_doubly_periodic )
      {
	 dirichlet_hom_ic( a_Up[g+1], g+1, kf+1, false ); // inside=false
	 dirichlet_hom_ic( a_Up[g], g, kc-1, false );
      }

//  compute contribution to the displacements at the next time level (Unextc, Unextf) from the interior grid points in Up
// note: t+dt refers to the time level for the forcing. Unextf lives on time level t+2*dt
//
      // Check super-grid terms !
      //
      compute_preliminary_predictor( a_Up[g+1], a_U[g+1], a_AlphaVEp[g+1], Unextf, g+1, kf, time+mDt, F[g+1], point_sources );
      compute_preliminary_predictor( a_Up[g], a_U[g], a_AlphaVEp[g], Unextc, g, kc, time+mDt, F[g], point_sources );

      if( !m_doubly_periodic )
      {
// dirichlet conditions for Unextc in super-grid layer at time t+2*dt
         dirichlet_LRic( Unextc, g, kc, time+2*mDt, 1 ); 
      }

// test: assign exact (twilight) solution to a_Up
//      initialData(time+mDt, a_Up, a_AlphaVEp);
// end test
//  compute contribution to the normal stresses (Bc, Bf) from the interior grid points in Up
      compute_icstresses( a_Up[g+1], Bf, g+1, kf, m_sg_str_x[g+1], m_sg_str_y[g+1]);
      compute_icstresses( a_Up[g], Bc, g, kc, m_sg_str_x[g], m_sg_str_y[g]);

// add in the visco-elastic boundary traction
      if( m_use_attenuation && m_number_mechanisms > 0 )
      {
         for( int a=0 ; a < m_number_mechanisms ; a++ )
         {
            add_ve_stresses( a_AlphaVEp[g+1][a], Bf, g+1, kf, a, m_sg_str_x[g+1], m_sg_str_y[g+1]);
            add_ve_stresses( a_AlphaVEp[g][a],     Bc, g,    kc, a, m_sg_str_x[g],     m_sg_str_y[g]   );
         }
      }

      if( !m_doubly_periodic )
      {
//  dirichlet condition for Bf in the super-grid layer at time t+dt (also works with Dirichlet condition and twilight)
         dirichlet_LRstress( Bf, g+1, kf, time+mDt, 1 ); 
      }
      
      communicate_array_2d( Unextf, g+1, kf );
      communicate_array_2d( Unextc, g, kc );
      communicate_array_2d( Bf, g+1, kf );
      communicate_array_2d( Bc, g, kc );

      // Up to here, interface stresses and displacement (Bc,Bf) and (Unextc, Unextf) were computed with correct ghost point values
      // in the corners.
      // In the following iteration, we use centered formulas for interpolation and restriction, all the way up to the Dirichlet boundaries.
      // We must therefore set the corner ghost point values to zero.
      // This is needed in the call to consintp() because Up[g+1] (fine grid) is used in a 7-point restriction
      // stencil, and Up[g] (coarse grid) is used in a 4-point interpolation stencil (ic-1,jc-1) -> (ic+2, jc+2)
      //
      // Note: the inside flag is now false -> only zero out the ghost points in the corners, i.e., above (or below) the sides where
      // dirichlet boundary conditions are imposed. 
      if( !m_doubly_periodic ) 
      {
         dirichlet_hom_ic( a_Up[g+1], g+1, kf+1, false );
         dirichlet_hom_ic( a_Up[g], g, kc-1, false );
      }
      // Initial guesses for grid interface iteration
      gridref_initial_guess( a_Up[g+1], g+1, false );
      gridref_initial_guess( a_Up[g], g, true );
      float_sw4 cof = predictor ? 12 : 1;
      int is_periodic[2] ={0,0};
      if( m_doubly_periodic )
	 is_periodic[0] = is_periodic[1] = 1;

// // testing (twilight)
//       initialData(time+mDt, a_Up, a_AlphaVEp);
//       // Iteratively determine the ghost point values in Up to satisfy the jump conditions
//       checkintp( a_Up[g+1], Unextf, Bf, mMu[g+1], mLambda[g+1], mRho[g+1], mGridSize[g+1],
//                  a_Up[g],   Unextc, Bc, mMu[g],   mLambda[g],   mRho[g],   mGridSize[g], 
//                  cof, g, g+1, is_periodic, time+mDt);
// // end test
      
// Iteratively determine the ghost point values in Up to satisfy the jump conditions
      consintp( a_Up[g+1], Unextf, Bf, mMu[g+1], mLambda[g+1], mRho[g+1], mGridSize[g+1],
		a_Up[g],   Unextc, Bc, mMu[g],   mLambda[g],   mRho[g],   mGridSize[g], 
		cof, g, g+1, is_periodic);
      //      CHECK_INPUT(false," controlled termination");

      // Finally, restore the corner ghost point values (above and below) the Dirichlet sides of the domain.
      // Note: these ghost point values might never be used
      if( !m_doubly_periodic )
      {
         dirichlet_LRic( a_Up[g+1], g+1, kf+1, time+mDt, 1 );
         dirichlet_LRic( a_Up[g], g, kc-1, time+mDt, 1 );
      }
   }
}// end enforceIC2


//-----------------------------------------------------------------------
void EW::check_corrector( Sarray& Uf, Sarray& Uc, Sarray& Unextf, Sarray& Unextc, int kf, int kc )
{
   int ic =2, jc=4, c=1;
   int i = 2*ic-1, j=2*jc-1;
   //   cout <<"check " << Uf(c,i,j,kf) << " " << Uc(c,ic,jc,kc) << " " << Uf(c,i,j,kf)-Uc(c,ic,jc,kc) << endl;
   //   cout << "  next " << Unextf(c,i,j,kf) << " " << Unextc(c,ic,jc,kc) << endl;
   i = 2*ic;
   //   j = 2*jc;
   float_sw4 pci   = (9*(Uc(c,ic,jc,kc)+Uc(c,ic+1,jc,kc))-(Uc(c,ic-1,jc,kc)+Uc(c,ic+2,jc,kc)))/16;
   float_sw4 pcim  = (9*(Uc(c,ic,jc-1,kc)+Uc(c,ic+1,jc-1,kc))-(Uc(c,ic-1,jc-1,kc)+Uc(c,ic+2,jc-1,kc)))/16;
   float_sw4 pcip  = (9*(Uc(c,ic,jc+1,kc)+Uc(c,ic+1,jc+1,kc))-(Uc(c,ic-1,jc+1,kc)+Uc(c,ic+2,jc+1,kc)))/16;
   float_sw4 pcipp = (9*(Uc(c,ic,jc+2,kc)+Uc(c,ic+1,jc+2,kc))-(Uc(c,ic-1,jc+2,kc)+Uc(c,ic+2,jc+2,kc)))/16;
   float_sw4 pc = ( 9*(pci+pcip)-(pcim+pcipp))/16;

   float_sw4 pcj = (9*(Uc(c,ic,jc,kc)+Uc(c,ic,jc+1,kc))-(Uc(c,ic,jc-1,kc)+Uc(c,ic,jc+2,kc)))/16;
   cout <<"check " << Uf(c,i,j,kf) << " " << Uc(c,ic,jc,kc) << " " << pci << " " << Uf(c,i,j,kf)-pci << endl;
   //   cout << "  next " << Unextf(c,i,j,kf) << " " << Unextc(c,ic,jc,kc) << endl;
   float_sw4 pcni   = (9*(Unextc(c,ic,jc,kc)+Unextc(c,ic+1,jc,kc))-(Unextc(c,ic-1,jc,kc)+Unextc(c,ic+2,jc,kc)))/16;
     cout << "  check next " << Unextf(c,i,j,kf) << " " << Unextc(c,ic,jc,kc) << " " << pcni << " " << Unextf(c,i,j,kf)-pcni << endl;
   //   cout << " check " << Uc(c,ic-2,jc,kc) << " " << Unextc(c,ic-2,jc,kc) << endl;
   //   cout << "       " << Uc(c,ic-1,jc,kc) << " " << Unextc(c,ic-1,jc,kc) << endl;
   //   cout << "       " << Uc(c,ic,jc,kc)  << " " << Unextc(c,ic,jc,kc) << endl;
   //   cout << "       " << Uc(c,ic+1,jc,kc) << " " << Unextc(c,ic+1,jc,kc) << endl;
   //   cout << "       " << Uc(c,ic+2,jc,kc) << " " << Unextc(c,ic+2,jc,kc) << endl;
   //   cout << "       " << Uc(c,ic+3,jc,kc) << " " << Unextc(c,ic+3,jc,kc) << endl;

}

//-----------------------------------------------------------------------
void EW::check_displacement_continuity( Sarray& Uf, Sarray& Uc, int gf, int gc )
{
   int icb, ifb, ice, ife, jcb, jfb, jce, jfe, nkf;
   
   icb = m_iStartInt[gc];
   ifb = m_iStartInt[gf];

   ice = m_iEndInt[gc];
   ife = m_iEndInt[gf];
   
   jcb = m_jStartInt[gc];
   jfb = m_jStartInt[gf];

   jce = m_jEndInt[gc];
   jfe = m_jEndInt[gf];

   nkf = m_global_nz[gf];

   float_sw4 l2err=0, l2err_global=0;
   
// for i=2*ic-1 and j=2*jc-1: Enforce continuity of displacements and normal stresses along the interface
   for( int jc= jcb ; jc <= jce ; jc++ )
      for( int ic= icb ; ic <= ice ; ic++ )
      {
// i odd, j odd
         int i=2*ic-1, j=2*jc-1;
         
         for (int c=1; c<=3; c++)
         {
            l2err += (Uc(c,ic,jc,1)-Uf(c,i,j,nkf))*(Uc(c,ic,jc,1)-Uf(c,i,j,nkf));
         }
      }
   MPI_Allreduce( &l2err, &l2err_global, 1, MPI_DOUBLE, MPI_SUM, m_cartesian_communicator );

   l2err_global = sqrt(l2err_global);

   if (proc_zero())
      cout << "Fine-coarse displacement missmatch = " << l2err_global << endl;
               
   // //   cout <<"check " << Uf(c,i,j,kf) << " " << Uc(c,ic,jc,kc) << " " << Uf(c,i,j,kf)-Uc(c,ic,jc,kc) << endl;
   // //   cout << "  next " << Unextf(c,i,j,kf) << " " << Unextc(c,ic,jc,kc) << endl;
   // i = 2*ic;
   // //   j = 2*jc;
   // double pci   = (9*(Uc(c,ic,jc,kc)+Uc(c,ic+1,jc,kc))-(Uc(c,ic-1,jc,kc)+Uc(c,ic+2,jc,kc)))/16;
   // double pcim  = (9*(Uc(c,ic,jc-1,kc)+Uc(c,ic+1,jc-1,kc))-(Uc(c,ic-1,jc-1,kc)+Uc(c,ic+2,jc-1,kc)))/16;
   // double pcip  = (9*(Uc(c,ic,jc+1,kc)+Uc(c,ic+1,jc+1,kc))-(Uc(c,ic-1,jc+1,kc)+Uc(c,ic+2,jc+1,kc)))/16;
   // double pcipp = (9*(Uc(c,ic,jc+2,kc)+Uc(c,ic+1,jc+2,kc))-(Uc(c,ic-1,jc+2,kc)+Uc(c,ic+2,jc+2,kc)))/16;
   // double pc = ( 9*(pci+pcip)-(pcim+pcipp))/16;

   // double pcj = (9*(Uc(c,ic,jc,kc)+Uc(c,ic,jc+1,kc))-(Uc(c,ic,jc-1,kc)+Uc(c,ic,jc+2,kc)))/16;
   // cout <<"check " << Uf(c,i,j,kf) << " " << Uc(c,ic,jc,kc) << " " << pci << " " << Uf(c,i,j,kf)-pci << endl;
   // //   cout << "  next " << Unextf(c,i,j,kf) << " " << Unextc(c,ic,jc,kc) << endl;
   // double pcni   = (9*(Unextc(c,ic,jc,kc)+Unextc(c,ic+1,jc,kc))-(Unextc(c,ic-1,jc,kc)+Unextc(c,ic+2,jc,kc)))/16;
   //   cout << "  check next " << Unextf(c,i,j,kf) << " " << Unextc(c,ic,jc,kc) << " " << pcni << " " << Unextf(c,i,j,kf)-pcni << endl;
   //   cout << " check " << Uc(c,ic-2,jc,kc) << " " << Unextc(c,ic-2,jc,kc) << endl;
   //   cout << "       " << Uc(c,ic-1,jc,kc) << " " << Unextc(c,ic-1,jc,kc) << endl;
   //   cout << "       " << Uc(c,ic,jc,kc)  << " " << Unextc(c,ic,jc,kc) << endl;
   //   cout << "       " << Uc(c,ic+1,jc,kc) << " " << Unextc(c,ic+1,jc,kc) << endl;
   //   cout << "       " << Uc(c,ic+2,jc,kc) << " " << Unextc(c,ic+2,jc,kc) << endl;
   //   cout << "       " << Uc(c,ic+3,jc,kc) << " " << Unextc(c,ic+3,jc,kc) << endl;

}

//-----------------------------------------------------------------------
void EW::dirichlet_hom_ic( Sarray& U, int g, int k, bool inner )
{
   // zero out all ghost points
   if( !inner )
   {
      // Outer layer of non-unknown ghost points
      if( m_iStartInt[g] == 1 )
      {
      // low i-side
#pragma omp parallel for
	 for( int j=m_jStart[g] ; j <= m_jEnd[g] ; j++ )
	    for( int i=m_iStart[g] ; i <= 0 ; i++ )
	       for( int c=1 ; c <= U.m_nc ; c++ )
		  U(c,i,j,k) = 0;
      }
      if( m_iEndInt[g] == m_global_nx[g] )
      {
	 // high i-side
#pragma omp parallel for
	 for( int j=m_jStart[g] ; j <= m_jEnd[g] ; j++ )
	    for( int i=m_iEndInt[g]+1 ; i <= m_iEnd[g] ; i++ )
	       for( int c=1 ; c <= U.m_nc ; c++ )
		  U(c,i,j,k) = 0;
      }
      if( m_jStartInt[g] == 1 )
      {
	 // low j-side
#pragma omp parallel for
	 for( int j=m_jStart[g] ; j <= 0 ; j++ )
	    for( int i=m_iStart[g] ; i <= m_iEnd[g] ; i++ )
	       for( int c=1 ; c <= U.m_nc ; c++ )
		  U(c,i,j,k) = 0;
      }
      if( m_jEndInt[g] == m_global_ny[g] )
      {
	 // high j-side
#pragma omp parallel for
	 for( int j=m_jEndInt[g]+1 ; j <= m_jEnd[g] ; j++ )
	    for( int i=m_iStart[g] ; i <= m_iEnd[g] ; i++ )
	       for( int c=1 ; c <= U.m_nc ; c++ )
		  U(c,i,j,k) = 0;
      }
   }
   else
   {
      // Interior, unknown ghost points.
      int ib, ie, jb, je;
      if( m_iStartInt[g] == 1 )
         ib = 1;
      else
	 ib = m_iStart[g];
      if( m_iEndInt[g] == m_global_nx[g] )
	 ie = m_global_nx[g];
      else
	 ie = m_iEnd[g];
      if( m_jStartInt[g] == 1 )
	 jb = 1;
      else
	 jb = m_jStart[g];
      if( m_jEndInt[g] == m_global_ny[g] )
	 je = m_global_ny[g];
      else
	 je = m_jEnd[g];
#pragma omp parallel for
      for( int j=jb ; j <= je ; j++ )
	 for( int i=ib ; i <= ie ; i++ )
	    for( int c=1 ; c <= U.m_nc ; c++ )
	       U(c,i,j,k) = 0;
   }
}

//-----------------------------------------------------------------------
void EW::dirichlet_twilight_ic( Sarray& U, int g, int kic, float_sw4 t )
{
   // assign exact solution at all ghost points with a given 'k'-index
   if (m_twilight_forcing)
   {
      int i1 = m_iStart[g], i2=m_iEnd[g];
      int j1 = m_jStart[g], j2=m_jEnd[g];
      int kdb=U.m_kb, kde=U.m_ke;
      float_sw4 om = m_twilight_forcing->m_omega;
      float_sw4 ph = m_twilight_forcing->m_phase;
      float_sw4 cv = m_twilight_forcing->m_c;
      float_sw4 h  = mGridSize[g];
      float_sw4* u_ptr = U.c_ptr();
//FTNC      if( m_croutines )
	 twilightfortwind_ci( m_iStart[g], m_iEnd[g], m_jStart[g], m_jEnd[g],
			      kdb, kde, u_ptr, t, om, cv, ph, 
			      h, m_zmin[g],
			      i1, i2, j1, j2, kic, kic );      
//FTNC      else
//FTNC	 twilightfortwind( &m_iStart[g], &m_iEnd[g], &m_jStart[g], &m_jEnd[g],
//FTNC			   &kdb, &kde, u_ptr, &t, &om, &cv, &ph, 
//FTNC			   &h, &m_zmin[g],
//FTNC			   &i1, &i2, &j1, &j2, &kic, &kic );      
   }
   
}

//-----------------------------------------------------------------------
void EW::dirichlet_LRic( Sarray& U, int g, int kic, float_sw4 t, int adj )
{
   // Put back exact solution at the ghost points that don't participate in the interface conditions, i.e. at supergrid points
   //   int k = upper ? 0 : m_global_nz[g]+1;
   //
   // set adj= 0 for ghost pts + boundary pt
   //          1 for only ghost pts.

   int kdb=U.m_kb, kde=U.m_ke;
   if( !m_twilight_forcing )
   {
      if( m_iStartInt[g] == 1 )
      {
	 // low i-side
#pragma omp parallel for
	 for( int j=m_jStart[g] ; j <= m_jEnd[g] ; j++ )
	    for( int i=m_iStart[g] ; i <= 1-adj ; i++ )
	       for( int c=1 ; c <= U.m_nc ; c++ )
		  U(c,i,j,kic) = 0;
      }
      if( m_iEndInt[g] == m_global_nx[g] )
      {
	 // high i-side
#pragma omp parallel for
	 for( int j=m_jStart[g] ; j <= m_jEnd[g] ; j++ )
	    for( int i=m_iEndInt[g]+adj ; i <= m_iEnd[g] ; i++ )
	       for( int c=1 ; c <= U.m_nc ; c++ )
		  U(c,i,j,kic) = 0;
      }
      if( m_jStartInt[g] == 1 )
      {
	 // low j-side
#pragma omp parallel for
	 for( int j=m_jStart[g] ; j <= 1-adj ; j++ )
	    for( int i=m_iStart[g] ; i <= m_iEnd[g] ; i++ )
	       for( int c=1 ; c <= U.m_nc ; c++ )
		  U(c,i,j,kic) = 0;
      }
      if( m_jEndInt[g] == m_global_ny[g] )
      {
	 // high j-side
#pragma omp parallel for
	 for( int j=m_jEndInt[g]+adj ; j <= m_jEnd[g] ; j++ )
	    for( int i=m_iStart[g] ; i <= m_iEnd[g] ; i++ )
	       for( int c=1 ; c <= U.m_nc ; c++ )
		  U(c,i,j,kic) = 0;
      }
   }
   else
   {
      float_sw4 om = m_twilight_forcing->m_omega;
      float_sw4 ph = m_twilight_forcing->m_phase;
      float_sw4 cv = m_twilight_forcing->m_c;
      float_sw4 h  = mGridSize[g];
      float_sw4* u_ptr = U.c_ptr();
      if( m_iStartInt[g] == 1 )
      {
	 // low i-side
	 int i1 = m_iStart[g], i2=m_iStartInt[g]-adj;
	 int j1 = m_jStart[g], j2=m_jEnd[g];
//FTNC	 if( m_croutines )
	    twilightfortwind_ci( m_iStart[g], m_iEnd[g], m_jStart[g], m_jEnd[g],
			      kdb, kde, u_ptr, t, om, cv, ph, 
			      h, m_zmin[g], i1, i2, j1, j2, kic, kic );
//FTNC	 else
//FTNC	    twilightfortwind( &m_iStart[g], &m_iEnd[g], &m_jStart[g], &m_jEnd[g],
//FTNC			      &kdb, &kde, u_ptr, &t, &om, &cv, &ph, 
//FTNC			      &h, &m_zmin[g],
//FTNC			      &i1, &i2, &j1, &j2, &kic, &kic );
      }
      if( m_iEndInt[g] == m_global_nx[g] )
      {
	 // high i-side
	 int i1 = m_iEndInt[g]+adj, i2=m_iEnd[g];
	 int j1 = m_jStart[g], j2=m_jEnd[g];
//FTNC	 if( m_croutines )
	    twilightfortwind_ci( m_iStart[g], m_iEnd[g], m_jStart[g], m_jEnd[g],
				 kdb, kde, u_ptr, t, om, cv, ph, 
				 h, m_zmin[g], i1, i2, j1, j2, kic, kic );
//FTNC	 else
//FTNC	    twilightfortwind( &m_iStart[g], &m_iEnd[g], &m_jStart[g], &m_jEnd[g],
//FTNC			      &kdb, &kde, u_ptr, &t, &om, &cv, &ph, 
//FTNC			      &h, &m_zmin[g],
//FTNC			      &i1, &i2, &j1, &j2, &kic, &kic );
      }
      if( m_jStartInt[g] == 1 )
      {
	 // low j-side
	 int i1 = m_iStart[g], i2=m_iEnd[g];
	 int j1 = m_jStart[g], j2=m_jStartInt[g]-adj;
//FTNC	 if( m_croutines )
	    twilightfortwind_ci( m_iStart[g], m_iEnd[g], m_jStart[g], m_jEnd[g],
				 kdb, kde, u_ptr, t, om, cv, ph, 
				 h, m_zmin[g], i1, i2, j1, j2, kic, kic );
//FTNC	 else
//FTNC	    twilightfortwind( &m_iStart[g], &m_iEnd[g], &m_jStart[g], &m_jEnd[g],
//FTNC			      &kdb, &kde, u_ptr, &t, &om, &cv, &ph, 
//FTNC			      &h, &m_zmin[g],
//FTNC			      &i1, &i2, &j1, &j2, &kic, &kic );
      }
      if( m_jEndInt[g] == m_global_ny[g] )
      {
	 // high j-side
	 int i1 = m_iStart[g], i2=m_iEnd[g];
	 int j1 = m_jEndInt[g]+adj, j2=m_jEnd[g];
//FTNC	 if( m_croutines )
	    twilightfortwind_ci( m_iStart[g], m_iEnd[g], m_jStart[g], m_jEnd[g],
				 kdb, kde, u_ptr, t, om, cv, ph, 
				 h, m_zmin[g],i1, i2, j1, j2, kic, kic );
//FTNC	 else
//FTNC	    twilightfortwind( &m_iStart[g], &m_iEnd[g], &m_jStart[g], &m_jEnd[g],
//FTNC			      &kdb, &kde, u_ptr, &t, &om, &cv, &ph, 
//FTNC			      &h, &m_zmin[g],
//FTNC			      &i1, &i2, &j1, &j2, &kic, &kic );
      }
   }      
}

//-----------------------------------------------------------------------
void EW::dirichlet_LRstress( Sarray& B, int g, int kic, float_sw4 t, int adj )
{
   // Exact stresses at the ghost points that don't participate in the interface conditions,
   // i.e. at supergrid (Dirichlet) points
   //   int k = upper ? 0 : m_global_nz[g]+1;
   //
   // set adj= 0 for ghost pts + boundary pt
   //          1 for only ghost pts.

   int kdb=B.m_kb, kde=B.m_ke;
//   printf("dirichlet_LRstress> kdb=%d, kde=%d\n", kdb, kde);
   
   if( !m_twilight_forcing )
   {
      if( m_iStartInt[g] == 1 )
      {
	 // low i-side
#pragma omp parallel for
	 for( int j=m_jStart[g] ; j <= m_jEnd[g] ; j++ )
	    for( int i=m_iStart[g] ; i <= 1-adj ; i++ )
	       for( int c=1 ; c <= B.m_nc ; c++ )
		  B(c,i,j,kic) = 0;
      }
      if( m_iEndInt[g] == m_global_nx[g] )
      {
	 // high i-side
#pragma omp parallel for
	 for( int j=m_jStart[g] ; j <= m_jEnd[g] ; j++ )
	    for( int i=m_iEndInt[g]+adj ; i <= m_iEnd[g] ; i++ )
	       for( int c=1 ; c <= B.m_nc ; c++ )
		  B(c,i,j,kic) = 0;
      }
      if( m_jStartInt[g] == 1 )
      {
	 // low j-side
	 for( int j=m_jStart[g] ; j <= 1-adj ; j++ )
#pragma omp parallel for
	    for( int i=m_iStart[g] ; i <= m_iEnd[g] ; i++ )
	       for( int c=1 ; c <= B.m_nc ; c++ )
		  B(c,i,j,kic) = 0;
      }
      if( m_jEndInt[g] == m_global_ny[g] )
      {
	 // high j-side
	 for( int j=m_jEndInt[g]+adj ; j <= m_jEnd[g] ; j++ )
#pragma omp parallel for
	    for( int i=m_iStart[g] ; i <= m_iEnd[g] ; i++ )
	       for( int c=1 ; c <= B.m_nc ; c++ )
		  B(c,i,j,kic) = 0;
      }
   }
   else // twilight forcing below
   {
// dbg
      if (false && g==0)
      {
         int i=0, j=25, k=1;
         float_sw4 x=(i-1)*mGridSize[g];
         float_sw4 y=(j-1)*mGridSize[g];
         float_sw4 z=(k-1)*mGridSize[g] + m_zmin[g];

         printf("3: x=%e, y=%e, z=%e, mu=%e\n", x, y, z, mMu[g](i,j,k));
      }
// get array pointers for fortran
      float_sw4* mu_ptr    = mMu[g].c_ptr();
      float_sw4* la_ptr    = mLambda[g].c_ptr();
      float_sw4 om = m_twilight_forcing->m_omega;
      float_sw4 ph = m_twilight_forcing->m_phase;
      float_sw4 cv = m_twilight_forcing->m_c;
      float_sw4 h  = mGridSize[g];
      float_sw4* b_ptr = B.c_ptr();
      float_sw4 omstrx = m_supergrid_taper_x[g].get_tw_omega();
      float_sw4 omstry = m_supergrid_taper_y[g].get_tw_omega();

      float_sw4* mua_ptr = NULL;
      float_sw4* laa_ptr   = NULL;
      if (m_use_attenuation)
      {
         mua_ptr    = mMuVE[g][0].c_ptr();
         laa_ptr    = mLambdaVE[g][0].c_ptr();
      }

      if( m_iStartInt[g] == 1 )
      {
	 // low i-side
	 int i1 = m_iStart[g], i2=m_iStartInt[g]-adj;
	 int j1 = m_jStart[g], j2=m_jEnd[g];
         if( usingSupergrid() )
         {
// assigns B
//FTNC	    if( m_croutines )
	       twfrsurfzsg_wind_ci( m_iStart[g], m_iEnd[g], m_jStart[g], m_jEnd[g], m_kStart[g], m_kEnd[g],
				    h, kic, t, om, cv, ph, omstrx, omstry,
				    b_ptr, mu_ptr, la_ptr, m_zmin[g], i1, i2, j1, j2 );
//FTNC	    else
//FTNC	       twfrsurfzsg_wind( m_iStart[g], m_iEnd[g], m_jStart[g], m_jEnd[g], m_kStart[g], m_kEnd[g],
//FTNC				 h, kic, t, om, cv, ph, omstrx, omstry,
//FTNC				 b_ptr, mu_ptr, la_ptr, m_zmin[g], i1, i2, j1, j2 );
            if (m_use_attenuation) // only 1 mechanism with twilight forcing
            {
// adds attenuation to B
//FTNC	       if( m_croutines )
		  twfrsurfzsg_att_wind_ci( m_iStart[g], m_iEnd[g], m_jStart[g], m_jEnd[g], m_kStart[g], m_kEnd[g],
                                     h, kic, t, om, cv, ph, omstrx, omstry,
                                     b_ptr, mua_ptr, laa_ptr, m_zmin[g], i1, i2, j1, j2 );
//FTNC	       else
//FTNC		  twfrsurfzsg_att_wind( m_iStart[g], m_iEnd[g], m_jStart[g], m_jEnd[g], m_kStart[g], m_kEnd[g],
//FTNC                                     h, kic, t, om, cv, ph, omstrx, omstry,
//FTNC                                     b_ptr, mua_ptr, laa_ptr, m_zmin[g], i1, i2, j1, j2 );
            }
         }
         else
         {
// assigns B
//FTNC	    if( m_croutines )
	       twfrsurfz_wind_ci( m_iStart[g], m_iEnd[g], m_jStart[g], m_jEnd[g], m_kStart[g], m_kEnd[g],
			       h, kic, t, om, cv, ph, b_ptr, mu_ptr, la_ptr, m_zmin[g], i1, i2, j1, j2 );
//FTNC	    else
//FTNC	       twfrsurfz_wind( &m_iStart[g], &m_iEnd[g], &m_jStart[g], &m_jEnd[g], &m_kStart[g], &m_kEnd[g],
//FTNC			       &h, &kic, &t, &om, &cv, &ph, b_ptr, mu_ptr, la_ptr, &m_zmin[g], &i1, &i2, &j1, &j2 );
            if (m_use_attenuation) // only 1 mechanism with twilight forcing
            {
// adds attenuation to B
//FTNC	       if( m_croutines )
		  twfrsurfz_att_wind_ci( m_iStart[g], m_iEnd[g], m_jStart[g], m_jEnd[g], m_kStart[g], m_kEnd[g],
                                   h, kic, t, om, cv, ph, b_ptr, mua_ptr, laa_ptr, m_zmin[g], i1, i2, j1, j2 );
//FTNC	       else
//FTNC		  twfrsurfz_att_wind( m_iStart[g], m_iEnd[g], m_jStart[g], m_jEnd[g], m_kStart[g], m_kEnd[g],
//FTNC                                   h, kic, t, om, cv, ph, b_ptr, mua_ptr, laa_ptr, m_zmin[g], i1, i2, j1, j2 );
            }
         } // else (not supergrid)
      } //  if( m_iStartInt[g] == 1 )
      
      if( m_iEndInt[g] == m_global_nx[g] )
      {
	 // high i-side
	 int i1 = m_iEndInt[g]+adj, i2=m_iEnd[g];
	 int j1 = m_jStart[g], j2=m_jEnd[g];
         if( usingSupergrid() )
         {
// assigns B
//FTNC	    if( m_croutines )
	       twfrsurfzsg_wind_ci( m_iStart[g], m_iEnd[g], m_jStart[g], m_jEnd[g], m_kStart[g], m_kEnd[g],
                              h, kic, t, om, cv, ph, omstrx, omstry,
                              b_ptr, mu_ptr, la_ptr, m_zmin[g], i1, i2, j1, j2 );
//FTNC	    else
//FTNC	       twfrsurfzsg_wind( m_iStart[g], m_iEnd[g], m_jStart[g], m_jEnd[g], m_kStart[g], m_kEnd[g],
//FTNC                              h, kic, t, om, cv, ph, omstrx, omstry,
//FTNC                              b_ptr, mu_ptr, la_ptr, m_zmin[g], i1, i2, j1, j2 );
            if (m_use_attenuation) // only 1 mechanism with twilight forcing
            {
// adds attenuation to B
//FTNC	       if( m_croutines )
		  twfrsurfzsg_att_wind_ci( m_iStart[g], m_iEnd[g], m_jStart[g], m_jEnd[g], m_kStart[g], m_kEnd[g],
                                     h, kic, t, om, cv, ph, omstrx, omstry,
                                     b_ptr, mua_ptr, laa_ptr, m_zmin[g], i1, i2, j1, j2 );
//FTNC	       else
//FTNC		  twfrsurfzsg_att_wind( m_iStart[g], m_iEnd[g], m_jStart[g], m_jEnd[g], m_kStart[g], m_kEnd[g],
//FTNC                                     h, kic, t, om, cv, ph, omstrx, omstry,
//FTNC                                     b_ptr, mua_ptr, laa_ptr, m_zmin[g], i1, i2, j1, j2 );
            }
         }
         else
         {
// assigns B
//FTNC	    if( m_croutines )
	       twfrsurfz_wind_ci( m_iStart[g], m_iEnd[g], m_jStart[g], m_jEnd[g], m_kStart[g], m_kEnd[g],
                            h, kic, t, om, cv, ph, b_ptr, 
                            mu_ptr, la_ptr, m_zmin[g],
                            i1, i2, j1, j2 );
//FTNC	    else
//FTNC	       twfrsurfz_wind( &m_iStart[g], &m_iEnd[g], &m_jStart[g], &m_jEnd[g], &m_kStart[g], &m_kEnd[g],
//FTNC                            &h, &kic, &t, &om, &cv, &ph, b_ptr, 
//FTNC                            mu_ptr, la_ptr, &m_zmin[g],
//FTNC                            &i1, &i2, &j1, &j2 );
            if (m_use_attenuation) // only 1 mechanism with twilight forcing
            {
// adds attenuation to B
//FTNC	       if( m_croutines )
		  twfrsurfz_att_wind_ci( m_iStart[g], m_iEnd[g], m_jStart[g], m_jEnd[g], m_kStart[g], m_kEnd[g],
                                   h, kic, t, om, cv, ph, b_ptr, mua_ptr, laa_ptr, m_zmin[g], i1, i2, j1, j2 );
//FTNC	       else
//FTNC		  twfrsurfz_att_wind( m_iStart[g], m_iEnd[g], m_jStart[g], m_jEnd[g], m_kStart[g], m_kEnd[g],
//FTNC                                   h, kic, t, om, cv, ph, b_ptr, mua_ptr, laa_ptr, m_zmin[g], i1, i2, j1, j2 );
            }
         } // else (not supergrid)
      } // end if( m_iEndInt[g] == m_global_nx[g] )
      
      if( m_jStartInt[g] == 1 )
      {
	 // low j-side
	 int i1 = m_iStart[g], i2=m_iEnd[g];
	 int j1 = m_jStart[g], j2=m_jStartInt[g]-adj;
         if( usingSupergrid() )
         {
// assigns B
//FTNC	    if( m_croutines )
	       twfrsurfzsg_wind_ci( m_iStart[g], m_iEnd[g], m_jStart[g], m_jEnd[g], m_kStart[g], m_kEnd[g],
                              h, kic, t, om, cv, ph, omstrx, omstry,
                              b_ptr, mu_ptr, la_ptr, m_zmin[g], i1, i2, j1, j2 );
//FTNC	    else
//FTNC	       twfrsurfzsg_wind( m_iStart[g], m_iEnd[g], m_jStart[g], m_jEnd[g], m_kStart[g], m_kEnd[g],
//FTNC                              h, kic, t, om, cv, ph, omstrx, omstry,
//FTNC                              b_ptr, mu_ptr, la_ptr, m_zmin[g], i1, i2, j1, j2 );
            if (m_use_attenuation) // only 1 mechanism with twilight forcing
            {
// adds attenuation to B
//FTNC	       if( m_croutines )
		  twfrsurfzsg_att_wind_ci( m_iStart[g], m_iEnd[g], m_jStart[g], m_jEnd[g], m_kStart[g], m_kEnd[g],
                                     h, kic, t, om, cv, ph, omstrx, omstry,
                                     b_ptr, mua_ptr, laa_ptr, m_zmin[g], i1, i2, j1, j2 );
//FTNC	       else
//FTNC		  twfrsurfzsg_att_wind( m_iStart[g], m_iEnd[g], m_jStart[g], m_jEnd[g], m_kStart[g], m_kEnd[g],
//FTNC                                     h, kic, t, om, cv, ph, omstrx, omstry,
//FTNC                                     b_ptr, mua_ptr, laa_ptr, m_zmin[g], i1, i2, j1, j2 );
            }
         }
         else
         {
// assigns B
//FTNC	    if( m_croutines )
	       twfrsurfz_wind_ci( m_iStart[g], m_iEnd[g], m_jStart[g], m_jEnd[g], m_kStart[g], m_kEnd[g],
                            h, kic, t, om, cv, ph, b_ptr, 
                            mu_ptr, la_ptr, m_zmin[g],
                            i1, i2, j1, j2 );
//FTNC	    else
//FTNC	       twfrsurfz_wind( &m_iStart[g], &m_iEnd[g], &m_jStart[g], &m_jEnd[g], &m_kStart[g], &m_kEnd[g],
//FTNC                            &h, &kic, &t, &om, &cv, &ph, b_ptr, 
//FTNC                            mu_ptr, la_ptr, &m_zmin[g],
//FTNC                            &i1, &i2, &j1, &j2 );
            if (m_use_attenuation) // only 1 mechanism with twilight forcing
            {
// adds attenuation to B
//FTNC	       if( m_croutines )
		  twfrsurfz_att_wind_ci( m_iStart[g], m_iEnd[g], m_jStart[g], m_jEnd[g], m_kStart[g], m_kEnd[g],
                                   h, kic, t, om, cv, ph, b_ptr, mua_ptr, laa_ptr, m_zmin[g], i1, i2, j1, j2 );
//FTNC	       else
//FTNC		  twfrsurfz_att_wind( m_iStart[g], m_iEnd[g], m_jStart[g], m_jEnd[g], m_kStart[g], m_kEnd[g],
//FTNC                                   h, kic, t, om, cv, ph, b_ptr, mua_ptr, laa_ptr, m_zmin[g], i1, i2, j1, j2 );
            }
         } // else (not supergrid)
      } // end if( m_jStartInt[g] == 1 )
      
      if( m_jEndInt[g] == m_global_ny[g] )
      {
	 // high j-side
	 int i1 = m_iStart[g], i2=m_iEnd[g];
	 int j1 = m_jEndInt[g]+adj, j2=m_jEnd[g];
         if( usingSupergrid() )
         {
// assigns B
//FTNC	    if( m_croutines )
	       twfrsurfzsg_wind_ci( m_iStart[g], m_iEnd[g], m_jStart[g], m_jEnd[g], m_kStart[g], m_kEnd[g],
                              h, kic, t, om, cv, ph, omstrx, omstry,
                              b_ptr, mu_ptr, la_ptr, m_zmin[g], i1, i2, j1, j2 );
//FTNC	    else
//FTNC	       twfrsurfzsg_wind( m_iStart[g], m_iEnd[g], m_jStart[g], m_jEnd[g], m_kStart[g], m_kEnd[g],
//FTNC                              h, kic, t, om, cv, ph, omstrx, omstry,
//FTNC                              b_ptr, mu_ptr, la_ptr, m_zmin[g], i1, i2, j1, j2 );
            if (m_use_attenuation) // only 1 mechanism with twilight forcing
            {
// adds attenuation to B
//FTNC	       if( m_croutines )
		  twfrsurfzsg_att_wind_ci( m_iStart[g], m_iEnd[g], m_jStart[g], m_jEnd[g], m_kStart[g], m_kEnd[g],
                                     h, kic, t, om, cv, ph, omstrx, omstry,
                                     b_ptr, mua_ptr, laa_ptr, m_zmin[g], i1, i2, j1, j2 );
//FTNC	       else
//FTNC		  twfrsurfzsg_att_wind( m_iStart[g], m_iEnd[g], m_jStart[g], m_jEnd[g], m_kStart[g], m_kEnd[g],
//FTNC                                     h, kic, t, om, cv, ph, omstrx, omstry,
//FTNC                                     b_ptr, mua_ptr, laa_ptr, m_zmin[g], i1, i2, j1, j2 );
            }
         }
         else
         {
// assigns B
//FTNC	    if( m_croutines )
	       twfrsurfz_wind_ci( m_iStart[g], m_iEnd[g], m_jStart[g], m_jEnd[g], m_kStart[g], m_kEnd[g],
                            h, kic, t, om, cv, ph, b_ptr, 
                            mu_ptr, la_ptr, m_zmin[g],
                            i1, i2, j1, j2 );
//FTNC	    else
//FTNC	       twfrsurfz_wind( &m_iStart[g], &m_iEnd[g], &m_jStart[g], &m_jEnd[g], &m_kStart[g], &m_kEnd[g],
//FTNC                            &h, &kic, &t, &om, &cv, &ph, b_ptr, 
//FTNC                            mu_ptr, la_ptr, &m_zmin[g],
//FTNC                            &i1, &i2, &j1, &j2 );
            if (m_use_attenuation) // only 1 mechanism with twilight forcing
            {
// adds attenuation to B
//FTNC	       if( m_croutines )
		  twfrsurfz_att_wind_ci( m_iStart[g], m_iEnd[g], m_jStart[g], m_jEnd[g], m_kStart[g], m_kEnd[g],
                                   h, kic, t, om, cv, ph, b_ptr, mua_ptr, laa_ptr, m_zmin[g], i1, i2, j1, j2 );
//FTNC	       else
//FTNC		  twfrsurfz_att_wind( m_iStart[g], m_iEnd[g], m_jStart[g], m_jEnd[g], m_kStart[g], m_kEnd[g],
//FTNC                                   h, kic, t, om, cv, ph, b_ptr, mua_ptr, laa_ptr, m_zmin[g], i1, i2, j1, j2 );
            }
         }
      } // end if( m_jEndInt[g] == m_global_ny[g] )
      
   } // else twilight
   
}

//-----------------------------------------------------------------------
void EW::gridref_initial_guess( Sarray& u, int g, bool upper )
{
// Extrapolate the initial guess from neighboring point.
   int k, s;
   if( upper )
   {
      k = 0;
      s = 1;
   }
   else
   {
      k = m_kEndInt[g]+1;
      s = -1;
   }
   int ib, ie, jb, je;
   if( m_iStartInt[g] == 1 )
      ib = 1;
   else
      ib = m_iStart[g];
   if( m_iEndInt[g] == m_global_nx[g] )
      ie = m_global_nx[g];
   else
      ie = m_iEnd[g];
   if( m_jStartInt[g] == 1 )
      jb = 1;
   else
      jb = m_jStart[g];
   if( m_jEndInt[g] == m_global_ny[g] )
      je = m_global_ny[g];
   else
      je = m_jEnd[g];

   for( int j=jb ; j <= je ; j++ )
      for( int i=ib ; i <= ie ; i++ )
      {
	 u(1,i,j,k) = u(1,i,j,k+s);
	 u(2,i,j,k) = u(2,i,j,k+s);
	 u(3,i,j,k) = u(3,i,j,k+s);
      }
}

//-----------------------------------------------------------------------
void EW::compute_preliminary_corrector( Sarray& a_Up, Sarray& a_U, Sarray& a_Um,
                                        Sarray* a_AlphaVEp, Sarray* a_AlphaVE, Sarray* a_AlphaVEm,
					Sarray& Utt, Sarray& Unext, int g, int kic, float_sw4 t, 
					Sarray &Ftt, vector<GridPointSource*> point_sources )
{
   //
   // NOTE: This routine is called by enforceIC() after the predictor stage to calculate the interior contribution to
   // the corrector on the interface at time step.
   // It is NOT called by enforceIC2(), which handles 2nd order time stepping.
   // Super-grid dissipation is added because it is part of the interior contribution to the corrected displacement.
   //
   float_sw4 idt2 = 1/(mDt*mDt);
   // to evaluate L(Up_tt) for k=kic, we need Up(k) in the vicinity of the interface
   // Note: Utt is needed at all points (interior + ghost) to evaluate L(Utt) in all interior points

//FTNC   if (m_croutines) // optimized C-version for reversed index ordering
     dpdmt_wind( Utt.m_ib, Utt.m_ie, Utt.m_jb, Utt.m_je, Utt.m_kb, Utt.m_ke, a_U.m_kb, a_U.m_ke,
		 a_Up.c_ptr(), a_U.c_ptr(), a_Um.c_ptr(), Utt.c_ptr(), idt2 );
//FTNC   else
//FTNC   {
//FTNC     for( int k=Utt.m_kb ; k <= Utt.m_ke ; k++ )
//FTNC       for( int j=Utt.m_jb ; j <= Utt.m_je ; j++ )
//FTNC   	 for( int i=Utt.m_ib ; i <= Utt.m_ie ; i++ )
//FTNC   	 {
//FTNC   	    Utt(1,i,j,k) = idt2*(a_Up(1,i,j,k)-2*a_U(1,i,j,k)+a_Um(1,i,j,k));
//FTNC   	    Utt(2,i,j,k) = idt2*(a_Up(2,i,j,k)-2*a_U(2,i,j,k)+a_Um(2,i,j,k));
//FTNC   	    Utt(3,i,j,k) = idt2*(a_Up(3,i,j,k)-2*a_U(3,i,j,k)+a_Um(3,i,j,k));
//FTNC   	 }
//FTNC   }
   

// all points (for mMu, mLambda

   int ib=m_iStart[g], jb=m_jStart[g], kb=m_kStart[g];
   int ie=m_iEnd[g], je=m_jEnd[g], ke=m_kEnd[g];
// k-indices for Utt
   int kbu = Utt.m_kb, keu= Utt.m_ke;

   // Compute L(Utt) at k=kic.
   char op='=';
   int nz = m_global_nz[g];
   Sarray Lutt(3,ib,ie,jb,je,kic,kic);
   Lutt.set_to_zero(); // Keep memory checker happy
// Note: 6 first arguments of the function call:
// (ib,ie), (jb,je), (kb,ke) is the declared size of mMu and mLambda in the (i,j,k)-directions, respectively

// there are C and Fortran versions of this routine that are selected by the Makefile
   rhs4th3wind( ib, ie, jb, je, kb, ke, nz, m_onesided[g], m_acof,
		       m_bope, m_ghcof, Lutt.c_ptr(), Utt.c_ptr(), mMu[g].c_ptr(),
		       mLambda[g].c_ptr(), mGridSize[g], m_sg_str_x[g], m_sg_str_y[g],
		       m_sg_str_z[g], op, kbu, keu, kic, kic );

// Plan: 1) loop over all mechanisms, 2) precompute d^2 alpha/dt^2 and store in Utt, 3) accumulate visco-elastic stresses
   if( m_use_attenuation && m_number_mechanisms > 0 )
   {
      op = '-'; // Subtract Lu := Lu - L_a(alpha)
      for( int a=0 ; a < m_number_mechanisms ; a++ )
      {
// compute corrected memory variable for mechanism 'a', near the interface, store in 'Utt'
         updateMemVarCorrNearInterface( Utt, a_AlphaVEm[a], a_Up, a_U, a_Um, t, a, g );
         
// assume a_U and a_AlphaVE have the same dimensions for all mechanisms
         for( int k=Utt.m_kb ; k <= Utt.m_ke ; k++ )
            for( int j=Utt.m_jb ; j <= Utt.m_je ; j++ )
               for( int i=Utt.m_ib ; i <= Utt.m_ie ; i++ )
               {
// corrector value of AlphaVEp in variable 'Utt'
                  Utt(1,i,j,k) = idt2*(Utt(1,i,j,k)-2*a_AlphaVE[a](1,i,j,k)+a_AlphaVEm[a](1,i,j,k));
                  Utt(2,i,j,k) = idt2*(Utt(2,i,j,k)-2*a_AlphaVE[a](2,i,j,k)+a_AlphaVEm[a](2,i,j,k));
                  Utt(3,i,j,k) = idt2*(Utt(3,i,j,k)-2*a_AlphaVE[a](3,i,j,k)+a_AlphaVEm[a](3,i,j,k));
               }
      
// NEW June 13, 2017: add in visco-elastic terms
         float_sw4* mua_ptr = mMuVE[g][a].c_ptr();
         float_sw4* lambdaa_ptr = mLambdaVE[g][a].c_ptr();
	 rhs4th3wind( ib, ie, jb, je, kb, ke, nz, m_onesided[g], m_acof_no_gp, 
			     m_bope, m_ghcof_no_gp, Lutt.c_ptr(), Utt.c_ptr(), mua_ptr, //use stencil WITHOUT ghost points
			     lambdaa_ptr, mGridSize[g], m_sg_str_x[g], m_sg_str_y[g],
			     m_sg_str_z[g], op, kbu, keu, kic, kic );
      } // end for a      
   } // end if using attenuation
   
   // Compute forcing_{tt} at k=kic
//    Sarray force(3,ib,ie,jb,je,kic,kic);
//    if( m_twilight_forcing )
//    {
//       float_sw4 om = m_twilight_forcing->m_omega;
//       float_sw4 ph = m_twilight_forcing->m_phase;
//       float_sw4 cv = m_twilight_forcing->m_c;
//       float_sw4 omm= m_twilight_forcing->m_momega;
//       float_sw4 phm= m_twilight_forcing->m_mphase;
//       float_sw4 amprho   = m_twilight_forcing->m_amprho;
//       float_sw4 ampmu    = m_twilight_forcing->m_ampmu;
//       float_sw4 amplambda= m_twilight_forcing->m_amplambda;
//FTNC//       if( m_croutines )
// 	 forcingttfort_ci( ib, ie, jb, je, kic, kic, force.c_ptr(), t, om, cv, ph, omm, phm,
// 			   amprho, ampmu, amplambda, mGridSize[g], m_zmin[g] );
//FTNC//       else
//FTNC// 	 forcingttfort( &ib, &ie, &jb, &je, &kic, &kic, force.c_ptr(), &t, &om, &cv, &ph, &omm, &phm,
//FTNC// 			&amprho, &ampmu, &amplambda, &mGridSize[g], &m_zmin[g] );
//    }
//    else if( m_rayleigh_wave_test || m_energy_test )
//       force.set_to_zero();
//    else
//    {
//      // Default: m_point_source_test, m_lamb_test or full seismic case
//       force.set_to_zero();
// // NOTE: this routine needs to be reworked!
// // AP: Can we do omp for around this loop?
//       for( int s = 0 ; s < point_sources.size() ; s++ )
//       {
// 	 if( point_sources[s]->m_grid == g && point_sources[s]->m_k0 == kic )
// 	 {
// 	    float_sw4 fxyz[3];
// 	    point_sources[s]->getFxyztt(t,fxyz);
// 	    force(1,point_sources[s]->m_i0,point_sources[s]->m_j0,point_sources[s]->m_k0) += fxyz[0];
// 	    force(2,point_sources[s]->m_i0,point_sources[s]->m_j0,point_sources[s]->m_k0) += fxyz[1];
// 	    force(3,point_sources[s]->m_i0,point_sources[s]->m_j0,point_sources[s]->m_k0) += fxyz[2];
// 	 }
//       }
//    }

   float_sw4 cof = mDt*mDt*mDt*mDt/12.0;

   // if (m_croutines)
   //   update_unext( ib, ie, jb, je, kb, ke, Unext.c_ptr(), a_Up.c_ptr(), Lutt.c_ptr(), force.c_ptr(), 
   //      	   mRho[g].c_ptr(), cof, kic);
   // else
   {
#pragma omp parallel for
     for( int j=Unext.m_jb+2 ; j <= Unext.m_je-2 ; j++ )
#pragma omp simd
       for( int i=Unext.m_ib+2 ; i <= Unext.m_ie-2 ; i++ )
       {
	 float_sw4 irho=cof/mRho[g](i,j,kic);
	 Unext(1,i,j,kic) = a_Up(1,i,j,kic) + irho*(Lutt(1,i,j,kic)+Ftt(1,i,j,kic)); // +force(1,i,j,kic));
	 Unext(2,i,j,kic) = a_Up(2,i,j,kic) + irho*(Lutt(2,i,j,kic)+Ftt(2,i,j,kic)); // +force(2,i,j,kic));
	 Unext(3,i,j,kic) = a_Up(3,i,j,kic) + irho*(Lutt(3,i,j,kic)+Ftt(3,i,j,kic));//+force(3,i,j,kic));
       }
   }

// add in super-grid damping terms (does it make a difference?)
   if (usingSupergrid()) // Assume 4th order AD, Cartesian grid
   {
// assign array pointers on the fly
      // what time levels of U should be used here? NOTE: t_n and t_{n-1} ?  Up is the predictor for U(t_{n+1})
// July 22: Changed time levels for (Up, U) to (U, Um)
//      addsg4wind( &mDt, &mGridSize[g], Unext.c_ptr(), a_Up.c_ptr(), a_U.c_ptr(), mRho[g].c_ptr(),
//FTNC      if( m_croutines )
	 addsg4wind_ci( Unext.c_ptr(), a_U.c_ptr(), a_Um.c_ptr(), mRho[g].c_ptr(),
			m_sg_dc_x[g], m_sg_dc_y[g], m_sg_dc_z[g], m_sg_str_x[g], m_sg_str_y[g], m_sg_str_z[g],
			m_sg_corner_x[g], m_sg_corner_y[g], m_sg_corner_z[g],
			ib, ie, jb, je, kb, ke, m_supergrid_damping_coefficient, Unext.m_kb, Unext.m_ke, kic, kic );
//FTNC      else
//FTNC	 addsg4wind( &mDt, &mGridSize[g], Unext.c_ptr(), a_U.c_ptr(), a_Um.c_ptr(), mRho[g].c_ptr(),
//FTNC		     m_sg_dc_x[g], m_sg_dc_y[g], m_sg_dc_z[g], m_sg_str_x[g], m_sg_str_y[g], m_sg_str_z[g],
//FTNC		     m_sg_corner_x[g], m_sg_corner_y[g], m_sg_corner_z[g],
//FTNC		     ib, ie, jb, je, kb, ke, m_supergrid_damping_coefficient, Unext.m_kb, Unext.m_ke, kic, kic );
      // Note: the last four arguments define the declared size of Unext, followed by the lower and upper boundaries of the k-window
   }
} //end compute_preliminary_corrector


//-----------------------------------------------------------------------
void EW::compute_preliminary_predictor( Sarray& a_Up, Sarray& a_U, Sarray* a_AlphaVEp, Sarray& Unext,
					int g, int kic, float_sw4 t, Sarray &F, vector<GridPointSource*> point_sources )
{
   //
   // NOTE: This routine is called by enforceIC() after the corrector stage to calculate the interior contribution to
   // the predictor on the interface at next time step.
   // It is also called by enforceIC2(), which handles 2nd order time stepping. Only in that case should super-grid dissipation be added.
   //
   int ib=m_iStart[g], jb=m_jStart[g], kb=m_kStart[g];
   int ie=m_iEnd[g], je=m_jEnd[g], ke=m_kEnd[g];

   // Compute L(Up) at k=kic.
   Sarray Lu(3,ib,ie,jb,je,kic,kic);
   Lu.set_to_zero();  // Keep memory checker happy
   char op='=';
   int nz = m_global_nz[g];
// Note: 6 first arguments of the function call:
// (ib,ie), (jb,je), (kb,ke) is the declared size of mMu and mLambda in the (i,j,k)-directions, respectively
   rhs4th3wind( ib, ie, jb, je, kb, ke, nz, m_onesided[g], m_acof, // ghost point operators for elastic part
		       m_bope, m_ghcof, Lu.c_ptr(), a_Up.c_ptr(), mMu[g].c_ptr(),
		       mLambda[g].c_ptr(), mGridSize[g], m_sg_str_x[g], m_sg_str_y[g],
		       m_sg_str_z[g], op, kb, ke, kic, kic ); 
// Note: 4 last arguments of the above function call:
// (kb,ke) is the declared size of Up in the k-direction
// (kic,kic) is the declared size of Lu in the k-direction

   // add in visco-elastic terms
   if( m_use_attenuation && m_number_mechanisms > 0 )
   {
      op = '-'; // Subtract Lu := Lu - L_a(alpha)
      for( int a=0 ; a < m_number_mechanisms ; a++ )
      {
         float_sw4* alpha_ptr = a_AlphaVEp[a].c_ptr();
         float_sw4* mua_ptr = mMuVE[g][a].c_ptr();
         float_sw4* lambdaa_ptr = mLambdaVE[g][a].c_ptr();
	 rhs4th3wind( ib, ie, jb, je, kb, ke, nz, m_onesided[g], m_acof_no_gp, // NO ghost points for attenuation
			     m_bope, m_ghcof_no_gp, Lu.c_ptr(), alpha_ptr, mua_ptr,
			     lambdaa_ptr, mGridSize[g], m_sg_str_x[g], m_sg_str_y[g],
			     m_sg_str_z[g], op, kb, ke, kic, kic );
      }
   }
   
   // Compute forcing at k=kic
   // Sarray f(3,ib,ie,jb,je,kic,kic);
   // if( m_twilight_forcing )
   // {
   //    float_sw4 om = m_twilight_forcing->m_omega;
   //    float_sw4 ph = m_twilight_forcing->m_phase;
   //    float_sw4 cv = m_twilight_forcing->m_c;
   //    float_sw4 omm= m_twilight_forcing->m_momega;
   //    float_sw4 phm= m_twilight_forcing->m_mphase;
   //    float_sw4 amprho=m_twilight_forcing->m_amprho;
   //    float_sw4 ampmu=m_twilight_forcing->m_ampmu;
   //    float_sw4 amplambda=m_twilight_forcing->m_amplambda;
   //    if( usingSupergrid() )
   //    {
   //       float_sw4 omstrx = m_supergrid_taper_x[g].get_tw_omega();
   //       float_sw4 omstry = m_supergrid_taper_y[g].get_tw_omega();
   //       float_sw4 omstrz = m_supergrid_taper_z[g].get_tw_omega();
//FTNC   //       if( m_croutines )
   //          forcingfortsg_ci( ib, ie, jb, je, kic, kic, f.c_ptr(), t, om, cv, ph, omm, phm,
   //      		      amprho, ampmu, amplambda, mGridSize[g], m_zmin[g],
   //      		      omstrx, omstry, omstrz );
//FTNC   //       else
//FTNC   //          forcingfortsg(  &ib, &ie, &jb, &je, &kic, &kic, f.c_ptr(), &t, &om, &cv, &ph, &omm, &phm,
//FTNC   //      		    &amprho, &ampmu, &amplambda, &mGridSize[g], &m_zmin[g],
//FTNC   //      		    &omstrx, &omstry, &omstrz );
   //       if( m_use_attenuation ) // NOTE: forcingfortsgatt only adds in the visco-elastic terms to 'f'
   //       {
//FTNC   //          if( m_croutines )
   //             forcingfortsgatt_ci( ib, ie, jb, je, kic, kic, f.c_ptr(), t, om, cv, ph, omm, phm,
   //      			    amprho, ampmu, amplambda, mGridSize[g], m_zmin[g],
   //      			    omstrx, omstry, omstrz );
//FTNC   //          else
//FTNC   //             forcingfortsgatt(  &ib, &ie, &jb, &je, &kic, &kic, f.c_ptr(), &t, &om, &cv, &ph, &omm, &phm,
//FTNC   //      			  &amprho, &ampmu, &amplambda, &mGridSize[g], &m_zmin[g],
//FTNC   //      			  &omstrx, &omstry, &omstrz );
   //       }
   //    }
   //    else
   //    {
//FTNC   //       if( m_croutines )
   //          forcingfort_ci( ib, ie, jb, je, kic, kic, f.c_ptr(), t, om, cv, ph, omm, phm,
   //      		    amprho, ampmu, amplambda, mGridSize[g], m_zmin[g] );
//FTNC   //       else
//FTNC   //          forcingfort( &ib, &ie, &jb, &je, &kic, &kic, f.c_ptr(), &t, &om, &cv, &ph, &omm, &phm,
//FTNC   //      		 &amprho, &ampmu, &amplambda, &mGridSize[g], &m_zmin[g] );
   //    }
   // } // end twilight
   // else if( m_rayleigh_wave_test || m_energy_test )
   //    f.set_to_zero();
   // else
   // {
   //   // Default: m_point_source_test, m_lamb_test or full seismic case
   //    f.set_to_zero();
   //    for( int s = 0 ; s < point_sources.size() ; s++ )
   //    {
   //       if( point_sources[s]->m_grid == g && point_sources[s]->m_k0 == kic )
   //       {
   //          float_sw4 fxyz[3];
   //          point_sources[s]->getFxyz(t,fxyz);
   //          f(1,point_sources[s]->m_i0,point_sources[s]->m_j0,point_sources[s]->m_k0) += fxyz[0];
   //          f(2,point_sources[s]->m_i0,point_sources[s]->m_j0,point_sources[s]->m_k0) += fxyz[1];
   //          f(3,point_sources[s]->m_i0,point_sources[s]->m_j0,point_sources[s]->m_k0) += fxyz[2];
   //       }
   //    }
   // } // end else... (not twilight, rayleigh_test, or energy_test)
   
   float_sw4 cof = mDt*mDt;
// initialize
   Unext.set_to_zero();
#pragma omp parallel for
   for( int j=jb+2 ; j <= je-2 ; j++ )
#pragma omp simd
      for( int i=ib+2 ; i <= ie-2 ; i++ )
      {
	 float_sw4 irho=cof/mRho[g](i,j,kic);
	 Unext(1,i,j,kic) = 2*a_Up(1,i,j,kic) - a_U(1,i,j,kic) + irho*(Lu(1,i,j,kic)+F(1,i,j,kic)); //+f(1,i,j,kic));
	 Unext(2,i,j,kic) = 2*a_Up(2,i,j,kic) - a_U(2,i,j,kic) + irho*(Lu(2,i,j,kic)+F(2,i,j,kic)); //+f(2,i,j,kic));
	 Unext(3,i,j,kic) = 2*a_Up(3,i,j,kic) - a_U(3,i,j,kic) + irho*(Lu(3,i,j,kic)+F(3,i,j,kic)); //+f(3,i,j,kic));
      }
// add in super-grid damping terms
   if (mOrder==2 && usingSupergrid()) // only needed for 2nd order time-stepping. Assume 4th order AD, Cartesian grid
   {
// assign array pointers on the fly
//FTNC      if( m_croutines )
	 addsg4wind_ci( Unext.c_ptr(), a_Up.c_ptr(), a_U.c_ptr(), mRho[g].c_ptr(),
			m_sg_dc_x[g], m_sg_dc_y[g], m_sg_dc_z[g], m_sg_str_x[g], m_sg_str_y[g], m_sg_str_z[g],
			m_sg_corner_x[g], m_sg_corner_y[g], m_sg_corner_z[g],
			ib, ie, jb, je, kb, ke, m_supergrid_damping_coefficient, Unext.m_kb, Unext.m_ke, kic, kic );
//FTNC      else
//FTNC	 addsg4wind( &mDt, &mGridSize[g], Unext.c_ptr(), a_Up.c_ptr(), a_U.c_ptr(), mRho[g].c_ptr(),
//FTNC		     m_sg_dc_x[g], m_sg_dc_y[g], m_sg_dc_z[g], m_sg_str_x[g], m_sg_str_y[g], m_sg_str_z[g],
//FTNC		     m_sg_corner_x[g], m_sg_corner_y[g], m_sg_corner_z[g],
//FTNC		     ib, ie, jb, je, kb, ke, m_supergrid_damping_coefficient, Unext.m_kb, Unext.m_ke, kic, kic );
      // Note: the last four arguments define the declared size of Unext, followed by the lower and upper boundaries of the k-window
   }
}

//-----------------------------------------------------------------------
void EW::compute_icstresses( Sarray& a_Up, Sarray& B, int g, int kic,
			     float_sw4* a_str_x, float_sw4* a_str_y )
{
   const float_sw4 a1=2.0/3, a2=-1.0/12;
   bool upper = (kic == 1);
   int k=kic;
   float_sw4 ih = 1/mGridSize[g];
   int ifirst = a_Up.m_ib;
   int jfirst = a_Up.m_jb;
#define str_x(i) a_str_x[(i-ifirst)]   
#define str_y(j) a_str_y[(j-jfirst)]   

#pragma omp parallel for
   for( int j=B.m_jb+2 ; j <= B.m_je-2 ; j++ )
#pragma omp simd
      for( int i=B.m_ib+2 ; i <= B.m_ie-2 ; i++ )
      {
	 float_sw4 uz, vz, wz;	 
	 uz = vz = wz = 0;
	 if( upper )
	 {
	    for( int m=0 ; m <= 4 ; m++ )
	    {
	       uz += m_sbop[m]*a_Up(1,i,j,k+m-1);
	       vz += m_sbop[m]*a_Up(2,i,j,k+m-1);
	       wz += m_sbop[m]*a_Up(3,i,j,k+m-1);
	    }
	 }
	 else
	 {
	    for( int m=0 ; m <= 4 ; m++ )
	    {
	       uz -= m_sbop[m]*a_Up(1,i,j,k+1-m);
	       vz -= m_sbop[m]*a_Up(2,i,j,k+1-m);
	       wz -= m_sbop[m]*a_Up(3,i,j,k+1-m);
	    }
	 }
         B(1,i,j,k) = ih*mMu[g](i,j,k)*(
            str_x(i)*( a2*(a_Up(3,i+2,j,k)-a_Up(3,i-2,j,k))+
                       a1*(a_Up(3,i+1,j,k)-a_Up(3,i-1,j,k))) + (uz)  );
         B(2,i,j,k) = ih*mMu[g](i,j,k)*(
            str_y(j)*( a2*(a_Up(3,i,j+2,k)-a_Up(3,i,j-2,k))+
                       a1*(a_Up(3,i,j+1,k)-a_Up(3,i,j-1,k))) +
            (vz)  );
         B(3,i,j,k) = ih*((2*mMu[g](i,j,k)+mLambda[g](i,j,k))*(wz) + mLambda[g](i,j,k)*(
                             str_x(i)*( a2*(a_Up(1,i+2,j,k)-a_Up(1,i-2,j,k))+a1*(a_Up(1,i+1,j,k)-a_Up(1,i-1,j,k))) +
                             str_y(j)*( a2*(a_Up(2,i,j+2,k)-a_Up(2,i,j-2,k))+a1*(a_Up(2,i,j+1,k)-a_Up(2,i,j-1,k))) ) );
         
      }
#undef str_x
#undef str_y
}

//-----------------------------------------------------------------------
void EW::add_ve_stresses( Sarray& a_Up, Sarray& B, int g, int kic, int a_mech, float_sw4* a_str_x, float_sw4* a_str_y)
{
   const float_sw4 a1=2.0/3, a2=-1.0/12;
   bool upper = (kic == 1);
   int k=kic;
   float_sw4 ih = 1/mGridSize[g];

   int ifirst = a_Up.m_ib;
   int jfirst = a_Up.m_jb;
#define str_x(i) a_str_x[(i-ifirst)]   
#define str_y(j) a_str_y[(j-jfirst)]   

// NEW July 21: use new operators WITHOUT ghost points (m_sbop -> m_sbop_no_gp)
#pragma omp parallel for
   for( int j=B.m_jb+2 ; j <= B.m_je-2 ; j++ )
#pragma omp simd
      for( int i=B.m_ib+2 ; i <= B.m_ie-2 ; i++ )
      {
	 float_sw4 uz=0, vz=0, wz=0;
	 if( upper )
	 {
	    for( int m=0 ; m <= 5 ; m++ )
	    {
	       uz += m_sbop_no_gp[m]*a_Up(1,i,j,k+m-1);
	       vz += m_sbop_no_gp[m]*a_Up(2,i,j,k+m-1);
	       wz += m_sbop_no_gp[m]*a_Up(3,i,j,k+m-1);
	    }
	 }
	 else
	 {
	    for( int m=0 ; m <= 5 ; m++ )
	    {
	       uz -= m_sbop_no_gp[m]*a_Up(1,i,j,k+1-m);
	       vz -= m_sbop_no_gp[m]*a_Up(2,i,j,k+1-m);
	       wz -= m_sbop_no_gp[m]*a_Up(3,i,j,k+1-m);
	    }
	 }
// subtract the visco-elastic contribution from mechanism 'a_mech'
         B(1,i,j,k) = B(1,i,j,k) - ih*mMuVE[g][a_mech](i,j,k)*(
            str_x(i)*( a2*(a_Up(3,i+2,j,k)-a_Up(3,i-2,j,k))+
                       a1*(a_Up(3,i+1,j,k)-a_Up(3,i-1,j,k))) + (uz)  );
         B(2,i,j,k) = B(2,i,j,k) - ih*mMuVE[g][a_mech](i,j,k)*(
            str_y(j)*( a2*(a_Up(3,i,j+2,k)-a_Up(3,i,j-2,k))+
                       a1*(a_Up(3,i,j+1,k)-a_Up(3,i,j-1,k))) + (vz)  );
         B(3,i,j,k) = B(3,i,j,k) - ih*((2*mMuVE[g][a_mech](i,j,k)+mLambdaVE[g][a_mech](i,j,k))*(wz) + mLambdaVE[g][a_mech](i,j,k)*(
                                          str_x(i)*( a2*(a_Up(1,i+2,j,k)-a_Up(1,i-2,j,k))+a1*(a_Up(1,i+1,j,k)-a_Up(1,i-1,j,k))) +
                                          str_y(j)*( a2*(a_Up(2,i,j+2,k)-a_Up(2,i,j-2,k))+a1*(a_Up(2,i,j+1,k)-a_Up(2,i,j-1,k))) ) );
         
      }
#undef str_x
#undef str_y
}

//------------------------------------------------------------------------------
void EW::cartesian_bc_forcing(float_sw4 t, vector<float_sw4 **> & a_BCForcing,
			      vector<Source*>& a_sources )
// assign the boundary forcing arrays a_BCForcing[g][side]
{
  int g, ifirst, ilast, jfirst, jlast, kfirst, klast, nx, ny, nz;
  float_sw4 *u_ptr, *mu_ptr, *la_ptr, h, zmin;
  boundaryConditionType *bcType_ptr;
  float_sw4 *bforce_side0_ptr, *bforce_side1_ptr, *bforce_side2_ptr, *bforce_side3_ptr, *bforce_side4_ptr, *bforce_side5_ptr;
  int *wind_ptr;
  float_sw4 om=0, ph=0, cv=0, omm;
    
  for(g=0 ; g<mNumberOfGrids; g++ )
  {
    mu_ptr    = mMu[g].c_ptr();
    la_ptr    = mLambda[g].c_ptr();

    ifirst = m_iStart[g];
    ilast  = m_iEnd[g];
    jfirst = m_jStart[g];
    jlast  = m_jEnd[g];
    kfirst = m_kStart[g];
    klast  = m_kEnd[g];
    nx = m_global_nx[g];
    ny = m_global_ny[g];
    nz = m_global_nz[g];
    
    h = mGridSize[g]; // how do we define the grid size for the curvilinear grid?
    bcType_ptr = m_bcType[g]; // pointer to the local bc array
    zmin = m_zmin[g];
    int curvilinear = topographyExists() && g == mNumberOfGrids-1;
    
    wind_ptr = m_BndryWindow[g];
    
// pointers to the six sides of the cube
    bforce_side0_ptr = a_BCForcing[g][0]; // low-i bndry forcing array pointer
    bforce_side1_ptr = a_BCForcing[g][1]; // high-i bndry forcing array pointer
    bforce_side2_ptr = a_BCForcing[g][2]; // low-j bndry forcing array pointer
    bforce_side3_ptr = a_BCForcing[g][3]; // high-j bndry forcing array pointer
    bforce_side4_ptr = a_BCForcing[g][4]; // low-k bndry forcing array pointer
    bforce_side5_ptr = a_BCForcing[g][5]; // high-k bndry forcing array pointer

    if (m_twilight_forcing)
    {
       float_sw4 phc[21]; // move these angles to the EW class
       om = m_twilight_forcing->m_omega;
       ph = m_twilight_forcing->m_phase;
       cv = m_twilight_forcing->m_c;
       omm = m_twilight_forcing->m_momega;

      // need to store all the phase angle constants somewhere
      for (int i=0; i<21; i++)
         phc[i] = i*10*M_PI/180;

// the following code can probably be improved by introducing a loop over all sides,
// but bStressFree is only implemented for side=4 and 5, so there must be some special cases
      int k = 1;
      if (m_bcType[g][0] == bDirichlet || m_bcType[g][0] == bSuperGrid )
      {
         if( !curvilinear )
	 {
//FTNC	    if( m_croutines )
	       twdirbdry_ci( &wind_ptr[0], h, t, om, cv, ph, bforce_side0_ptr, m_zmin[g] );
//FTNC	    else
//FTNC	       twdirbdry( &wind_ptr[0], &h, &t, &om, &cv, &ph, bforce_side0_ptr, &m_zmin[g] );
	 }
	 else
	 {
//FTNC	    if( m_croutines )
	       twdirbdryc_ci( ifirst, ilast, jfirst, jlast, kfirst, klast,
			      &wind_ptr[0], t, om, cv, ph, bforce_side0_ptr,
<<<<<<< HEAD
			      mX[g].c_ptr(), mY[g].c_ptr(), mZ[g].c_ptr() );
	    else
	       twdirbdryc( &ifirst, &ilast, &jfirst, &jlast, &kfirst, &klast,
                                             &wind_ptr[0], &t, &om, &cv, &ph, bforce_side0_ptr,
					     mX[g].c_ptr(), mY[g].c_ptr(), mZ[g].c_ptr() );
=======
			      mX.c_ptr(), mY.c_ptr(), mZ.c_ptr() );
//FTNC	    else
//FTNC	       twdirbdryc( &ifirst, &ilast, &jfirst, &jlast, &kfirst, &klast,
//FTNC                                             &wind_ptr[0], &t, &om, &cv, &ph, bforce_side0_ptr,
//FTNC					     mX.c_ptr(), mY.c_ptr(), mZ.c_ptr() );
>>>>>>> 77660c2e
	 }
      }

      if (m_bcType[g][1] == bDirichlet || m_bcType[g][1] == bSuperGrid )
      {
         if( !curvilinear )
	 {
//FTNC	    if( m_croutines )
	       twdirbdry_ci( &wind_ptr[6], h, t, om, cv, ph, bforce_side1_ptr, m_zmin[g] );
//FTNC	    else
//FTNC	       twdirbdry( &wind_ptr[6], &h, &t, &om, &cv, &ph, bforce_side1_ptr, &m_zmin[g] );
	 }
	 else
	 {
//FTNC	    if( m_croutines )
	       twdirbdryc_ci( ifirst, ilast, jfirst, jlast, kfirst, klast,
		       &wind_ptr[6], t, om, cv, ph, bforce_side1_ptr,
<<<<<<< HEAD
		       mX[g].c_ptr(), mY[g].c_ptr(), mZ[g].c_ptr() );
	    else
	       twdirbdryc(&ifirst, &ilast, &jfirst, &jlast, &kfirst, &klast,
			  &wind_ptr[6], &t, &om, &cv, &ph, bforce_side1_ptr,
			  mX[g].c_ptr(), mY[g].c_ptr(), mZ[g].c_ptr() );
=======
		       mX.c_ptr(), mY.c_ptr(), mZ.c_ptr() );
//FTNC	    else
//FTNC	       twdirbdryc(&ifirst, &ilast, &jfirst, &jlast, &kfirst, &klast,
//FTNC			  &wind_ptr[6], &t, &om, &cv, &ph, bforce_side1_ptr,
//FTNC			  mX.c_ptr(), mY.c_ptr(), mZ.c_ptr() );
>>>>>>> 77660c2e
	 }
      }

      if (m_bcType[g][2] == bDirichlet || m_bcType[g][2] == bSuperGrid)
      {
	 if( !curvilinear )
	 {
//FTNC	    if( m_croutines )
	       twdirbdry_ci( &wind_ptr[6*2], h, t, om, cv, ph, bforce_side2_ptr, m_zmin[g] );
//FTNC	    else
//FTNC	       twdirbdry( &wind_ptr[6*2], &h, &t, &om, &cv, &ph, bforce_side2_ptr, &m_zmin[g] );
	 }
         else
	 {
//FTNC	    if( m_croutines )
	       twdirbdryc_ci( ifirst, ilast, jfirst, jlast, kfirst, klast,
		       &wind_ptr[6*2], t, om, cv, ph, bforce_side2_ptr,
<<<<<<< HEAD
		       mX[g].c_ptr(), mY[g].c_ptr(), mZ[g].c_ptr() );
	    else
	       twdirbdryc( &ifirst, &ilast, &jfirst, &jlast, &kfirst, &klast,
			   &wind_ptr[6*2], &t, &om, &cv, &ph, bforce_side2_ptr,
			   mX[g].c_ptr(), mY[g].c_ptr(), mZ[g].c_ptr() );
=======
		       mX.c_ptr(), mY.c_ptr(), mZ.c_ptr() );
//FTNC	    else
//FTNC	       twdirbdryc( &ifirst, &ilast, &jfirst, &jlast, &kfirst, &klast,
//FTNC			   &wind_ptr[6*2], &t, &om, &cv, &ph, bforce_side2_ptr,
//FTNC			   mX.c_ptr(), mY.c_ptr(), mZ.c_ptr() );
>>>>>>> 77660c2e
	 }
      }

      if (m_bcType[g][3] == bDirichlet || m_bcType[g][3] == bSuperGrid)
      {
         if( !curvilinear )
	 {
//FTNC	    if( m_croutines )
	       twdirbdry_ci( &wind_ptr[6*3], h, t, om, cv, ph, bforce_side3_ptr, m_zmin[g] );
//FTNC	    else
//FTNC	       twdirbdry( &wind_ptr[6*3], &h, &t, &om, &cv, &ph, bforce_side3_ptr, &m_zmin[g] );
	 }
         else
	 {
//FTNC	    if( m_croutines )
	       twdirbdryc_ci( ifirst, ilast, jfirst, jlast, kfirst, klast,
		       &wind_ptr[6*3], t, om, cv, ph, bforce_side3_ptr,
<<<<<<< HEAD
		       mX[g].c_ptr(), mY[g].c_ptr(), mZ[g].c_ptr() );
	    else
	       twdirbdryc(&ifirst, &ilast, &jfirst, &jlast, &kfirst, &klast,
			  &wind_ptr[6*3], &t, &om, &cv, &ph, bforce_side3_ptr,
			  mX[g].c_ptr(), mY[g].c_ptr(), mZ[g].c_ptr() );
=======
		       mX.c_ptr(), mY.c_ptr(), mZ.c_ptr() );
//FTNC	    else
//FTNC	       twdirbdryc(&ifirst, &ilast, &jfirst, &jlast, &kfirst, &klast,
//FTNC			  &wind_ptr[6*3], &t, &om, &cv, &ph, bforce_side3_ptr,
//FTNC			  mX.c_ptr(), mY.c_ptr(), mZ.c_ptr() );
>>>>>>> 77660c2e
	 }
      }

      if (m_bcType[g][4] == bDirichlet || m_bcType[g][4] == bSuperGrid)
      {
	 if( !curvilinear )
	 {
//FTNC	    if( m_croutines )
	       twdirbdry_ci( &wind_ptr[6*4], h, t, om, cv, ph, bforce_side4_ptr, m_zmin[g] );
//FTNC	    else
//FTNC	       twdirbdry( &wind_ptr[6*4], &h, &t, &om, &cv, &ph, bforce_side4_ptr, &m_zmin[g] );
	 }
         else
	 {
//FTNC	    if( m_croutines )
	       twdirbdryc_ci( ifirst, ilast, jfirst, jlast, kfirst, klast,
		       &wind_ptr[6*4], t, om, cv, ph, bforce_side4_ptr,
<<<<<<< HEAD
		       mX[g].c_ptr(), mY[g].c_ptr(), mZ[g].c_ptr() );
	    else
	       twdirbdryc( &ifirst, &ilast, &jfirst, &jlast, &kfirst, &klast,
			   &wind_ptr[6*4], &t, &om, &cv, &ph, bforce_side4_ptr,
			   mX[g].c_ptr(), mY[g].c_ptr(), mZ[g].c_ptr() );
=======
		       mX.c_ptr(), mY.c_ptr(), mZ.c_ptr() );
//FTNC	    else
//FTNC	       twdirbdryc( &ifirst, &ilast, &jfirst, &jlast, &kfirst, &klast,
//FTNC			   &wind_ptr[6*4], &t, &om, &cv, &ph, bforce_side4_ptr,
//FTNC			   mX.c_ptr(), mY.c_ptr(), mZ.c_ptr() );
>>>>>>> 77660c2e
	 }
      }
      else if (m_bcType[g][4] == bStressFree)
      {
	 k = 1;
         if( m_anisotropic )
         {
// curvilinear anisotropic case is not yet implemented
            CHECK_INPUT (!curvilinear, "cartesian_bc_forcing> bStressFree not implemented for anisotropic materials and curvilinear grids" <<endl);

//FTNC	    if( m_croutines )
	       tw_aniso_free_surf_z_ci( ifirst, ilast, jfirst, jlast, kfirst, klast, k, t, om,
					cv, ph, omm, phc, bforce_side4_ptr, h, m_zmin[g] );            
//FTNC	    else
//FTNC	       tw_aniso_free_surf_z( ifirst, ilast, jfirst, jlast, kfirst, klast, k, t, om,
//FTNC				     cv, ph, omm, phc, bforce_side4_ptr, h, m_zmin[g] );            
         }
         else
         { //isotropic stuff
            
            if( usingSupergrid() && !curvilinear )
            {
               float_sw4 omstrx = m_supergrid_taper_x[g].get_tw_omega();
               float_sw4 omstry = m_supergrid_taper_y[g].get_tw_omega();
//FTNC	       if( m_croutines )
		  twfrsurfzsgstr_ci( ifirst, ilast, jfirst, jlast, kfirst, 
				  klast, h, k, t, om, cv, ph, omstrx, omstry,
				  bforce_side4_ptr, mu_ptr, la_ptr, m_zmin[g] );
//FTNC	       else
//FTNC		  twfrsurfzsgstr( &ifirst, &ilast, &jfirst, &jlast, &kfirst, 
//FTNC				  &klast, &h, &k, &t, &om, &cv, &ph, &omstrx, &omstry,
//FTNC				  bforce_side4_ptr, mu_ptr, la_ptr, &m_zmin[g] );
               if( m_use_attenuation )
               {
                  float_sw4* mua_ptr    = mMuVE[g][0].c_ptr();
                  float_sw4* laa_ptr    = mLambdaVE[g][0].c_ptr();
//FTNC		  if( m_croutines )
		     twfrsurfzsgstratt_ci( ifirst, ilast, jfirst, jlast, kfirst, 
					   klast, h, k, t, om, cv, ph, omstrx, omstry,
					   bforce_side4_ptr, mua_ptr, laa_ptr, m_zmin[g] );
//FTNC		  else
//FTNC		     twfrsurfzsgstratt( &ifirst, &ilast, &jfirst, &jlast, &kfirst, 
//FTNC					&klast, &h, &k, &t, &om, &cv, &ph, &omstrx, &omstry,
//FTNC					bforce_side4_ptr, mua_ptr, laa_ptr, &m_zmin[g] );
               }
            }
            else if( !usingSupergrid() && curvilinear )
            {
               // Stress tensor on boundary
               Sarray tau(6,ifirst,ilast,jfirst,jlast,1,1);
               // Get twilight stress tensor, tau.
//FTNC	       if( m_croutines )
		  twstensor_ci( ifirst, ilast, jfirst, jlast, kfirst, klast,
				k, t, om, cv, ph,
<<<<<<< HEAD
				mX[g].c_ptr(), mY[g].c_ptr(), mZ[g].c_ptr(), tau.c_ptr(), mu_ptr, la_ptr );
	       else
		  twstensor( &ifirst, &ilast, &jfirst, &jlast, &kfirst, &klast,
			     &k, &t, &om, &cv, &ph,
			     mX[g].c_ptr(), mY[g].c_ptr(), mZ[g].c_ptr(), tau.c_ptr(), mu_ptr, la_ptr );
=======
				mX.c_ptr(), mY.c_ptr(), mZ.c_ptr(), tau.c_ptr(), mu_ptr, la_ptr );
//FTNC	       else
//FTNC		  twstensor( &ifirst, &ilast, &jfirst, &jlast, &kfirst, &klast,
//FTNC			     &k, &t, &om, &cv, &ph,
//FTNC			     mX.c_ptr(), mY.c_ptr(), mZ.c_ptr(), tau.c_ptr(), mu_ptr, la_ptr );
>>>>>>> 77660c2e
               // Compute boundary forcing for given stress tensor, tau.

//FTNC	       if( m_croutines )
		  getsurfforcing_ci( ifirst, ilast, jfirst, jlast, kfirst,
				     klast, k, mMetric[g].c_ptr(), mJ[g].c_ptr(),
				     tau.c_ptr(), bforce_side4_ptr );
<<<<<<< HEAD
	       else
		  getsurfforcing( &ifirst, &ilast, &jfirst, &jlast, &kfirst,
				  &klast, &k, mMetric[g].c_ptr(), mJ[g].c_ptr(),
				  tau.c_ptr(), bforce_side4_ptr );
=======
//FTNC	       else
//FTNC		  getsurfforcing( &ifirst, &ilast, &jfirst, &jlast, &kfirst,
//FTNC				  &klast, &k, mMetric.c_ptr(), mJ.c_ptr(),
//FTNC				  tau.c_ptr(), bforce_side4_ptr );
>>>>>>> 77660c2e

               if( m_use_attenuation )
               {
                  float_sw4* mua_ptr    = mMuVE[g][0].c_ptr();
                  float_sw4* laa_ptr    = mLambdaVE[g][0].c_ptr();
//FTNC		  if( m_croutines )
		     twstensoratt_ci( ifirst, ilast, jfirst, jlast, kfirst, klast,
				      k, t, om, cv, ph,
<<<<<<< HEAD
				      mX[g].c_ptr(), mY[g].c_ptr(), mZ[g].c_ptr(), tau.c_ptr(), mua_ptr, laa_ptr );
		  else
		     twstensoratt( &ifirst, &ilast, &jfirst, &jlast, &kfirst, &klast,
				   &k, &t, &om, &cv, &ph,
				   mX[g].c_ptr(), mY[g].c_ptr(), mZ[g].c_ptr(), tau.c_ptr(), mua_ptr, laa_ptr );
		  if( m_croutines )
		     subsurfforcing_ci( ifirst, ilast, jfirst, jlast, kfirst, klast, k,
					mMetric[g].c_ptr(), mJ[g].c_ptr(), tau.c_ptr(), bforce_side4_ptr );
		  else
		     subsurfforcing( &ifirst, &ilast, &jfirst, &jlast, &kfirst,
				     &klast, &k, mMetric[g].c_ptr(), mJ[g].c_ptr(),
				     tau.c_ptr(), bforce_side4_ptr );
=======
				      mX.c_ptr(), mY.c_ptr(), mZ.c_ptr(), tau.c_ptr(), mua_ptr, laa_ptr );
//FTNC		  else
//FTNC		     twstensoratt( &ifirst, &ilast, &jfirst, &jlast, &kfirst, &klast,
//FTNC				   &k, &t, &om, &cv, &ph,
//FTNC				   mX.c_ptr(), mY.c_ptr(), mZ.c_ptr(), tau.c_ptr(), mua_ptr, laa_ptr );
//FTNC		  if( m_croutines )
		     subsurfforcing_ci( ifirst, ilast, jfirst, jlast, kfirst, klast, k,
					mMetric.c_ptr(), mJ.c_ptr(), tau.c_ptr(), bforce_side4_ptr );
//FTNC		  else
//FTNC		     subsurfforcing( &ifirst, &ilast, &jfirst, &jlast, &kfirst,
//FTNC				     &klast, &k, mMetric.c_ptr(), mJ.c_ptr(),
//FTNC				     tau.c_ptr(), bforce_side4_ptr );
>>>>>>> 77660c2e
               }
            }
            else if( !usingSupergrid() && !curvilinear )
            {
//FTNC	       if( m_croutines )
		  twfrsurfz_ci( ifirst, ilast, jfirst, jlast, kfirst, 
				klast, h, k, t, om, cv, ph,
				bforce_side4_ptr, mu_ptr, la_ptr, m_zmin[g] );
//FTNC	       else
//FTNC		  twfrsurfz( &ifirst, &ilast, &jfirst, &jlast, &kfirst, 
//FTNC			     &klast, &h, &k, &t, &om, &cv, &ph,
//FTNC			     bforce_side4_ptr, mu_ptr, la_ptr, &m_zmin[g] );
               if( m_use_attenuation )
               {
                  float_sw4* mua_ptr    = mMuVE[g][0].c_ptr();
                  float_sw4* laa_ptr    = mLambdaVE[g][0].c_ptr();
//FTNC		  if( m_croutines )
		     twfrsurfzatt_ci( ifirst, ilast, jfirst, jlast, kfirst, 
				      klast, h, k, t, om, cv, ph,
				      bforce_side4_ptr, mua_ptr, laa_ptr, m_zmin[g] );
//FTNC		  else
//FTNC		     twfrsurfzatt( &ifirst, &ilast, &jfirst, &jlast, &kfirst, 
//FTNC				   &klast, &h, &k, &t, &om, &cv, &ph,
//FTNC				   bforce_side4_ptr, mua_ptr, laa_ptr, &m_zmin[g] );
	       
               }
            }
            else if( usingSupergrid() && curvilinear )
            {
               float_sw4 omstrx = m_supergrid_taper_x[g].get_tw_omega();
               float_sw4 omstry = m_supergrid_taper_y[g].get_tw_omega();

               // Stress tensor on boundary
               Sarray tau(6,ifirst,ilast,jfirst,jlast,1,1);
               // Get twilight stress tensor, tau.
//FTNC	       if( m_croutines )
		  twstensorsg_ci( ifirst, ilast, jfirst, jlast, kfirst, klast,
				  k, t, om, cv, ph,
				  mX[g].c_ptr(), mY[g].c_ptr(), mZ[g].c_ptr(), tau.c_ptr(),
				  mu_ptr, la_ptr, omstrx, omstry );
<<<<<<< HEAD
	       else
		  twstensorsg( &ifirst, &ilast, &jfirst, &jlast, &kfirst, &klast,
			       &k, &t, &om, &cv, &ph,
			       mX[g].c_ptr(), mY[g].c_ptr(), mZ[g].c_ptr(), tau.c_ptr(),
			       mu_ptr, la_ptr, &omstrx, &omstry );
=======
//FTNC	       else
//FTNC		  twstensorsg( &ifirst, &ilast, &jfirst, &jlast, &kfirst, &klast,
//FTNC			       &k, &t, &om, &cv, &ph,
//FTNC			       mX.c_ptr(), mY.c_ptr(), mZ.c_ptr(), tau.c_ptr(),
//FTNC			       mu_ptr, la_ptr, &omstrx, &omstry );
>>>>>>> 77660c2e
               // Compute boundary forcing for given stress tensor, tau.
//FTNC	       if( m_croutines )
		  getsurfforcingsg_ci( ifirst, ilast, jfirst, jlast, kfirst,
				       klast, k, mMetric[g].c_ptr(), mJ[g].c_ptr(),
				       tau.c_ptr(), m_sg_str_x[g], m_sg_str_y[g], bforce_side4_ptr );
<<<<<<< HEAD
	       else
		  getsurfforcingsg( &ifirst, &ilast, &jfirst, &jlast, &kfirst,
				    &klast, &k, mMetric[g].c_ptr(), mJ[g].c_ptr(),
				    tau.c_ptr(), m_sg_str_x[g], m_sg_str_y[g], bforce_side4_ptr );
=======
//FTNC	       else
//FTNC		  getsurfforcingsg( &ifirst, &ilast, &jfirst, &jlast, &kfirst,
//FTNC				    &klast, &k, mMetric.c_ptr(), mJ.c_ptr(),
//FTNC				    tau.c_ptr(), m_sg_str_x[g], m_sg_str_y[g], bforce_side4_ptr );
>>>>>>> 77660c2e

               if( m_use_attenuation )
               {
                  float_sw4* mua_ptr    = mMuVE[g][0].c_ptr();
                  float_sw4* laa_ptr    = mLambdaVE[g][0].c_ptr();
//FTNC		  if( m_croutines )
		  {
		     twstensorsgatt_ci( ifirst, ilast, jfirst, jlast, kfirst, klast,
					k, t, om, cv, ph,
					mX[g].c_ptr(), mY[g].c_ptr(), mZ[g].c_ptr(), tau.c_ptr(),
					mua_ptr, laa_ptr, omstrx, omstry );
		     subsurfforcingsg_ci( ifirst, ilast, jfirst, jlast, kfirst,
					  klast, k, mMetric[g].c_ptr(), mJ[g].c_ptr(),
					  tau.c_ptr(), m_sg_str_x[g], m_sg_str_y[g],
					  bforce_side4_ptr );
		  }
<<<<<<< HEAD
		  else
		  {
		     twstensorsgatt( &ifirst, &ilast, &jfirst, &jlast, &kfirst, &klast,
				     &k, &t, &om, &cv, &ph,
				     mX[g].c_ptr(), mY[g].c_ptr(), mZ[g].c_ptr(), tau.c_ptr(),
				     mua_ptr, laa_ptr, &omstrx, &omstry );
		     subsurfforcingsg( &ifirst, &ilast, &jfirst, &jlast, &kfirst,
				       &klast, &k, mMetric[g].c_ptr(), mJ[g].c_ptr(),
				       tau.c_ptr(), m_sg_str_x[g], m_sg_str_y[g],
				       bforce_side4_ptr );
		  }
=======
//FTNC		  else
//FTNC		  {
//FTNC		     twstensorsgatt( &ifirst, &ilast, &jfirst, &jlast, &kfirst, &klast,
//FTNC				     &k, &t, &om, &cv, &ph,
//FTNC				     mX.c_ptr(), mY.c_ptr(), mZ.c_ptr(), tau.c_ptr(),
//FTNC				     mua_ptr, laa_ptr, &omstrx, &omstry );
//FTNC		     subsurfforcingsg( &ifirst, &ilast, &jfirst, &jlast, &kfirst,
//FTNC				       &klast, &k, mMetric.c_ptr(), mJ.c_ptr(),
//FTNC				       tau.c_ptr(), m_sg_str_x[g], m_sg_str_y[g],
//FTNC				       bforce_side4_ptr );
//FTNC		  }
>>>>>>> 77660c2e
               }
            } // end supergrid && curvilinear
         
         } // end isotropic case
         
      } // end side==4 is bStressFree

      if (m_bcType[g][5] == bDirichlet || m_bcType[g][5] == bSuperGrid)
      {
	 if( !curvilinear )
	 {
//FTNC	    if( m_croutines )
	       twdirbdry_ci( &wind_ptr[6*5], h, t, om, cv, ph, bforce_side5_ptr, m_zmin[g] );
//FTNC	    else
//FTNC	       twdirbdry( &wind_ptr[6*5], &h, &t, &om, &cv, &ph, bforce_side5_ptr, &m_zmin[g] );
	 }
	 else
	 {
//FTNC	    if( m_croutines )
	       twdirbdryc_ci( ifirst, ilast, jfirst, jlast, kfirst, klast,
		       &wind_ptr[6*5], t, om, cv, ph, bforce_side5_ptr,
<<<<<<< HEAD
		       mX[g].c_ptr(), mY[g].c_ptr(), mZ[g].c_ptr() );
	    else
	       twdirbdryc( &ifirst, &ilast, &jfirst, &jlast, &kfirst, &klast,
			   &wind_ptr[6*5], &t, &om, &cv, &ph, bforce_side5_ptr,
			   mX[g].c_ptr(), mY[g].c_ptr(), mZ[g].c_ptr() );
=======
		       mX.c_ptr(), mY.c_ptr(), mZ.c_ptr() );
//FTNC	    else
//FTNC	       twdirbdryc( &ifirst, &ilast, &jfirst, &jlast, &kfirst, &klast,
//FTNC			   &wind_ptr[6*5], &t, &om, &cv, &ph, bforce_side5_ptr,
//FTNC			   mX.c_ptr(), mY.c_ptr(), mZ.c_ptr() );
>>>>>>> 77660c2e
	 }
      }
      else if (m_bcType[g][5] == bStressFree)
      {
	 k = nz;
         if( m_anisotropic )
         {
// curvilinear anisotropic case is not yet implemented
            CHECK_INPUT (!curvilinear, "cartesian_bc_forcing> bStressFree not implemented for anisotropic materials and curvilinear grids" <<endl);

//FTNC	    if( m_croutines )
	       tw_aniso_free_surf_z_ci( ifirst, ilast, jfirst, jlast, kfirst, klast, k, t, om,
					cv, ph, omm, phc, bforce_side5_ptr, h, m_zmin[g] );
//FTNC	    else
//FTNC	       tw_aniso_free_surf_z( ifirst, ilast, jfirst, jlast, kfirst, klast, k, t, om,
//FTNC				     cv, ph, omm, phc, bforce_side5_ptr, h, m_zmin[g] );            
         }
         else
         { //isotropic stuff

            if( usingSupergrid() )
            {
               float_sw4 omstrx = m_supergrid_taper_x[g].get_tw_omega();
               float_sw4 omstry = m_supergrid_taper_y[g].get_tw_omega();
               twfrsurfzsgstr_ci( ifirst, ilast, jfirst, jlast, kfirst, 
			       klast, h, k, t, om, cv, ph, omstrx, omstry,
			       bforce_side5_ptr, mu_ptr, la_ptr, m_zmin[g] );
               if( m_use_attenuation )
               {
                  float_sw4* mua_ptr    = mMuVE[g][0].c_ptr();
                  float_sw4* laa_ptr    = mLambdaVE[g][0].c_ptr();
                  twfrsurfzsgstratt_ci( ifirst, ilast, jfirst, jlast, kfirst, 
				     klast, h, k, t, om, cv, ph, omstrx, omstry,
				     bforce_side5_ptr, mua_ptr, laa_ptr, m_zmin[g] );
	       
               }
            }
            else
            {
               twfrsurfz_ci( ifirst, ilast, jfirst, jlast, kfirst, 
			  klast, h, k, t, om, cv, ph,
			  bforce_side5_ptr, mu_ptr, la_ptr, m_zmin[g] );
               if( m_use_attenuation )
               {
                  float_sw4* mua_ptr    = mMuVE[g][0].c_ptr();
                  float_sw4* laa_ptr    = mLambdaVE[g][0].c_ptr();
                  twfrsurfzatt_ci( ifirst, ilast, jfirst, jlast, kfirst, 
				klast, h, k, t, om, cv, ph,
				bforce_side5_ptr, mua_ptr, laa_ptr, m_zmin[g] );
               }
            } // end ! supergrid
            
         } // end isotropic case
         
      } // end bStressFree on side 5
      
    }
    else if (m_rayleigh_wave_test)
    {
      int q;
      float_sw4 lambda, mu, rho, cr, omega, alpha;
      
      lambda = m_rayleigh_wave_test->m_lambda;
      mu = m_rayleigh_wave_test->m_mu;
      rho = m_rayleigh_wave_test->m_rho;
      cr = m_rayleigh_wave_test->m_cr;
      omega = m_rayleigh_wave_test->m_omega;
      alpha = m_rayleigh_wave_test->m_alpha;

// homogneous free surface bc (low-z)
      for (q=0; q<3*m_NumberOfBCPoints[g][4]; q++)
	bforce_side4_ptr[q] = 0.;

// assign exact solution on bottom (high-z)
      if (m_bcType[g][5] == bDirichlet)
      {
	raydirbdry( bforce_side5_ptr, &wind_ptr[6*5], &t, &lambda, &mu, &rho, &cr, 
		    &omega, &alpha, &h, &zmin );
      }

     //  subroutine RAYDIRBDRY( bforce, wind, t, lambda, mu, rho, cr, 
     // +     omega, alpha, h, zmin )
    }
    else if( m_point_source_test )
    {
       for( int side=0 ; side < 6 ; side++ )
	  if( m_bcType[g][side] == bDirichlet )
	     get_exact_point_source( a_BCForcing[g][side], t, g, *a_sources[0], &wind_ptr[6*side] );
	  else
	     for (int q=0; q<3*m_NumberOfBCPoints[g][side]; q++)
		a_BCForcing[g][side][q] = 0.;

    }
    else
    {
// no boundary forcing
// we can do the same loop for all types of bc. For bParallel boundaries, numberOfBCPoints=0
      int q;
      for (q=0; q<3*m_NumberOfBCPoints[g][0]; q++)
	bforce_side0_ptr[q] = 0.;
      for (q=0; q<3*m_NumberOfBCPoints[g][1]; q++)
	bforce_side1_ptr[q] = 0.;
      for (q=0; q<3*m_NumberOfBCPoints[g][2]; q++)
	bforce_side2_ptr[q] = 0.;
      for (q=0; q<3*m_NumberOfBCPoints[g][3]; q++)
	bforce_side3_ptr[q] = 0.;
      for (q=0; q<3*m_NumberOfBCPoints[g][4]; q++)
	bforce_side4_ptr[q] = 0.;
      for (q=0; q<3*m_NumberOfBCPoints[g][5]; q++)
	bforce_side5_ptr[q] = 0.;
    }
  }
}

// //---------------------------------------------------------------------------
// void eval_curvilinear_bc_stress(Sarray & a_u, double ** bcForcing, Sarray & a_x, Sarray & a_y, Sarray & a_z,
// 				Sarray & a_mu, Sarray & a_lam, Sarray & a_q, Sarray & a_r, Sarray & a_s, Sarray & a_J)
// {
// // 4D macros swap the last and first indices to compensate for different conventions between how 
// // the Sarrays were allocated and how this routine was originally written
// #define u(i,j,k,c) u_[c-1+m_nc*(i-m_ib)+m_nc*m_ni*(j-m_jb)+m_nc*m_ni*m_nj*(k-m_kb)]
// #define q(i,j,k,c) q_[c-1+m_nc*(i-m_ib)+m_nc*m_ni*(j-m_jb)+m_nc*m_ni*m_nj*(k-m_kb)]
// #define r(i,j,k,c) r_[c-1+m_nc*(i-m_ib)+m_nc*m_ni*(j-m_jb)+m_nc*m_ni*m_nj*(k-m_kb)]
// #define s(i,j,k,c) s_[c-1+m_nc*(i-m_ib)+m_nc*m_ni*(j-m_jb)+m_nc*m_ni*m_nj*(k-m_kb)]
// // 3D array macros are special cases of the 4D macros with c=1 and nc=1
// #define x(i,j,k) x_[(i-m_ib)+m_ni*(j-m_jb)+m_ni*m_nj*(k-m_kb)]
// #define y(i,j,k) y_[(i-m_ib)+m_ni*(j-m_jb)+m_ni*m_nj*(k-m_kb)]
// #define z(i,j,k) z_[(i-m_ib)+m_ni*(j-m_jb)+m_ni*m_nj*(k-m_kb)]
// #define J(i,j,k) J_[(i-m_ib)+m_ni*(j-m_jb)+m_ni*m_nj*(k-m_kb)]
// #define mu(i,j,k) mu_[(i-m_ib)+m_ni*(j-m_jb)+m_ni*m_nj*(k-m_kb)]
// #define lam(i,j,k) lam_[(i-m_ib)+m_ni*(j-m_jb)+m_ni*m_nj*(k-m_kb)]
// // not necessary to store lambda + 2*mu in separate array
// #define lam2mu(i,j,k) (lam(i,j,k) + 2.*mu(i,j,k))
  
// // extract pointers for the macros
// // 4D arrays
//   double * u_=a_u.c_ptr();
//   double * q_=a_q.c_ptr();
//   double * r_=a_r.c_ptr();
//   double * s_=a_s.c_ptr();
// // 3D arrays
//   double * x_=a_x.c_ptr();
//   double * y_=a_y.c_ptr();
//   double * z_=a_z.c_ptr();
//   double * mu_=a_mu.c_ptr();
//   double * lam_=a_lam.c_ptr();
//   double * J_=a_J.c_ptr();
  
// // all 3D/4D Sarrays must have the same number of grid points and the same starting/ending indices
//   int m_nc = a_q.m_nc;
//   int m_ni = a_q.m_ni;
//   int m_nj = a_q.m_nj;
//   int m_nk = a_q.m_nk;
// // to mimic the original coding:
// // setting starting indices to one 
// // setting ending indices to equal the number of points in each dimension
//   int m_ib = 1;
//   int m_jb = 1;
//   int m_kb = 1;
//   int Nx = a_q.m_ni;
//   int Ny = a_q.m_nj;
//   int Nz = a_q.m_nk;

//   int i, j, k, q, side, ind;
   
// // only implemented for the low-k boundary
//   side=4;
  
//   {
    
//     ind = 0;
// #define E1(i,j,t1,t2,i2,t3,i3,t4) (t1(i,j,2)*t2(i,j,2,i2)*t3(i,j,2,i3)*t4(i,j,2))
// #define E12(i,j,t1,t2,i2,t3,i3,t4) (0.5*(t1(i,j,1)*t2(i,j,1,i2)*t3(i,j,1,i3)*t4(i,j,1)\
// 				 +t1(i,j,2)*t2(i,j,2,i2)*t3(i,j,2,i3)*t4(i,j,2)))
// #define E32(i,j,t1,t2,i2,t3,i3,t4) (0.5*(t1(i,j,3)*t2(i,j,3,i2)*t3(i,j,3,i3)*t4(i,j,3)\
// 				 +t1(i,j,2)*t2(i,j,2,i2)*t3(i,j,2,i3)*t4(i,j,2)))
//     double Dr0[3],Dq0[3],Dsp[3],ugp[3],b[3],A[9],x[3],Ax[3];
//     int info,N1,N2,N3 ,ipv[3]; 
//     N1=3;N2=1;N3=3;
//     k=2; ///NOTE!!! 
//     for(int j=2; j<=Ny-1; j++)
//       for(int i=2; i<=Nx-1; i++)
//       {
// 	for(int c=1; c<=3;c++){
// 	  Dr0[c-1]=0.5*(u(i,j+1,2,c)-u(i,j-1,2,c));
// 	  Dq0[c-1]=0.5*(u(i+1,j,2,c)-u(i-1,j,2,c));
// 	  Dsp[c-1]=u(i,j,3,c)-u(i,j,2,c);
// 	}
// 	b[0]=-(E1(i,j,J,s,1,q,1,lam2mu)*Dq0[0]
// 	       +E1(i,j,J,s,1,r,1,lam2mu)*Dr0[0]	
// 	       +E1(i,j,J,s,1,q,2,lam)*Dq0[1]
// 	       +E1(i,j,J,s,1,r,2,lam)*Dr0[1]	 
// 	       +E1(i,j,J,s,1,q,3,lam)*Dq0[2]
// 	       +E1(i,j,J,s,1,r,3,lam)*Dr0[2]	 
// 	       +E1(i,j,J,s,2,q,1,mu)*Dq0[1]
// 	       +E1(i,j,J,s,2,r,1,mu)*Dr0[1]	 
// 	       +E1(i,j,J,s,2,q,2,mu)*Dq0[0]
// 	       +E1(i,j,J,s,2,r,2,mu)*Dr0[0]	 
// 	       +E1(i,j,J,s,3,q,1,mu)*Dq0[2]
// 	       +E1(i,j,J,s,3,r,1,mu)*Dr0[2]	 
// 	       +E1(i,j,J,s,3,q,3,mu)*Dq0[0]
// 	       +E1(i,j,J,s,3,r,3,mu)*Dr0[0]	 
// 	       +0.5*(
// 		 E32(i,j,J,s,1,s,1,lam2mu)*Dsp[0]
// 		 +E32(i,j,J,s,1,s,2,lam)*Dsp[1]
// 		 +E32(i,j,J,s,1,s,3,lam)*Dsp[2]
// 		 +E32(i,j,J,s,2,s,1,mu)*Dsp[1]
// 		 +E32(i,j,J,s,2,s,2,mu)*Dsp[0]
// 		 +E32(i,j,J,s,3,s,1,mu)*Dsp[2]
// 		 +E32(i,j,J,s,3,s,3,mu)*Dsp[0]));
// 	b[1]=-(E1(i,j,J,s,1,q,1,mu)*Dq0[1]
// 	       +E1(i,j,J,s,1,r,1,mu)*Dr0[1]	
// 	       +E1(i,j,J,s,1,q,2,mu)*Dq0[0]
// 	       +E1(i,j,J,s,1,r,2,mu)*Dr0[0]	 
// 	       +E1(i,j,J,s,2,q,2,lam2mu)*Dq0[1]
// 	       +E1(i,j,J,s,2,r,2,lam2mu)*Dr0[1]
// 	       +E1(i,j,J,s,2,r,1,lam)*Dr0[0]	 
// 	       +E1(i,j,J,s,2,q,1,lam)*Dq0[0]
// 	       +E1(i,j,J,s,2,r,3,lam)*Dr0[2]	 
// 	       +E1(i,j,J,s,2,q,3,lam)*Dq0[2]
// 	       +E1(i,j,J,s,3,q,2,mu)*Dq0[2]
// 	       +E1(i,j,J,s,3,r,2,mu)*Dr0[2]	 
// 	       +E1(i,j,J,s,3,q,3,mu)*Dq0[1]
// 	       +E1(i,j,J,s,3,r,3,mu)*Dr0[1]	 
// 	       +0.5*(E32(i,j,J,s,2,s,2,lam2mu)*Dsp[1]
// 		     +E32(i,j,J,s,2,s,1,lam)*Dsp[0]
// 		     +E32(i,j,J,s,2,s,3,lam)*Dsp[2]
// 		     +E32(i,j,J,s,1,s,1,mu)*Dsp[1]
// 		     +E32(i,j,J,s,1,s,2,mu)*Dsp[0]
// 		     +E32(i,j,J,s,3,s,2,mu)*Dsp[2]
// 		     +E32(i,j,J,s,3,s,3,mu)*Dsp[1]));
	    
// 	b[2]=-(E1(i,j,J,s,1,q,1,mu)*Dq0[2]
// 	       +E1(i,j,J,s,1,r,1,mu)*Dr0[2]	
// 	       +E1(i,j,J,s,1,q,3,mu)*Dq0[0]
// 	       +E1(i,j,J,s,1,r,3,mu)*Dr0[0]	 
// 	       +E1(i,j,J,s,3,q,3,lam2mu)*Dq0[2]
// 	       +E1(i,j,J,s,3,r,3,lam2mu)*Dr0[2]
// 	       +E1(i,j,J,s,3,r,1,lam)*Dr0[0]	 
// 	       +E1(i,j,J,s,3,q,1,lam)*Dq0[0]
// 	       +E1(i,j,J,s,3,r,2,lam)*Dr0[1]	 
// 	       +E1(i,j,J,s,3,q,2,lam)*Dq0[1]
// 	       +E1(i,j,J,s,2,q,2,mu)*Dq0[2]
// 	       +E1(i,j,J,s,2,r,2,mu)*Dr0[2]	 
// 	       +E1(i,j,J,s,2,q,3,mu)*Dq0[1]
// 	       +E1(i,j,J,s,2,r,3,mu)*Dr0[1]	 
// 	       +0.5*(E32(i,j,J,s,3,s,3,lam2mu)*Dsp[2]
// 		     +E32(i,j,J,s,3,s,1,lam)*Dsp[0]
// 		     +E32(i,j,J,s,3,s,2,lam)*Dsp[1]
// 		     +E32(i,j,J,s,1,s,1,mu)*Dsp[2]
// 		     +E32(i,j,J,s,1,s,3,mu)*Dsp[0]
// 		     +E32(i,j,J,s,2,s,2,mu)*Dsp[2]
// 		     +E32(i,j,J,s,2,s,3,mu)*Dsp[1]));


// 	A[0]=(
// 	  E12(i,j,J,s,1,s,1,lam2mu)
// 	  +E12(i,j,J,s,2,s,2,mu)
// 	  +E12(i,j,J,s,3,s,3,mu));
// 	A[3]=(E12(i,j,J,s,1,s,2,lam)
// 	      +E12(i,j,J,s,2,s,1,mu));
// 	A[6]=(E12(i,j,J,s,1,s,3,lam)
// 	      +E12(i,j,J,s,3,s,1,mu));
// // u, v, w in v eq.
// 	A[1]=(E12(i,j,J,s,2,s,1,lam)
// 	      +E12(i,j,J,s,1,s,2,mu));
// 	A[4]=(E12(i,j,J,s,3,s,3,mu)
// 	      +E12(i,j,J,s,1,s,1,mu)
// 	      +E12(i,j,J,s,2,s,2,lam2mu));
// 	A[7]=(E12(i,j,J,s,2,s,3,lam)
// 	      +E12(i,j,J,s,3,s,2,mu));
// 	// u, v, w in w eq.
// 	A[2]=(E12(i,j,J,s,3,s,1,lam)
// 	      +E12(i,j,J,s,1,s,3,mu));
// 	A[5]=(E12(i,j,J,s,2,s,3,mu)
// 	      +E12(i,j,J,s,3,s,2,lam));
// 	A[8]=(E12(i,j,J,s,3,s,3,lam2mu)
// 	      +E12(i,j,J,s,1,s,1,mu)
// 	      +E12(i,j,J,s,2,s,2,mu));
// 	for(int c=0; c<9; c++)
// 	  A[c]*=0.5;

// 	for (int c=1; c<=3; c++)
// 	  x[c-1] = u(i,j,2,c) - u(i,j,1,c);
	    
// 	Ax[0] = A[0]*x[0] + A[3]*x[1] + A[6]*x[2];
// 	Ax[1] = A[1]*x[0] + A[4]*x[1] + A[7]*x[2];
// 	Ax[2] = A[2]*x[0] + A[5]*x[1] + A[8]*x[2];

// 	for(int c=1; c<=3;c++)
// 	{
// // this routine is used to accumulate viscoelastic boundary stresses from each mechanism
// 	  bcForcing[side][ind+c-1] += Ax[c-1] - b[c-1];
// 	}
// 	ind += 3;
	    
//       }
    
//   }
  
  
// #undef u
// #undef x
// #undef y
// #undef z
// #undef q
// #undef r
// #undef s
// #undef J
// #undef mu
// #undef lam
// #undef lam2mu
  
// }

//-----------------------------------------------------------------------
void EW::test_sources( vector<GridPointSource*>& a_point_sources,
		       vector<Source*>& a_global_unique_sources, vector<Sarray>& a_F,
		       vector<int>& identsources )
{
// Check the source discretization
  int kx[3] = {0,0,0};
  int ky[3] = {0,0,0};
  int kz[3] = {0,0,0};
  float_sw4 moments[3], momexact[3];
  int nsourcesloc = a_point_sources.size();
  int nsources;
  MPI_Allreduce( &nsourcesloc, &nsources, 1, MPI_INT, MPI_SUM, m_cartesian_communicator );

  if( proc_zero() )
  {
     cout << "Source test " << endl;
     cout << "source size = " << a_global_unique_sources.size() << endl;
     cout << "grid point source size = " << nsources << endl;
  }
  for( int c=0; c <= 7 ; c++ )
  {
     kx[0] = c;
     ky[1] = c;
     kz[2] = c;
     testSourceDiscretization( kx, ky, kz, moments, a_point_sources, a_F, identsources );
     a_global_unique_sources[0]->exact_testmoments( kx, ky, kz, momexact );
     if( proc_zero() )
     {
        for( int comp = 0 ; comp < 3 ; comp++ )
           cout << kx[comp] << " " << ky[comp] << " " << kz[comp] << " computed " << moments[comp] <<
              " exact " << momexact[comp] << " difference = " << moments[comp]-momexact[comp] << endl;
     }
  }  
  kx[0] = 1;
  ky[0] = 1;
  kz[0] = 1;
  kx[1] = 2;
  ky[1] = 1;
  kz[1] = 1;
  kx[2] = 1;
  ky[2] = 2;
  kz[2] = 1;
  testSourceDiscretization( kx, ky, kz, moments, a_point_sources, a_F, identsources );
  a_global_unique_sources[0]->exact_testmoments( kx, ky, kz, momexact );
  if( proc_zero() )
  {
     for( int comp = 0 ; comp < 3 ; comp++ )
        cout << kx[comp] << " " << ky[comp] << " " << kz[comp] << " computed " << moments[comp] <<
           " exact " << momexact[comp] << " difference = " << moments[comp]-momexact[comp] << endl;
  }
  kx[0] = 3;
  ky[0] = 2;
  kz[0] = 2;
  kx[1] = 2;
  ky[1] = 3;
  kz[1] = 2;
  kx[2] = 2;
  ky[2] = 2;
  kz[2] = 3;
  testSourceDiscretization( kx, ky, kz, moments, a_point_sources, a_F, identsources );
  a_global_unique_sources[0]->exact_testmoments( kx, ky, kz, momexact );
  if( proc_zero() )
  {
     for( int comp = 0 ; comp < 3 ; comp++ )
        cout << kx[comp] << " " << ky[comp] << " " << kz[comp] << " computed " << moments[comp] <<
           " exact " << momexact[comp] << " difference = " << moments[comp]-momexact[comp] << endl;
  }
  kx[0] = 4;
  ky[0] = 3;
  kz[0] = 3;
  kx[1] = 3;
  ky[1] = 4;
  kz[1] = 3;
  kx[2] = 3;
  ky[2] = 3;
  kz[2] = 4;
  testSourceDiscretization( kx, ky, kz, moments, a_point_sources, a_F, identsources );
  a_global_unique_sources[0]->exact_testmoments( kx, ky, kz, momexact );
  if( proc_zero() )
  {
     for( int comp = 0 ; comp < 3 ; comp++ )
        cout << kx[comp] << " " << ky[comp] << " " << kz[comp] << " computed " << moments[comp] <<
           " exact " << momexact[comp] << " difference = " << moments[comp]-momexact[comp] << endl;
  }
}

//-----------------------------------------------------------------------
void EW::testSourceDiscretization( int kx[3], int ky[3], int kz[3],
				   float_sw4 moments[3],
				   vector<GridPointSource*>& point_sources,
				   vector<Sarray>& F, vector<int>& identsources )
{
   // Evaluate sources at a large time (assume that the time function is=1 at t=infinity)
   // Compute moments, integrals of the source times polynomials of degree (kx,ky,kz).
  int g, ifirst, ilast, jfirst, jlast, kfirst, klast;
  float_sw4 h;

//tmp  
  if (proc_zero())
    printf("Inside testSourceDiscretization\n");
  
  // Impose source
  for( int g=0 ; g<mNumberOfGrids; g++ )
     F[g].set_to_zero();
#pragma omp parallel for
  for( int r=0 ; r < identsources.size()-1 ; r++ )
  {
     int s0=identsources[r];
     int g= point_sources[s0]->m_grid;	
     int i= point_sources[s0]->m_i0;
     int j= point_sources[s0]->m_j0;
     int k= point_sources[s0]->m_k0;
     float_sw4 f1=0, f2=0, f3=0;
     for( int s = identsources[r] ; s < identsources[r+1] ; s++ )
     {
	float_sw4 fxyz[3];
	point_sources[s]->getFxyz_notime(fxyz);
	f1 += fxyz[0];
	f2 += fxyz[1];
	f3 += fxyz[2];
     }
     F[g](1,i,j,k) += f1;
     F[g](2,i,j,k) += f2;
     F[g](3,i,j,k) += f3;
  }
  //  for( int s= 0 ; s < point_sources.size() ; s++ ) 
  //  {
  //     float_sw4 fxyz[3];
  //     point_sources[s]->getFxyz_notime( fxyz );
  //     int g = point_sources[s]->m_grid;
  //     F[g](1,point_sources[s]->m_i0,point_sources[s]->m_j0,point_sources[s]->m_k0) += fxyz[0];
  //     F[g](2,point_sources[s]->m_i0,point_sources[s]->m_j0,point_sources[s]->m_k0) += fxyz[1];
  //     F[g](3,point_sources[s]->m_i0,point_sources[s]->m_j0,point_sources[s]->m_k0) += fxyz[2];
  //  }
  float_sw4 momgrid[3]={0,0,0};
  for(g=0 ; g<mNumberOfGrids; g++ )
  {
    ifirst = m_iStart[g];
    ilast  = m_iEnd[g];
    jfirst = m_jStart[g];
    jlast  = m_jEnd[g];
    kfirst = m_kStart[g];
    klast  = m_kEnd[g];  
    h      = mGridSize[g]; // how do we define the grid size for the curvilinear grid?
    float_sw4* f_ptr = F[g].c_ptr();
    int wind[6];
    wind[0] = m_iStartInt[g];
    wind[1] = m_iEndInt[g];
    wind[2] = m_jStartInt[g];
    wind[3] = m_jEndInt[g];
    wind[4] = m_kStartInt[g];
    wind[5] = m_kEndInt[g];
    int nz = m_global_nz[g];
//FTNC    if( m_croutines )
       testsrc_ci( f_ptr, ifirst, ilast, jfirst, jlast, kfirst, klast,
		   nz, wind, m_zmin[g], h, kx, ky, kz, momgrid );
//FTNC    else
//FTNC       testsrc( f_ptr, &ifirst, &ilast, &jfirst, &jlast, &kfirst, &klast,
//FTNC		&nz, wind, &m_zmin[g], &h, kx, ky, kz, momgrid );
  }
  MPI_Allreduce( momgrid, moments, 3, m_mpifloat, MPI_SUM, m_cartesian_communicator );
}

//-----------------------------------------------------------------------
void EW::extractRecordData(TimeSeries::receiverMode mode, int i0, int j0, int k0, int g0, 
			   vector<float_sw4> &uRec, vector<Sarray> &Um2, vector<Sarray> &U)
{
  if (mode == TimeSeries::Displacement)
  {
    uRec.resize(3);
    uRec[0] = U[g0](1, i0, j0, k0);
    uRec[1] = U[g0](2, i0, j0, k0);
    uRec[2] = U[g0](3, i0, j0, k0);
  }
  else if (mode == TimeSeries::Velocity)
  {
    uRec.resize(3);
    uRec[0] = (U[g0](1, i0, j0, k0) - Um2[g0](1, i0, j0, k0))/(2*mDt);
    uRec[1] = (U[g0](2, i0, j0, k0) - Um2[g0](2, i0, j0, k0))/(2*mDt);
    uRec[2] = (U[g0](3, i0, j0, k0) - Um2[g0](3, i0, j0, k0))/(2*mDt);
  }
  else if(mode == TimeSeries::Div)
  {
    uRec.resize(1);
    if (g0 < mNumberOfCartesianGrids) // must be a Cartesian grid
    {
//      int i=m_i0, j=m_j0, k=m_k0, g=m_grid0;
      float_sw4 factor = 1.0/(2*mGridSize[g0]);
      uRec[0] = ((U[g0](1,i0+1, j0, k0) - U[g0](1,i0-1, j0, k0)+
		  U[g0](2,i0, j0+1, k0) - U[g0](2,i0, j0-1, k0)+
		  U[g0](3,i0, j0, k0+1) - U[g0](3,i0, j0, k0-1))*factor);
    }
    else // must be curvilinear
    {
//      int i=m_i0, j=m_j0, k=m_k0, g=m_grid0;
       float_sw4 factor = 0.5/sqrt(mJ[g0](i0,j0,k0));
       uRec[0] = ( ( mMetric[g0](1,i0,j0,k0)*(U[g0](1,i0+1,j0,k0) - U[g0](1,i0-1,j0,k0))+
		     mMetric[g0](1,i0,j0,k0)*(U[g0](2,i0,j0+1,k0) - U[g0](2,i0,j0-1,k0))+
		     mMetric[g0](2,i0,j0,k0)*(U[g0](1,i0,j0,k0+1) - U[g0](1,i0,j0,k0-1))+
		     mMetric[g0](3,i0,j0,k0)*(U[g0](2,i0,j0,k0+1) - U[g0](2,i0,j0,k0-1))+
		     mMetric[g0](4,i0,j0,k0)*(U[g0](3,i0,j0,k0+1) - U[g0](3,i0,j0,k0-1))  )*factor);
    }
  } // end div
  else if(mode == TimeSeries::Curl)
  {
    uRec.resize(3);
    if (g0 < mNumberOfCartesianGrids) // must be a Cartesian grid
    {
//       int i=m_i0, j=m_j0, k=m_k0, g=m_grid0;
      float_sw4 factor = 1.0/(2*mGridSize[g0]);
      float_sw4 duydx = (U[g0](2,i0+1,j0,k0) - U[g0](2,i0-1,j0,k0))*factor;
      float_sw4 duzdx = (U[g0](3,i0+1,j0,k0) - U[g0](3,i0-1,j0,k0))*factor;
      float_sw4 duxdy = (U[g0](1,i0,j0+1,k0) - U[g0](1,i0,j0-1,k0))*factor;
      float_sw4 duzdy = (U[g0](3,i0,j0+1,k0) - U[g0](3,i0,j0-1,k0))*factor;
      float_sw4 duxdz = (U[g0](1,i0,j0,k0+1) - U[g0](1,i0,j0,k0-1))*factor;
      float_sw4 duydz = (U[g0](2,i0,j0,k0+1) - U[g0](2,i0,j0,k0-1))*factor;
//       if( m_xycomponent )
//       {
      uRec[0] = ( duzdy-duydz );
      uRec[1] = ( duxdz-duzdx );
      uRec[2] = ( duydx-duxdy );
//       }
//       else
//       {
// 	 float_sw4 uns = m_thynrm*(duzdy-duydz)-m_thxnrm*(duxdz-duzdx);
// 	 float_sw4 uew = m_salpha*(duzdy-duydz)+m_calpha*(duxdz-duzdx);
// 	 mRecordedUX.push_back( uew );
// 	 mRecordedUY.push_back( uns );
// 	 mRecordedUZ.push_back( -(duydx-duxdy) );
//       }
    }
    else // must be curvilinear
    {
//       int i=m_i0, j=m_j0, k=m_k0, g=m_grid0;
      float_sw4 factor = 0.5/sqrt(mJ[g0](i0,j0,k0));
      float_sw4 duxdq = (U[g0](1,i0+1,j0,k0) - U[g0](1,i0-1,j0,k0));
      float_sw4 duydq = (U[g0](2,i0+1,j0,k0) - U[g0](2,i0-1,j0,k0));
      float_sw4 duzdq = (U[g0](3,i0+1,j0,k0) - U[g0](3,i0-1,j0,k0));
      float_sw4 duxdr = (U[g0](1,i0,j0+1,k0) - U[g0](1,i0,j0-1,k0));
      float_sw4 duydr = (U[g0](2,i0,j0+1,k0) - U[g0](2,i0,j0-1,k0));
      float_sw4 duzdr = (U[g0](3,i0,j0+1,k0) - U[g0](3,i0,j0-1,k0));
      float_sw4 duxds = (U[g0](1,i0,j0,k0+1) - U[g0](1,i0,j0,k0-1));
      float_sw4 duyds = (U[g0](2,i0,j0,k0+1) - U[g0](2,i0,j0,k0-1));
      float_sw4 duzds = (U[g0](3,i0,j0,k0+1) - U[g0](3,i0,j0,k0-1));
      float_sw4 duzdy = mMetric[g0](1,i0,j0,k0)*duzdr+mMetric[g0](3,i0,j0,k0)*duzds;
      float_sw4 duydz = mMetric[g0](4,i0,j0,k0)*duyds;
      float_sw4 duxdz = mMetric[g0](4,i0,j0,k0)*duxds;
      float_sw4 duzdx = mMetric[g0](1,i0,j0,k0)*duzdq+mMetric[g0](2,i0,j0,k0)*duzds;
      float_sw4 duydx = mMetric[g0](1,i0,j0,k0)*duydq+mMetric[g0](2,i0,j0,k0)*duyds;
      float_sw4 duxdy = mMetric[g0](1,i0,j0,k0)*duxdr+mMetric[g0](3,i0,j0,k0)*duxds;
//       if( m_xycomponent )
//       {
      uRec[0] = (duzdy-duydz)*factor;
      uRec[1] = (duxdz-duzdx)*factor;
      uRec[2] = (duydx-duxdy)*factor;
//       }
//       else
//       {
// 	 float_sw4 uns = m_thynrm*(duzdy-duydz)-m_thxnrm*(duxdz-duzdx);
// 	 float_sw4 uew = m_salpha*(duzdy-duydz)+m_calpha*(duxdz-duzdx);
// 	 mRecordedUX.push_back( uew*factor );
// 	 mRecordedUY.push_back( uns*factor );
// 	 mRecordedUZ.push_back( -(duydx-duxdy)*factor );
//       }
    }
  } // end Curl
  else if(mode == TimeSeries::Strains )
  {
     uRec.resize(6);
    if (g0 < mNumberOfCartesianGrids) // must be a Cartesian grid
    {
//       int i=m_i0, j=m_j0, k=m_k0, g=m_grid0;
      float_sw4 factor = 1.0/(2*mGridSize[g0]);
      float_sw4 duydx = (U[g0](2,i0+1,j0,k0) - U[g0](2,i0-1,j0,k0))*factor;
      float_sw4 duzdx = (U[g0](3,i0+1,j0,k0) - U[g0](3,i0-1,j0,k0))*factor;
      float_sw4 duxdy = (U[g0](1,i0,j0+1,k0) - U[g0](1,i0,j0-1,k0))*factor;
      float_sw4 duzdy = (U[g0](3,i0,j0+1,k0) - U[g0](3,i0,j0-1,k0))*factor;
      float_sw4 duxdz = (U[g0](1,i0,j0,k0+1) - U[g0](1,i0,j0,k0-1))*factor;
      float_sw4 duydz = (U[g0](2,i0,j0,k0+1) - U[g0](2,i0,j0,k0-1))*factor;
      float_sw4 duxdx = (U[g0](1,i0+1,j0,k0) - U[g0](1,i0-1,j0,k0))*factor;
      float_sw4 duydy = (U[g0](2,i0,j0+1,k0) - U[g0](2,i0,j0-1,k0))*factor;
      float_sw4 duzdz = (U[g0](3,i0,j0,k0+1) - U[g0](3,i0,j0,k0-1))*factor;
      uRec[0] = ( duxdx );
      uRec[1] = ( duydy );
      uRec[2] = ( duzdz );
      uRec[3] = ( 0.5*(duydx+duxdy) );
      uRec[4] = ( 0.5*(duzdx+duxdz) );
      uRec[5] = ( 0.5*(duydz+duzdy) );
   }
    else // must be curvilinear
   {
//       int i=m_i0, j=m_j0, k0=m_k00, g0=m_grid0;
      float_sw4 factor = 0.5/sqrt(mJ[g0](i0,j0,k0));
      float_sw4 duxdq = (U[g0](1,i0+1,j0,k0) - U[g0](1,i0-1,j0,k0));
      float_sw4 duydq = (U[g0](2,i0+1,j0,k0) - U[g0](2,i0-1,j0,k0));
      float_sw4 duzdq = (U[g0](3,i0+1,j0,k0) - U[g0](3,i0-1,j0,k0));
      float_sw4 duxdr = (U[g0](1,i0,j0+1,k0) - U[g0](1,i0,j0-1,k0));
      float_sw4 duydr = (U[g0](2,i0,j0+1,k0) - U[g0](2,i0,j0-1,k0));
      float_sw4 duzdr = (U[g0](3,i0,j0+1,k0) - U[g0](3,i0,j0-1,k0));
      float_sw4 duxds = (U[g0](1,i0,j0,k0+1) - U[g0](1,i0,j0,k0-1));
      float_sw4 duyds = (U[g0](2,i0,j0,k0+1) - U[g0](2,i0,j0,k0-1));
      float_sw4 duzds = (U[g0](3,i0,j0,k0+1) - U[g0](3,i0,j0,k0-1));
      float_sw4 duzdy = (mMetric[g0](1,i0,j0,k0)*duzdr+mMetric[g0](3,i0,j0,k0)*duzds)*factor;
      float_sw4 duydz = (mMetric[g0](4,i0,j0,k0)*duyds)*factor;
      float_sw4 duxdz = (mMetric[g0](4,i0,j0,k0)*duxds)*factor;
      float_sw4 duzdx = (mMetric[g0](1,i0,j0,k0)*duzdq+mMetric[g0](2,i0,j0,k0)*duzds)*factor;
      float_sw4 duydx = (mMetric[g0](1,i0,j0,k0)*duydq+mMetric[g0](2,i0,j0,k0)*duyds)*factor;
      float_sw4 duxdy = (mMetric[g0](1,i0,j0,k0)*duxdr+mMetric[g0](3,i0,j0,k0)*duxds)*factor;
      float_sw4 duxdx = ( mMetric[g0](1,i0,j0,k0)*(U[g0](1,i0+1,j0,k0) - U[g0](1,i0-1,j0,k0))+
		       mMetric[g0](2,i0,j0,k0)*(U[g0](1,i0,j0,k0+1) - U[g0](1,i0,j0,k0-1)) )*factor;
      float_sw4 duydy = ( mMetric[g0](1,i0,j0,k0)*(U[g0](2,i0,j0+1,k0) - U[g0](2,i0,j0-1,k0))+
		       mMetric[g0](3,i0,j0,k0)*(U[g0](2,i0,j0,k0+1) - U[g0](2,i0,j0,k0-1)) )*factor;
      float_sw4 duzdz = ( mMetric[g0](4,i0,j0,k0)*(U[g0](3,i0,j0,k0+1) - U[g0](3,i0,j0,k0-1)) )*factor;
      uRec[0] = ( duxdx );
      uRec[1] = ( duydy );
      uRec[2] = ( duzdz );
      uRec[3] = ( 0.5*(duydx+duxdy) );
      uRec[4] = ( 0.5*(duzdx+duxdz) );
      uRec[5] = ( 0.5*(duydz+duzdy) );
   }
  } // end Strains
  else if(mode == TimeSeries::DisplacementGradient )
  {
     uRec.resize(9);
     if (g0 < mNumberOfCartesianGrids) // must be a Cartesian grid
     {
//       int i=m_i0, j=m_j0, k=m_k0, g=m_grid0;
	float_sw4 factor = 1.0/(2*mGridSize[g0]);
	float_sw4 duydx = (U[g0](2,i0+1,j0,k0) - U[g0](2,i0-1,j0,k0))*factor;
	float_sw4 duzdx = (U[g0](3,i0+1,j0,k0) - U[g0](3,i0-1,j0,k0))*factor;
	float_sw4 duxdy = (U[g0](1,i0,j0+1,k0) - U[g0](1,i0,j0-1,k0))*factor;
	float_sw4 duzdy = (U[g0](3,i0,j0+1,k0) - U[g0](3,i0,j0-1,k0))*factor;
	float_sw4 duxdz = (U[g0](1,i0,j0,k0+1) - U[g0](1,i0,j0,k0-1))*factor;
	float_sw4 duydz = (U[g0](2,i0,j0,k0+1) - U[g0](2,i0,j0,k0-1))*factor;
	float_sw4 duxdx = (U[g0](1,i0+1,j0,k0) - U[g0](1,i0-1,j0,k0))*factor;
	float_sw4 duydy = (U[g0](2,i0,j0+1,k0) - U[g0](2,i0,j0-1,k0))*factor;
	float_sw4 duzdz = (U[g0](3,i0,j0,k0+1) - U[g0](3,i0,j0,k0-1))*factor;
	uRec[0] =  duxdx;
	uRec[1] =  duxdy;
	uRec[2] =  duxdz;
	uRec[3] =  duydx;
	uRec[4] =  duydy;
	uRec[5] =  duydz;
	uRec[6] =  duzdx;
	uRec[7] =  duzdy;
	uRec[8] =  duzdz;
     }
     else // must be curvilinear
     {
//       int i=m_i0, j=m_j0, k0=m_k00, g0=m_grid0;
	float_sw4 factor = 0.5/sqrt(mJ[g0](i0,j0,k0));
	float_sw4 duxdq = (U[g0](1,i0+1,j0,k0) - U[g0](1,i0-1,j0,k0));
	float_sw4 duydq = (U[g0](2,i0+1,j0,k0) - U[g0](2,i0-1,j0,k0));
	float_sw4 duzdq = (U[g0](3,i0+1,j0,k0) - U[g0](3,i0-1,j0,k0));
	float_sw4 duxdr = (U[g0](1,i0,j0+1,k0) - U[g0](1,i0,j0-1,k0));
	float_sw4 duydr = (U[g0](2,i0,j0+1,k0) - U[g0](2,i0,j0-1,k0));
	float_sw4 duzdr = (U[g0](3,i0,j0+1,k0) - U[g0](3,i0,j0-1,k0));
	float_sw4 duxds = (U[g0](1,i0,j0,k0+1) - U[g0](1,i0,j0,k0-1));
	float_sw4 duyds = (U[g0](2,i0,j0,k0+1) - U[g0](2,i0,j0,k0-1));
	float_sw4 duzds = (U[g0](3,i0,j0,k0+1) - U[g0](3,i0,j0,k0-1));
	float_sw4 duzdy = (mMetric[g0](1,i0,j0,k0)*duzdr+mMetric[g0](3,i0,j0,k0)*duzds)*factor;
	float_sw4 duydz = (mMetric[g0](4,i0,j0,k0)*duyds)*factor;
	float_sw4 duxdz = (mMetric[g0](4,i0,j0,k0)*duxds)*factor;
	float_sw4 duzdx = (mMetric[g0](1,i0,j0,k0)*duzdq+mMetric[g0](2,i0,j0,k0)*duzds)*factor;
	float_sw4 duydx = (mMetric[g0](1,i0,j0,k0)*duydq+mMetric[g0](2,i0,j0,k0)*duyds)*factor;
	float_sw4 duxdy = (mMetric[g0](1,i0,j0,k0)*duxdr+mMetric[g0](3,i0,j0,k0)*duxds)*factor;
	float_sw4 duxdx = ( mMetric[g0](1,i0,j0,k0)*(U[g0](1,i0+1,j0,k0) - U[g0](1,i0-1,j0,k0))+
		       mMetric[g0](2,i0,j0,k0)*(U[g0](1,i0,j0,k0+1) - U[g0](1,i0,j0,k0-1)) )*factor;
	float_sw4 duydy = ( mMetric[g0](1,i0,j0,k0)*(U[g0](2,i0,j0+1,k0) - U[g0](2,i0,j0-1,k0))+
		       mMetric[g0](3,i0,j0,k0)*(U[g0](2,i0,j0,k0+1) - U[g0](2,i0,j0,k0-1)) )*factor;
	float_sw4 duzdz = ( mMetric[g0](4,i0,j0,k0)*(U[g0](3,i0,j0,k0+1) - U[g0](3,i0,j0,k0-1)) )*factor;
	uRec[0] =  duxdx;
	uRec[1] =  duxdy;
	uRec[2] =  duxdz;
	uRec[3] =  duydx;
	uRec[4] =  duydy;
	uRec[5] =  duydz;
	uRec[6] =  duzdx;
	uRec[7] =  duzdy;
	uRec[8] =  duzdz;
     }

  } // end DisplacementGradient
  return;
}

//---------------------------------------------------------------------------
void EW::addSuperGridDamping(vector<Sarray> & a_Up, vector<Sarray> & a_U,
			     vector<Sarray> & a_Um, vector<Sarray> & a_Rho )
{
  int ifirst, ilast, jfirst, jlast, kfirst, klast;
  float_sw4 *up_ptr, *u_ptr, *um_ptr, dt2i;
  
  int g;
  
  for(g=0 ; g<mNumberOfGrids; g++ )
  {
    up_ptr  = a_Up[g].c_ptr();
    u_ptr   = a_U[g].c_ptr();
    um_ptr  = a_Um[g].c_ptr();
    float_sw4* rho_ptr = a_Rho[g].c_ptr();

    ifirst = m_iStart[g];
    ilast  = m_iEnd[g];
    jfirst = m_jStart[g];
    jlast  = m_jEnd[g];
    kfirst = m_kStart[g];
    klast  = m_kEnd[g];
    if( m_sg_damping_order == 4 )
    {
       if( topographyExists() && g >= mNumberOfCartesianGrids )
       {
//FTNC	  if( m_croutines )
	     addsgd4c_ci( ifirst, ilast, jfirst, jlast, kfirst, klast, up_ptr, u_ptr, um_ptr,
			  rho_ptr, m_sg_dc_x[g], m_sg_dc_y[g], m_sg_str_x[g], m_sg_str_y[g],
<<<<<<< HEAD
			  mJ[g].c_ptr(), m_sg_corner_x[g], m_sg_corner_y[g], m_supergrid_damping_coefficient );
          else
	     addsgd4c( &mDt, up_ptr, u_ptr, um_ptr, rho_ptr, m_sg_dc_x[g], m_sg_dc_y[g],
		        m_sg_str_x[g], m_sg_str_y[g], mJ[g].c_ptr(), m_sg_corner_x[g], m_sg_corner_y[g],
		       &ifirst, &ilast, &jfirst, &jlast, &kfirst, &klast, &m_supergrid_damping_coefficient );
=======
			  mJ.c_ptr(), m_sg_corner_x[g], m_sg_corner_y[g], m_supergrid_damping_coefficient );
//FTNC          else
//FTNC	     addsgd4c( &mDt, up_ptr, u_ptr, um_ptr, rho_ptr, m_sg_dc_x[g], m_sg_dc_y[g],
//FTNC		        m_sg_str_x[g], m_sg_str_y[g], mJ.c_ptr(), m_sg_corner_x[g], m_sg_corner_y[g],
//FTNC		       &ifirst, &ilast, &jfirst, &jlast, &kfirst, &klast, &m_supergrid_damping_coefficient );
>>>>>>> 77660c2e
       }
       else
       {
//FTNC	  if( m_croutines )
	     addsgd4_ci( ifirst, ilast, jfirst, jlast, kfirst, klast, up_ptr, u_ptr, um_ptr, rho_ptr,
			 m_sg_dc_x[g], m_sg_dc_y[g], m_sg_dc_z[g], m_sg_str_x[g], m_sg_str_y[g], 
			 m_sg_str_z[g], m_sg_corner_x[g], m_sg_corner_y[g], m_sg_corner_z[g],
			 m_supergrid_damping_coefficient );
//FTNC	  else
//FTNC	     addsgd4( &mDt, &mGridSize[g], up_ptr, u_ptr, um_ptr, rho_ptr, m_sg_dc_x[g], m_sg_dc_y[g],
//FTNC		      m_sg_dc_z[g], m_sg_str_x[g], m_sg_str_y[g], m_sg_str_z[g], m_sg_corner_x[g],
//FTNC		      m_sg_corner_y[g], m_sg_corner_z[g],
//FTNC		      &ifirst, &ilast, &jfirst, &jlast, &kfirst, &klast, &m_supergrid_damping_coefficient );
       }
    }
    else if(  m_sg_damping_order == 6 )
    {
       if( topographyExists() && g >= mNumberOfCartesianGrids )
       {
//FTNC	  if( m_croutines )
	     addsgd6c_ci( ifirst, ilast, jfirst, jlast, kfirst, klast, up_ptr, u_ptr, um_ptr,
			  rho_ptr, m_sg_dc_x[g], m_sg_dc_y[g], m_sg_str_x[g], m_sg_str_y[g],
<<<<<<< HEAD
			  mJ[g].c_ptr(), m_sg_corner_x[g], m_sg_corner_y[g], m_supergrid_damping_coefficient );
	  else
	     addsgd6c( &mDt, up_ptr, u_ptr, um_ptr, rho_ptr, m_sg_dc_x[g], m_sg_dc_y[g], m_sg_str_x[g],
		       m_sg_str_y[g], mJ[g].c_ptr(), m_sg_corner_x[g], m_sg_corner_y[g],
		       &ifirst, &ilast, &jfirst, &jlast, &kfirst, &klast, &m_supergrid_damping_coefficient );
=======
			  mJ.c_ptr(), m_sg_corner_x[g], m_sg_corner_y[g], m_supergrid_damping_coefficient );
//FTNC	  else
//FTNC	     addsgd6c( &mDt, up_ptr, u_ptr, um_ptr, rho_ptr, m_sg_dc_x[g], m_sg_dc_y[g], m_sg_str_x[g],
//FTNC		       m_sg_str_y[g], mJ.c_ptr(), m_sg_corner_x[g], m_sg_corner_y[g],
//FTNC		       &ifirst, &ilast, &jfirst, &jlast, &kfirst, &klast, &m_supergrid_damping_coefficient );
>>>>>>> 77660c2e
       }
       else
       {
//FTNC	  if( m_croutines )
	     addsgd6_ci( ifirst, ilast, jfirst, jlast, kfirst, klast, up_ptr, u_ptr, um_ptr, rho_ptr,
			 m_sg_dc_x[g], m_sg_dc_y[g], m_sg_dc_z[g], m_sg_str_x[g], m_sg_str_y[g], 
			 m_sg_str_z[g], m_sg_corner_x[g], m_sg_corner_y[g], m_sg_corner_z[g],
			 m_supergrid_damping_coefficient );
//FTNC	  else
//FTNC	     addsgd6( &mDt, &mGridSize[g], up_ptr, u_ptr, um_ptr, rho_ptr, m_sg_dc_x[g], m_sg_dc_y[g], m_sg_dc_z[g],
//FTNC		      m_sg_str_x[g], m_sg_str_y[g], m_sg_str_z[g], m_sg_corner_x[g], m_sg_corner_y[g], m_sg_corner_z[g],
//FTNC		      &ifirst, &ilast, &jfirst, &jlast, &kfirst, &klast, &m_supergrid_damping_coefficient );
       }
    }
  }
}

//---------------------------------------------------------------------------
void EW::simpleAttenuation( vector<Sarray> & a_Up )
{
  int ifirst, ilast, jfirst, jlast, kfirst, klast;
  float_sw4 *up_ptr, cfreq, dt;
// Qs is saved in the EW object as mQs
// center frequency is called m_att_max_frecuency
// time step is called mDt  
  dt = mDt;
  cfreq = m_att_max_frequency;
  
  int g;
  
  for(g=0 ; g<mNumberOfGrids; g++ )
  {
    up_ptr  = a_Up[g].c_ptr();
    float_sw4* qs_ptr =mQs[g].c_ptr();

    ifirst = m_iStart[g];
    ilast  = m_iEnd[g];
    jfirst = m_jStart[g];
    jlast  = m_jEnd[g];
    kfirst = m_kStart[g];
    klast  = m_kEnd[g];

//FTNC    if( m_croutines )
       satt_ci( up_ptr, qs_ptr, dt, cfreq,
		ifirst, ilast, jfirst, jlast, kfirst, klast );
//FTNC    else
//FTNC       satt( up_ptr, qs_ptr, &dt, &cfreq,
//FTNC	     &ifirst, &ilast, &jfirst, &jlast, &kfirst, &klast );
  }
}

//-----------------------------------------------------------------------
void EW::enforceBCfreeAtt2( vector<Sarray>& a_Up, vector<Sarray>& a_Mu, vector<Sarray>& a_Lambda,
                            vector<Sarray*>& a_AlphaVEp, vector<float_sw4**>& a_BCForcing ) 
{
// AP: Apr. 3, 2017: Decoupled enforcement of the free surface bc with PC time stepping for memory variables
   int sg = usingSupergrid();
   for(int g=0 ; g<mNumberOfGrids; g++ )
   {
      int ifirst = m_iStart[g];
      int ilast  = m_iEnd[g];
      int jfirst = m_jStart[g];
      int jlast  = m_jEnd[g];
      int kfirst = m_kStart[g];
      int klast  = m_kEnd[g];
      float_sw4 h   = mGridSize[g];
      int topo = topographyExists() && g == mNumberOfGrids-1;
      if( m_bcType[g][4] == bStressFree && !topo ) // Cartesian case
      {
//FTNC	 //	    if( m_croutines )
	 //	       memvarforcesurf_ci( ifirst, ilast, jfirst, jlast, k, mf, a_t, om,
	 //				   cv, ph, mOmegaVE[0], mDt, h, m_zmin[g] );
//FTNC	 //	    else
//FTNC	 //	       memvarforcesurf( &ifirst, &ilast, &jfirst, &jlast, &k, mf, &a_t, &om,
//FTNC	 //				&cv, &ph, &mOmegaVE[0], &mDt, &h, &m_zmin[g] );
	 //	 }
	 //	 else
	 //	    memforce.set_value(0.0);
	 const float_sw4 i6  = 1.0/6;
	 const float_sw4 d4a = 2.0/3;
	 const float_sw4 d4b =-1.0/12;
	 float_sw4* forcing = a_BCForcing[g][4];
	 int ni = (ilast-ifirst+1);
#pragma omp parallel
	 {
	    //	 float_sw4* r1 = new float_sw4[m_number_mechanisms];
	    //	 float_sw4* r2 = new float_sw4[m_number_mechanisms];
	    //	 float_sw4* r3 = new float_sw4[m_number_mechanisms];
	    //	 float_sw4* cof = new float_sw4[m_number_mechanisms];
#pragma omp for
	 for( int j=jfirst+2 ; j<=jlast-2 ; j++ )
	    for( int i=ifirst+2 ; i<=ilast-2 ; i++ )
	    {
	       float_sw4 g1, g2, g3, acof, bcof;
	       int ind = i-ifirst + ni*(j-jfirst);
	       float_sw4 a4ci, b4ci, a4cj, b4cj;
	       a4ci = a4cj = d4a;
	       b4ci = b4cj = d4b;
	       if( sg == 1 )
	       {
		  a4ci = d4a*m_sg_str_x[g][i-ifirst];
		  b4ci = d4b*m_sg_str_x[g][i-ifirst];
		  a4cj = d4a*m_sg_str_y[g][j-jfirst];
		  b4cj = d4b*m_sg_str_y[g][j-jfirst];
	       }
// this would be more efficient if done in Fortran
// first add interior elastic terms (use ghost point stencils)
	       g1 =  h*forcing[3*ind]
                  - a_Mu[g](i,j,1)*
                  (m_sbop[1]*a_Up[g](1,i,j,1) + m_sbop[2]*a_Up[g](1,i,j,2)
                   + m_sbop[3]*a_Up[g](1,i,j,3) + m_sbop[4]*a_Up[g](1,i,j,4) + m_sbop[5]*a_Up[g](1,i,j,5)
                   + a4ci*(a_Up[g](3,i+1,j,1)-a_Up[g](3,i-1,j,1))
                   + b4ci*(a_Up[g](3,i+2,j,1)-a_Up[g](3,i-2,j,1)) );

	       g2 =  h*forcing[3*ind+1]
                  - a_Mu[g](i,j,1)*
                  ( m_sbop[1]*a_Up[g](2,i,j,1) + m_sbop[2]*a_Up[g](2,i,j,2)
                    + m_sbop[3]*a_Up[g](2,i,j,3) + m_sbop[4]*a_Up[g](2,i,j,4) + m_sbop[5]*a_Up[g](2,i,j,5)
                    + a4cj*(a_Up[g](3,i,j+1,1)-a_Up[g](3,i,j-1,1))
                    + b4cj*(a_Up[g](3,i,j+2,1)-a_Up[g](3,i,j-2,1)) );

	       g3 =  h*forcing[3*ind+2]
                  - (2*a_Mu[g](i,j,1)+a_Lambda[g](i,j,1))*
                  ( m_sbop[1]*a_Up[g](3,i,j,1) + m_sbop[2]*a_Up[g](3,i,j,2)
                    + m_sbop[3]*a_Up[g](3,i,j,3) + m_sbop[4]*a_Up[g](3,i,j,4)  + m_sbop[5]*a_Up[g](3,i,j,5) )
                  - a_Lambda[g](i,j,1)*
                  ( a4ci*(a_Up[g](1,i+1,j,1)-a_Up[g](1,i-1,j,1))
                    + b4ci*(a_Up[g](1,i+2,j,1)-a_Up[g](1,i-2,j,1)) 
                    + a4cj*(a_Up[g](2,i,j+1,1)-a_Up[g](2,i,j-1,1))
                    + b4cj*(a_Up[g](2,i,j+2,1)-a_Up[g](2,i,j-2,1)) );
               
	       acof = a_Mu[g](i,j,1);
	       bcof = 2*a_Mu[g](i,j,1)+a_Lambda[g](i,j,1);
	       for( int a=0 ; a < m_number_mechanisms ; a++ )
	       {
// this would be more efficient if done in Fortran
// Add in visco-elastic contributions (NOT using ghost points)
// mu*( a1_z + a3_x )
		  g1 = g1 + mMuVE[g][a](i,j,1)*
                     ( m_sbop_no_gp[0]*a_AlphaVEp[g][a](1,i,j,0) + m_sbop_no_gp[1]*a_AlphaVEp[g][a](1,i,j,1)
                       + m_sbop_no_gp[2]*a_AlphaVEp[g][a](1,i,j,2)
                       + m_sbop_no_gp[3]*a_AlphaVEp[g][a](1,i,j,3)
                       + m_sbop_no_gp[4]*a_AlphaVEp[g][a](1,i,j,4) + m_sbop_no_gp[5]*a_AlphaVEp[g][a](1,i,j,5)
                       + a4ci*(a_AlphaVEp[g][a](3,i+1,j,1)-a_AlphaVEp[g][a](3,i-1,j,1))
                       + b4ci*(a_AlphaVEp[g][a](3,i+2,j,1)-a_AlphaVEp[g][a](3,i-2,j,1)) );
// mu*( a2_z + a3_y )
		  g2 = g2 + mMuVE[g][a](i,j,1)*
                     ( m_sbop_no_gp[0]*a_AlphaVEp[g][a](2,i,j,0) + m_sbop_no_gp[1]*a_AlphaVEp[g][a](2,i,j,1)
                       + m_sbop_no_gp[2]*a_AlphaVEp[g][a](2,i,j,2)
                       + m_sbop_no_gp[3]*a_AlphaVEp[g][a](2,i,j,3)
                       + m_sbop_no_gp[4]*a_AlphaVEp[g][a](2,i,j,4) + m_sbop_no_gp[5]*a_AlphaVEp[g][a](2,i,j,5)
                       + a4cj*(a_AlphaVEp[g][a](3,i,j+1,1)-a_AlphaVEp[g][a](3,i,j-1,1))
                       + b4cj*(a_AlphaVEp[g][a](3,i,j+2,1)-a_AlphaVEp[g][a](3,i,j-2,1)) );
// (2*mu + lambda)*( a3_z ) + lambda*( a1_x + a2_y )
		  g3 = g3 + (2*mMuVE[g][a](i,j,1)+mLambdaVE[g][a](i,j,1))*
                     (m_sbop_no_gp[0]*a_AlphaVEp[g][a](3,i,j,0)
                      + m_sbop_no_gp[1]*a_AlphaVEp[g][a](3,i,j,1) + m_sbop_no_gp[2]*a_AlphaVEp[g][a](3,i,j,2)
                      + m_sbop_no_gp[3]*a_AlphaVEp[g][a](3,i,j,3)
                      + m_sbop_no_gp[4]*a_AlphaVEp[g][a](3,i,j,4) + m_sbop_no_gp[5]*a_AlphaVEp[g][a](3,i,j,5) )
                     + mLambdaVE[g][a](i,j,1)*
                     ( a4ci*(a_AlphaVEp[g][a](1,i+1,j,1)-a_AlphaVEp[g][a](1,i-1,j,1))
                       + b4ci*(a_AlphaVEp[g][a](1,i+2,j,1)-a_AlphaVEp[g][a](1,i-2,j,1)) 
                       + a4cj*(a_AlphaVEp[g][a](2,i,j+1,1)-a_AlphaVEp[g][a](2,i,j-1,1))
                       + b4cj*(a_AlphaVEp[g][a](2,i,j+2,1)-a_AlphaVEp[g][a](2,i,j-2,1)) );
	       } // end for all mechanisms
// solve for the ghost point value of Up (stencil uses ghost points for the elastic variable)
	       a_Up[g](1,i,j,0) = g1/(acof*m_sbop[0]);
	       a_Up[g](2,i,j,0) = g2/(acof*m_sbop[0]);
	       a_Up[g](3,i,j,0) = g3/(bcof*m_sbop[0]);
	    }
	 }
      }    // end if bcType[g][4] == bStressFree   
      if( m_bcType[g][5] == bStressFree  )
      {
         int nk=m_global_nz[g];
	 const float_sw4 i6  = 1.0/6;
	 const float_sw4 d4a = 2.0/3;
	 const float_sw4 d4b =-1.0/12;
	 float_sw4* forcing = a_BCForcing[g][5];
	 int ni = (ilast-ifirst+1);
#pragma omp parallel
	 {
#pragma omp for
	 for( int j=jfirst+2 ; j<=jlast-2 ; j++ )
	    for( int i=ifirst+2 ; i<=ilast-2 ; i++ )
	    {
	       float_sw4 g1, g2, g3, acof, bcof;
	       int ind = i-ifirst + ni*(j-jfirst);
	       float_sw4 a4ci, b4ci, a4cj, b4cj;
	       a4ci = a4cj = d4a;
	       b4ci = b4cj = d4b;
	       if( sg == 1 )
	       {
		  a4ci = d4a*m_sg_str_x[g][i-ifirst];
		  b4ci = d4b*m_sg_str_x[g][i-ifirst];
		  a4cj = d4a*m_sg_str_y[g][j-jfirst];
		  b4cj = d4b*m_sg_str_y[g][j-jfirst];
	       }
// add in contributions from elastic terms
	       g1 = h*forcing[3*ind] - a_Mu[g](i,j,nk)*
                  (-m_sbop[1]*a_Up[g](1,i,j,nk) - m_sbop[2]*a_Up[g](1,i,j,nk-1) 
                   -m_sbop[3]*a_Up[g](1,i,j,nk-2) - m_sbop[4]*a_Up[g](1,i,j,nk-3)
                   -m_sbop[5]*a_Up[g](1,i,j,nk-4)
                   + a4ci*(a_Up[g](3,i+1,j,nk)-a_Up[g](3,i-1,j,nk))
                   + b4ci*(a_Up[g](3,i+2,j,nk)-a_Up[g](3,i-2,j,nk)) );

	       g2 = h*forcing[3*ind+1] - a_Mu[g](i,j,nk)*
                  (-m_sbop[1]*a_Up[g](2,i,j,nk) - m_sbop[2]*a_Up[g](2,i,j,nk-1)
                   -m_sbop[3]*a_Up[g](2,i,j,nk-2) - m_sbop[4]*a_Up[g](2,i,j,nk-3)
                   -m_sbop[5]*a_Up[g](2,i,j,nk-4)
                   + a4cj*(a_Up[g](3,i,j+1,nk)-a_Up[g](3,i,j-1,nk))
                   + b4cj*(a_Up[g](3,i,j+2,nk)-a_Up[g](3,i,j-2,nk)) );

	       g3 =  h*forcing[3*ind+2] - (2*a_Mu[g](i,j,nk)+a_Lambda[g](i,j,nk))*
                  ( -m_sbop[1]*a_Up[g](3,i,j,nk) - m_sbop[2]*a_Up[g](3,i,j,nk-1) 
                    -m_sbop[3]*a_Up[g](3,i,j,nk-2) - m_sbop[4]*a_Up[g](3,i,j,nk-3)
                    -m_sbop[5]*a_Up[g](3,i,j,nk-4) )
                  - a_Lambda[g](i,j,nk)*
                  ( a4ci*(a_Up[g](1,i+1,j,nk)-a_Up[g](1,i-1,j,nk))
                    + b4ci*(a_Up[g](1,i+2,j,nk)-a_Up[g](1,i-2,j,nk)) 
                    + a4cj*(a_Up[g](2,i,j+1,nk)-a_Up[g](2,i,j-1,nk))
                    + b4cj*(a_Up[g](2,i,j+2,nk)-a_Up[g](2,i,j-2,nk)) );
               
	       acof = a_Mu[g](i,j,nk);
	       bcof = 2*a_Mu[g](i,j,nk)+a_Lambda[g](i,j,nk);
	       for( int a=0 ; a < m_number_mechanisms ; a++ )
	       {
// visco-elastic terms (NOT using ghost points)
		  g1 = g1 + mMuVE[g][a](i,j,nk)*
                     (-m_sbop_no_gp[0]*a_AlphaVEp[g][a](1,i,j,nk+1) - m_sbop_no_gp[1]*a_AlphaVEp[g][a](1,i,j,nk)
                      -m_sbop_no_gp[2]*a_AlphaVEp[g][a](1,i,j,nk-1)
                      -m_sbop_no_gp[3]*a_AlphaVEp[g][a](1,i,j,nk-2) - m_sbop_no_gp[4]*a_AlphaVEp[g][a](1,i,j,nk-3)
                      -m_sbop_no_gp[5]*a_AlphaVEp[g][a](1,i,j,nk-4)
                      +a4ci*(a_AlphaVEp[g][a](3,i+1,j,nk)-a_AlphaVEp[g][a](3,i-1,j,nk))
                      +b4ci*(a_AlphaVEp[g][a](3,i+2,j,nk)-a_AlphaVEp[g][a](3,i-2,j,nk)));

		  g2 = g2 + mMuVE[g][a](i,j,nk)*
                     ( - m_sbop_no_gp[0]*a_AlphaVEp[g][a](2,i,j,nk+1) -m_sbop_no_gp[1]*a_AlphaVEp[g][a](2,i,j,nk)
                       - m_sbop_no_gp[2]*a_AlphaVEp[g][a](2,i,j,nk-1)
                       - m_sbop_no_gp[3]*a_AlphaVEp[g][a](2,i,j,nk-2) -m_sbop_no_gp[4]*a_AlphaVEp[g][a](2,i,j,nk-3)
                       - m_sbop_no_gp[5]*a_AlphaVEp[g][a](2,i,j,nk-4)
                       + a4cj*(a_AlphaVEp[g][a](3,i,j+1,nk)-a_AlphaVEp[g][a](3,i,j-1,nk))
                       + b4cj*(a_AlphaVEp[g][a](3,i,j+2,nk)-a_AlphaVEp[g][a](3,i,j-2,nk)) );
                                                  
		  g3 = g3 + (2*mMuVE[g][a](i,j,nk)+mLambdaVE[g][a](i,j,nk))*
                     (- m_sbop_no_gp[0]*a_AlphaVEp[g][a](3,i,j,nk+1) - m_sbop_no_gp[1]*a_AlphaVEp[g][a](3,i,j,nk)
                      - m_sbop_no_gp[2]*a_AlphaVEp[g][a](3,i,j,nk-1)
                      - m_sbop_no_gp[3]*a_AlphaVEp[g][a](3,i,j,nk-2) - m_sbop_no_gp[4]*a_AlphaVEp[g][a](3,i,j,nk-3)
                      - m_sbop_no_gp[5]*a_AlphaVEp[g][a](3,i,j,nk-4))
                     + mLambdaVE[g][a](i,j,nk)*
                     (a4ci*(a_AlphaVEp[g][a](1,i+1,j,nk)-a_AlphaVEp[g][a](1,i-1,j,nk))
                      + b4ci*(a_AlphaVEp[g][a](1,i+2,j,nk)-a_AlphaVEp[g][a](1,i-2,j,nk)) 
                      + a4cj*(a_AlphaVEp[g][a](2,i,j+1,nk)-a_AlphaVEp[g][a](2,i,j-1,nk))
                      + b4cj*(a_AlphaVEp[g][a](2,i,j+2,nk)-a_AlphaVEp[g][a](2,i,j-2,nk)) );
	       }
               // solve for the ghost point value of Up (using the ghost point stencil)
	       a_Up[g](1,i,j,nk+1) = g1/(-m_sbop[0]*acof);
	       a_Up[g](2,i,j,nk+1) = g2/(-m_sbop[0]*acof);
	       a_Up[g](3,i,j,nk+1) = g3/(-m_sbop[0]*bcof);
	    }
	 }
      }// end if bcType[g][5] == bStressFree
   
// all the curvilinear code needs to be overhauled
      if( m_bcType[g][4] == bStressFree && topo && g >= mNumberOfCartesianGrids )
      {
         float_sw4* mu_p = a_Mu[g].c_ptr();
         float_sw4* la_p = a_Lambda[g].c_ptr();
         float_sw4* up_p = a_Up[g].c_ptr();
         int side = 5;
         int nz = m_global_nz[g];
         int ghno = 0;
         char op = '-';
	 float_sw4* forcing = a_BCForcing[g][4];
	 int usesg = usingSupergrid() ? 1 : 0;

// make a local copy of the boundary forcing array to simplify access
         Sarray bforcerhs(3,ifirst,ilast,jfirst,jlast,1,1);
         bforcerhs.assign(forcing,0);

//FTNC	 //	 if( m_croutines )
	 //	    addbstressc_ci( ifirst, ilast, jfirst, jlast, kfirst, klast,
	 //			    nz, up_p, mu_p, la_p, bforcerhs.c_ptr(), mMetric.c_ptr(), 
	 //			    side, m_sbop, op, ghno, usesg, m_sg_str_x[g], m_sg_str_y[g] );
//FTNC	 //	 else
//FTNC	 //	    addbstressc( &ifirst, &ilast, &jfirst, &jlast, &kfirst, &klast,
//FTNC	 //			 &nz, up_p, mu_p, la_p, bforcerhs.c_ptr(), mMetric.c_ptr(), 
//FTNC	 //			 &side, m_sbop, &op, &ghno, &usesg, m_sg_str_x[g], m_sg_str_y[g] );

         for( int a = 0 ; a < m_number_mechanisms ; a++ )
         {
            float_sw4* mu_ve_p   = mMuVE[g][a].c_ptr();
            float_sw4* lave_p   = mLambdaVE[g][a].c_ptr();
            float_sw4* alphap_p = a_AlphaVEp[g][a].c_ptr();
            // This function adds the visco-elastic boundary stresses to bforcerhs
//FTNC	    if(  m_croutines )
	       ve_bndry_stress_curvi_ci( ifirst, ilast, jfirst, jlast, kfirst, klast, nz,
                                  alphap_p, mu_ve_p, lave_p, bforcerhs.c_ptr(), mMetric[g].c_ptr(), side,
                                  m_sbop_no_gp, usesg, m_sg_str_x[g], m_sg_str_y[g] ); // no ghost points here
<<<<<<< HEAD
	    else
	       ve_bndry_stress_curvi(&ifirst, &ilast, &jfirst, &jlast, &kfirst, &klast, &nz,
				     alphap_p, mu_ve_p, lave_p, bforcerhs.c_ptr(), mMetric[g].c_ptr(), &side,
				     m_sbop_no_gp, &usesg, m_sg_str_x[g], m_sg_str_y[g] ); // no ghost points here
=======
//FTNC	    else
//FTNC	       ve_bndry_stress_curvi(&ifirst, &ilast, &jfirst, &jlast, &kfirst, &klast, &nz,
//FTNC				     alphap_p, mu_ve_p, lave_p, bforcerhs.c_ptr(), mMetric.c_ptr(), &side,
//FTNC				     m_sbop_no_gp, &usesg, m_sg_str_x[g], m_sg_str_y[g] ); // no ghost points here
>>>>>>> 77660c2e
         } // end for a...
         
// update GHOST POINT VALUES OF UP
//FTNC	 if( m_croutines )
	    att_free_curvi_ci( ifirst, ilast, jfirst, jlast, kfirst, klast,
                         up_p, mu_p, la_p, bforcerhs.c_ptr(), mMetric[g].c_ptr(), m_sbop, // use ghost points
                         usesg, m_sg_str_x[g], m_sg_str_y[g] );
<<<<<<< HEAD
	 else
	    att_free_curvi (&ifirst, &ilast, &jfirst, &jlast, &kfirst, &klast,
			    up_p, mu_p, la_p, bforcerhs.c_ptr(), mMetric[g].c_ptr(), m_sbop, // use ghost points
			    &usesg, m_sg_str_x[g], m_sg_str_y[g] );
=======
//FTNC	 else
//FTNC	    att_free_curvi (&ifirst, &ilast, &jfirst, &jlast, &kfirst, &klast,
//FTNC			    up_p, mu_p, la_p, bforcerhs.c_ptr(), mMetric.c_ptr(), m_sbop, // use ghost points
//FTNC			    &usesg, m_sg_str_x[g], m_sg_str_y[g] );
>>>>>>> 77660c2e
      } // end if bcType[g][4] == bStressFree && topography
      
   }  // end for g=0,.
}<|MERGE_RESOLUTION|>--- conflicted
+++ resolved
@@ -450,8 +450,9 @@
   for( int i3 = 0 ; i3 < mImage3DFiles.size() ; i3++ )
     mImage3DFiles[i3]->update_image( beginCycle-1, t, mDt, U, a_Rho, a_Mu, a_Lambda, a_Rho, a_Mu, a_Lambda, mQp, mQs, mPath[event], mZ );
 
+  int gg = mNumberOfGrids-1; // top grid
   for( int i3 = 0 ; i3 < mESSI3DFiles.size() ; i3++ )
-    mESSI3DFiles[i3]->update_image( beginCycle-1, t, mDt, U, mPath[event], mZ );
+     mESSI3DFiles[i3]->update_image( beginCycle-1, t, mDt, U, mPath[event], mZ[gg] ); // not verified for several cuvilinear grids
 
   FILE *lf=NULL;
 // open file for saving norm of error
@@ -853,8 +854,9 @@
 
     // Update the ESSI hdf5 data
     double time_essi_tmp=MPI_Wtime();
+    gg = mNumberOfGrids-1; // top grid
     for( int i3 = 0 ; i3 < mESSI3DFiles.size() ; i3++ )
-      mESSI3DFiles[i3]->update_image( currentTimeStep, t, mDt, Up, mPath[event], mZ );
+      mESSI3DFiles[i3]->update_image( currentTimeStep, t, mDt, Up, mPath[event], mZ[gg] ); // not verified for several cuvilinear grids
     double time_essi=MPI_Wtime()-time_essi_tmp;
 
 // save the current solution on receiver records (time-derivative require Up and Um for a 2nd order
@@ -1184,17 +1186,10 @@
 	     freesurfcurvisg_ci( ifirst, ilast, jfirst, jlast, kfirst, klast,
 				 nz, side, u_ptr, mu_ptr, la_ptr, mMetric[g].c_ptr(),
 				 m_sbop, bforce_side4_ptr, m_sg_str_x[g], m_sg_str_y[g] );
-<<<<<<< HEAD
-	  else
-	     freesurfcurvisg(&ifirst, &ilast, &jfirst, &jlast, &kfirst, &klast,
-			     &nz, &side, u_ptr, mu_ptr, la_ptr, mMetric[g].c_ptr(),
-			     m_sbop, bforce_side4_ptr, m_sg_str_x[g], m_sg_str_y[g] );
-=======
 //FTNC	  else
 //FTNC	     freesurfcurvisg(&ifirst, &ilast, &jfirst, &jlast, &kfirst, &klast,
 //FTNC			     &nz, &side, u_ptr, mu_ptr, la_ptr, mMetric.c_ptr(),
 //FTNC			     m_sbop, bforce_side4_ptr, m_sg_str_x[g], m_sg_str_y[g] );
->>>>>>> 77660c2e
        }
     }
     else
@@ -1221,34 +1216,20 @@
 	  side = 5;
 //FTNC	  if( m_croutines )
 	     freesurfcurvi_ci( ifirst, ilast, jfirst, jlast, kfirst, klast, nz,
-<<<<<<< HEAD
 			       side, u_ptr, mu_ptr, la_ptr, mMetric[g].c_ptr(), m_sbop, bforce_side4_ptr );
-	  else
-	     freesurfcurvi(&ifirst, &ilast, &jfirst, &jlast, &kfirst, &klast, &nz,
-			   &side, u_ptr, mu_ptr, la_ptr, mMetric[g].c_ptr(), m_sbop, bforce_side4_ptr );
-=======
-			       side, u_ptr, mu_ptr, la_ptr, mMetric.c_ptr(), m_sbop, bforce_side4_ptr );
 //FTNC	  else
 //FTNC	     freesurfcurvi(&ifirst, &ilast, &jfirst, &jlast, &kfirst, &klast, &nz,
 //FTNC			   &side, u_ptr, mu_ptr, la_ptr, mMetric.c_ptr(), m_sbop, bforce_side4_ptr );
->>>>>>> 77660c2e
        }
        if( topo == 1 && m_bcType[g][5] == bStressFree )
        {
 	  side = 6;
 //FTNC	  if( m_croutines )
 	     freesurfcurvi_ci(ifirst, ilast, jfirst, jlast, kfirst, klast, nz,
-<<<<<<< HEAD
 			      side, u_ptr, mu_ptr, la_ptr, mMetric[g].c_ptr(), m_sbop, bforce_side5_ptr );
-	  else
-	     freesurfcurvi(&ifirst, &ilast, &jfirst, &jlast, &kfirst, &klast, &nz,
-			   &side, u_ptr, mu_ptr, la_ptr, mMetric[g].c_ptr(), m_sbop, bforce_side5_ptr );
-=======
-			      side, u_ptr, mu_ptr, la_ptr, mMetric.c_ptr(), m_sbop, bforce_side5_ptr );
 //FTNC	  else
 //FTNC	     freesurfcurvi(&ifirst, &ilast, &jfirst, &jlast, &kfirst, &klast, &nz,
 //FTNC			   &side, u_ptr, mu_ptr, la_ptr, mMetric.c_ptr(), m_sbop, bforce_side5_ptr );
->>>>>>> 77660c2e
        }
     }
   }
@@ -2810,19 +2791,11 @@
 //FTNC	    if( m_croutines )
 	       twdirbdryc_ci( ifirst, ilast, jfirst, jlast, kfirst, klast,
 			      &wind_ptr[0], t, om, cv, ph, bforce_side0_ptr,
-<<<<<<< HEAD
 			      mX[g].c_ptr(), mY[g].c_ptr(), mZ[g].c_ptr() );
-	    else
-	       twdirbdryc( &ifirst, &ilast, &jfirst, &jlast, &kfirst, &klast,
-                                             &wind_ptr[0], &t, &om, &cv, &ph, bforce_side0_ptr,
-					     mX[g].c_ptr(), mY[g].c_ptr(), mZ[g].c_ptr() );
-=======
-			      mX.c_ptr(), mY.c_ptr(), mZ.c_ptr() );
 //FTNC	    else
 //FTNC	       twdirbdryc( &ifirst, &ilast, &jfirst, &jlast, &kfirst, &klast,
 //FTNC                                             &wind_ptr[0], &t, &om, &cv, &ph, bforce_side0_ptr,
 //FTNC					     mX.c_ptr(), mY.c_ptr(), mZ.c_ptr() );
->>>>>>> 77660c2e
 	 }
       }
 
@@ -2840,19 +2813,11 @@
 //FTNC	    if( m_croutines )
 	       twdirbdryc_ci( ifirst, ilast, jfirst, jlast, kfirst, klast,
 		       &wind_ptr[6], t, om, cv, ph, bforce_side1_ptr,
-<<<<<<< HEAD
 		       mX[g].c_ptr(), mY[g].c_ptr(), mZ[g].c_ptr() );
-	    else
-	       twdirbdryc(&ifirst, &ilast, &jfirst, &jlast, &kfirst, &klast,
-			  &wind_ptr[6], &t, &om, &cv, &ph, bforce_side1_ptr,
-			  mX[g].c_ptr(), mY[g].c_ptr(), mZ[g].c_ptr() );
-=======
-		       mX.c_ptr(), mY.c_ptr(), mZ.c_ptr() );
 //FTNC	    else
 //FTNC	       twdirbdryc(&ifirst, &ilast, &jfirst, &jlast, &kfirst, &klast,
 //FTNC			  &wind_ptr[6], &t, &om, &cv, &ph, bforce_side1_ptr,
 //FTNC			  mX.c_ptr(), mY.c_ptr(), mZ.c_ptr() );
->>>>>>> 77660c2e
 	 }
       }
 
@@ -2870,19 +2835,11 @@
 //FTNC	    if( m_croutines )
 	       twdirbdryc_ci( ifirst, ilast, jfirst, jlast, kfirst, klast,
 		       &wind_ptr[6*2], t, om, cv, ph, bforce_side2_ptr,
-<<<<<<< HEAD
 		       mX[g].c_ptr(), mY[g].c_ptr(), mZ[g].c_ptr() );
-	    else
-	       twdirbdryc( &ifirst, &ilast, &jfirst, &jlast, &kfirst, &klast,
-			   &wind_ptr[6*2], &t, &om, &cv, &ph, bforce_side2_ptr,
-			   mX[g].c_ptr(), mY[g].c_ptr(), mZ[g].c_ptr() );
-=======
-		       mX.c_ptr(), mY.c_ptr(), mZ.c_ptr() );
 //FTNC	    else
 //FTNC	       twdirbdryc( &ifirst, &ilast, &jfirst, &jlast, &kfirst, &klast,
 //FTNC			   &wind_ptr[6*2], &t, &om, &cv, &ph, bforce_side2_ptr,
 //FTNC			   mX.c_ptr(), mY.c_ptr(), mZ.c_ptr() );
->>>>>>> 77660c2e
 	 }
       }
 
@@ -2900,19 +2857,11 @@
 //FTNC	    if( m_croutines )
 	       twdirbdryc_ci( ifirst, ilast, jfirst, jlast, kfirst, klast,
 		       &wind_ptr[6*3], t, om, cv, ph, bforce_side3_ptr,
-<<<<<<< HEAD
 		       mX[g].c_ptr(), mY[g].c_ptr(), mZ[g].c_ptr() );
-	    else
-	       twdirbdryc(&ifirst, &ilast, &jfirst, &jlast, &kfirst, &klast,
-			  &wind_ptr[6*3], &t, &om, &cv, &ph, bforce_side3_ptr,
-			  mX[g].c_ptr(), mY[g].c_ptr(), mZ[g].c_ptr() );
-=======
-		       mX.c_ptr(), mY.c_ptr(), mZ.c_ptr() );
 //FTNC	    else
 //FTNC	       twdirbdryc(&ifirst, &ilast, &jfirst, &jlast, &kfirst, &klast,
 //FTNC			  &wind_ptr[6*3], &t, &om, &cv, &ph, bforce_side3_ptr,
 //FTNC			  mX.c_ptr(), mY.c_ptr(), mZ.c_ptr() );
->>>>>>> 77660c2e
 	 }
       }
 
@@ -2930,19 +2879,11 @@
 //FTNC	    if( m_croutines )
 	       twdirbdryc_ci( ifirst, ilast, jfirst, jlast, kfirst, klast,
 		       &wind_ptr[6*4], t, om, cv, ph, bforce_side4_ptr,
-<<<<<<< HEAD
 		       mX[g].c_ptr(), mY[g].c_ptr(), mZ[g].c_ptr() );
-	    else
-	       twdirbdryc( &ifirst, &ilast, &jfirst, &jlast, &kfirst, &klast,
-			   &wind_ptr[6*4], &t, &om, &cv, &ph, bforce_side4_ptr,
-			   mX[g].c_ptr(), mY[g].c_ptr(), mZ[g].c_ptr() );
-=======
-		       mX.c_ptr(), mY.c_ptr(), mZ.c_ptr() );
 //FTNC	    else
 //FTNC	       twdirbdryc( &ifirst, &ilast, &jfirst, &jlast, &kfirst, &klast,
 //FTNC			   &wind_ptr[6*4], &t, &om, &cv, &ph, bforce_side4_ptr,
 //FTNC			   mX.c_ptr(), mY.c_ptr(), mZ.c_ptr() );
->>>>>>> 77660c2e
 	 }
       }
       else if (m_bcType[g][4] == bStressFree)
@@ -2997,36 +2938,21 @@
 //FTNC	       if( m_croutines )
 		  twstensor_ci( ifirst, ilast, jfirst, jlast, kfirst, klast,
 				k, t, om, cv, ph,
-<<<<<<< HEAD
 				mX[g].c_ptr(), mY[g].c_ptr(), mZ[g].c_ptr(), tau.c_ptr(), mu_ptr, la_ptr );
-	       else
-		  twstensor( &ifirst, &ilast, &jfirst, &jlast, &kfirst, &klast,
-			     &k, &t, &om, &cv, &ph,
-			     mX[g].c_ptr(), mY[g].c_ptr(), mZ[g].c_ptr(), tau.c_ptr(), mu_ptr, la_ptr );
-=======
-				mX.c_ptr(), mY.c_ptr(), mZ.c_ptr(), tau.c_ptr(), mu_ptr, la_ptr );
 //FTNC	       else
 //FTNC		  twstensor( &ifirst, &ilast, &jfirst, &jlast, &kfirst, &klast,
 //FTNC			     &k, &t, &om, &cv, &ph,
 //FTNC			     mX.c_ptr(), mY.c_ptr(), mZ.c_ptr(), tau.c_ptr(), mu_ptr, la_ptr );
->>>>>>> 77660c2e
                // Compute boundary forcing for given stress tensor, tau.
 
 //FTNC	       if( m_croutines )
 		  getsurfforcing_ci( ifirst, ilast, jfirst, jlast, kfirst,
 				     klast, k, mMetric[g].c_ptr(), mJ[g].c_ptr(),
 				     tau.c_ptr(), bforce_side4_ptr );
-<<<<<<< HEAD
-	       else
-		  getsurfforcing( &ifirst, &ilast, &jfirst, &jlast, &kfirst,
-				  &klast, &k, mMetric[g].c_ptr(), mJ[g].c_ptr(),
-				  tau.c_ptr(), bforce_side4_ptr );
-=======
 //FTNC	       else
 //FTNC		  getsurfforcing( &ifirst, &ilast, &jfirst, &jlast, &kfirst,
 //FTNC				  &klast, &k, mMetric.c_ptr(), mJ.c_ptr(),
 //FTNC				  tau.c_ptr(), bforce_side4_ptr );
->>>>>>> 77660c2e
 
                if( m_use_attenuation )
                {
@@ -3035,33 +2961,18 @@
 //FTNC		  if( m_croutines )
 		     twstensoratt_ci( ifirst, ilast, jfirst, jlast, kfirst, klast,
 				      k, t, om, cv, ph,
-<<<<<<< HEAD
 				      mX[g].c_ptr(), mY[g].c_ptr(), mZ[g].c_ptr(), tau.c_ptr(), mua_ptr, laa_ptr );
-		  else
-		     twstensoratt( &ifirst, &ilast, &jfirst, &jlast, &kfirst, &klast,
-				   &k, &t, &om, &cv, &ph,
-				   mX[g].c_ptr(), mY[g].c_ptr(), mZ[g].c_ptr(), tau.c_ptr(), mua_ptr, laa_ptr );
-		  if( m_croutines )
-		     subsurfforcing_ci( ifirst, ilast, jfirst, jlast, kfirst, klast, k,
-					mMetric[g].c_ptr(), mJ[g].c_ptr(), tau.c_ptr(), bforce_side4_ptr );
-		  else
-		     subsurfforcing( &ifirst, &ilast, &jfirst, &jlast, &kfirst,
-				     &klast, &k, mMetric[g].c_ptr(), mJ[g].c_ptr(),
-				     tau.c_ptr(), bforce_side4_ptr );
-=======
-				      mX.c_ptr(), mY.c_ptr(), mZ.c_ptr(), tau.c_ptr(), mua_ptr, laa_ptr );
 //FTNC		  else
 //FTNC		     twstensoratt( &ifirst, &ilast, &jfirst, &jlast, &kfirst, &klast,
 //FTNC				   &k, &t, &om, &cv, &ph,
 //FTNC				   mX.c_ptr(), mY.c_ptr(), mZ.c_ptr(), tau.c_ptr(), mua_ptr, laa_ptr );
 //FTNC		  if( m_croutines )
 		     subsurfforcing_ci( ifirst, ilast, jfirst, jlast, kfirst, klast, k,
-					mMetric.c_ptr(), mJ.c_ptr(), tau.c_ptr(), bforce_side4_ptr );
+					mMetric[g].c_ptr(), mJ[g].c_ptr(), tau.c_ptr(), bforce_side4_ptr );
 //FTNC		  else
 //FTNC		     subsurfforcing( &ifirst, &ilast, &jfirst, &jlast, &kfirst,
 //FTNC				     &klast, &k, mMetric.c_ptr(), mJ.c_ptr(),
 //FTNC				     tau.c_ptr(), bforce_side4_ptr );
->>>>>>> 77660c2e
                }
             }
             else if( !usingSupergrid() && !curvilinear )
@@ -3102,35 +3013,20 @@
 				  k, t, om, cv, ph,
 				  mX[g].c_ptr(), mY[g].c_ptr(), mZ[g].c_ptr(), tau.c_ptr(),
 				  mu_ptr, la_ptr, omstrx, omstry );
-<<<<<<< HEAD
-	       else
-		  twstensorsg( &ifirst, &ilast, &jfirst, &jlast, &kfirst, &klast,
-			       &k, &t, &om, &cv, &ph,
-			       mX[g].c_ptr(), mY[g].c_ptr(), mZ[g].c_ptr(), tau.c_ptr(),
-			       mu_ptr, la_ptr, &omstrx, &omstry );
-=======
 //FTNC	       else
 //FTNC		  twstensorsg( &ifirst, &ilast, &jfirst, &jlast, &kfirst, &klast,
 //FTNC			       &k, &t, &om, &cv, &ph,
 //FTNC			       mX.c_ptr(), mY.c_ptr(), mZ.c_ptr(), tau.c_ptr(),
 //FTNC			       mu_ptr, la_ptr, &omstrx, &omstry );
->>>>>>> 77660c2e
                // Compute boundary forcing for given stress tensor, tau.
 //FTNC	       if( m_croutines )
 		  getsurfforcingsg_ci( ifirst, ilast, jfirst, jlast, kfirst,
 				       klast, k, mMetric[g].c_ptr(), mJ[g].c_ptr(),
 				       tau.c_ptr(), m_sg_str_x[g], m_sg_str_y[g], bforce_side4_ptr );
-<<<<<<< HEAD
-	       else
-		  getsurfforcingsg( &ifirst, &ilast, &jfirst, &jlast, &kfirst,
-				    &klast, &k, mMetric[g].c_ptr(), mJ[g].c_ptr(),
-				    tau.c_ptr(), m_sg_str_x[g], m_sg_str_y[g], bforce_side4_ptr );
-=======
 //FTNC	       else
 //FTNC		  getsurfforcingsg( &ifirst, &ilast, &jfirst, &jlast, &kfirst,
 //FTNC				    &klast, &k, mMetric.c_ptr(), mJ.c_ptr(),
 //FTNC				    tau.c_ptr(), m_sg_str_x[g], m_sg_str_y[g], bforce_side4_ptr );
->>>>>>> 77660c2e
 
                if( m_use_attenuation )
                {
@@ -3147,19 +3043,6 @@
 					  tau.c_ptr(), m_sg_str_x[g], m_sg_str_y[g],
 					  bforce_side4_ptr );
 		  }
-<<<<<<< HEAD
-		  else
-		  {
-		     twstensorsgatt( &ifirst, &ilast, &jfirst, &jlast, &kfirst, &klast,
-				     &k, &t, &om, &cv, &ph,
-				     mX[g].c_ptr(), mY[g].c_ptr(), mZ[g].c_ptr(), tau.c_ptr(),
-				     mua_ptr, laa_ptr, &omstrx, &omstry );
-		     subsurfforcingsg( &ifirst, &ilast, &jfirst, &jlast, &kfirst,
-				       &klast, &k, mMetric[g].c_ptr(), mJ[g].c_ptr(),
-				       tau.c_ptr(), m_sg_str_x[g], m_sg_str_y[g],
-				       bforce_side4_ptr );
-		  }
-=======
 //FTNC		  else
 //FTNC		  {
 //FTNC		     twstensorsgatt( &ifirst, &ilast, &jfirst, &jlast, &kfirst, &klast,
@@ -3171,7 +3054,6 @@
 //FTNC				       tau.c_ptr(), m_sg_str_x[g], m_sg_str_y[g],
 //FTNC				       bforce_side4_ptr );
 //FTNC		  }
->>>>>>> 77660c2e
                }
             } // end supergrid && curvilinear
          
@@ -3193,19 +3075,11 @@
 //FTNC	    if( m_croutines )
 	       twdirbdryc_ci( ifirst, ilast, jfirst, jlast, kfirst, klast,
 		       &wind_ptr[6*5], t, om, cv, ph, bforce_side5_ptr,
-<<<<<<< HEAD
 		       mX[g].c_ptr(), mY[g].c_ptr(), mZ[g].c_ptr() );
-	    else
-	       twdirbdryc( &ifirst, &ilast, &jfirst, &jlast, &kfirst, &klast,
-			   &wind_ptr[6*5], &t, &om, &cv, &ph, bforce_side5_ptr,
-			   mX[g].c_ptr(), mY[g].c_ptr(), mZ[g].c_ptr() );
-=======
-		       mX.c_ptr(), mY.c_ptr(), mZ.c_ptr() );
 //FTNC	    else
 //FTNC	       twdirbdryc( &ifirst, &ilast, &jfirst, &jlast, &kfirst, &klast,
 //FTNC			   &wind_ptr[6*5], &t, &om, &cv, &ph, bforce_side5_ptr,
 //FTNC			   mX.c_ptr(), mY.c_ptr(), mZ.c_ptr() );
->>>>>>> 77660c2e
 	 }
       }
       else if (m_bcType[g][5] == bStressFree)
@@ -3937,19 +3811,11 @@
 //FTNC	  if( m_croutines )
 	     addsgd4c_ci( ifirst, ilast, jfirst, jlast, kfirst, klast, up_ptr, u_ptr, um_ptr,
 			  rho_ptr, m_sg_dc_x[g], m_sg_dc_y[g], m_sg_str_x[g], m_sg_str_y[g],
-<<<<<<< HEAD
 			  mJ[g].c_ptr(), m_sg_corner_x[g], m_sg_corner_y[g], m_supergrid_damping_coefficient );
-          else
-	     addsgd4c( &mDt, up_ptr, u_ptr, um_ptr, rho_ptr, m_sg_dc_x[g], m_sg_dc_y[g],
-		        m_sg_str_x[g], m_sg_str_y[g], mJ[g].c_ptr(), m_sg_corner_x[g], m_sg_corner_y[g],
-		       &ifirst, &ilast, &jfirst, &jlast, &kfirst, &klast, &m_supergrid_damping_coefficient );
-=======
-			  mJ.c_ptr(), m_sg_corner_x[g], m_sg_corner_y[g], m_supergrid_damping_coefficient );
 //FTNC          else
 //FTNC	     addsgd4c( &mDt, up_ptr, u_ptr, um_ptr, rho_ptr, m_sg_dc_x[g], m_sg_dc_y[g],
 //FTNC		        m_sg_str_x[g], m_sg_str_y[g], mJ.c_ptr(), m_sg_corner_x[g], m_sg_corner_y[g],
 //FTNC		       &ifirst, &ilast, &jfirst, &jlast, &kfirst, &klast, &m_supergrid_damping_coefficient );
->>>>>>> 77660c2e
        }
        else
        {
@@ -3972,19 +3838,11 @@
 //FTNC	  if( m_croutines )
 	     addsgd6c_ci( ifirst, ilast, jfirst, jlast, kfirst, klast, up_ptr, u_ptr, um_ptr,
 			  rho_ptr, m_sg_dc_x[g], m_sg_dc_y[g], m_sg_str_x[g], m_sg_str_y[g],
-<<<<<<< HEAD
 			  mJ[g].c_ptr(), m_sg_corner_x[g], m_sg_corner_y[g], m_supergrid_damping_coefficient );
-	  else
-	     addsgd6c( &mDt, up_ptr, u_ptr, um_ptr, rho_ptr, m_sg_dc_x[g], m_sg_dc_y[g], m_sg_str_x[g],
-		       m_sg_str_y[g], mJ[g].c_ptr(), m_sg_corner_x[g], m_sg_corner_y[g],
-		       &ifirst, &ilast, &jfirst, &jlast, &kfirst, &klast, &m_supergrid_damping_coefficient );
-=======
-			  mJ.c_ptr(), m_sg_corner_x[g], m_sg_corner_y[g], m_supergrid_damping_coefficient );
 //FTNC	  else
 //FTNC	     addsgd6c( &mDt, up_ptr, u_ptr, um_ptr, rho_ptr, m_sg_dc_x[g], m_sg_dc_y[g], m_sg_str_x[g],
 //FTNC		       m_sg_str_y[g], mJ.c_ptr(), m_sg_corner_x[g], m_sg_corner_y[g],
 //FTNC		       &ifirst, &ilast, &jfirst, &jlast, &kfirst, &klast, &m_supergrid_damping_coefficient );
->>>>>>> 77660c2e
        }
        else
        {
@@ -4284,17 +4142,10 @@
 	       ve_bndry_stress_curvi_ci( ifirst, ilast, jfirst, jlast, kfirst, klast, nz,
                                   alphap_p, mu_ve_p, lave_p, bforcerhs.c_ptr(), mMetric[g].c_ptr(), side,
                                   m_sbop_no_gp, usesg, m_sg_str_x[g], m_sg_str_y[g] ); // no ghost points here
-<<<<<<< HEAD
-	    else
-	       ve_bndry_stress_curvi(&ifirst, &ilast, &jfirst, &jlast, &kfirst, &klast, &nz,
-				     alphap_p, mu_ve_p, lave_p, bforcerhs.c_ptr(), mMetric[g].c_ptr(), &side,
-				     m_sbop_no_gp, &usesg, m_sg_str_x[g], m_sg_str_y[g] ); // no ghost points here
-=======
 //FTNC	    else
 //FTNC	       ve_bndry_stress_curvi(&ifirst, &ilast, &jfirst, &jlast, &kfirst, &klast, &nz,
 //FTNC				     alphap_p, mu_ve_p, lave_p, bforcerhs.c_ptr(), mMetric.c_ptr(), &side,
 //FTNC				     m_sbop_no_gp, &usesg, m_sg_str_x[g], m_sg_str_y[g] ); // no ghost points here
->>>>>>> 77660c2e
          } // end for a...
          
 // update GHOST POINT VALUES OF UP
@@ -4302,17 +4153,10 @@
 	    att_free_curvi_ci( ifirst, ilast, jfirst, jlast, kfirst, klast,
                          up_p, mu_p, la_p, bforcerhs.c_ptr(), mMetric[g].c_ptr(), m_sbop, // use ghost points
                          usesg, m_sg_str_x[g], m_sg_str_y[g] );
-<<<<<<< HEAD
-	 else
-	    att_free_curvi (&ifirst, &ilast, &jfirst, &jlast, &kfirst, &klast,
-			    up_p, mu_p, la_p, bforcerhs.c_ptr(), mMetric[g].c_ptr(), m_sbop, // use ghost points
-			    &usesg, m_sg_str_x[g], m_sg_str_y[g] );
-=======
 //FTNC	 else
 //FTNC	    att_free_curvi (&ifirst, &ilast, &jfirst, &jlast, &kfirst, &klast,
 //FTNC			    up_p, mu_p, la_p, bforcerhs.c_ptr(), mMetric.c_ptr(), m_sbop, // use ghost points
 //FTNC			    &usesg, m_sg_str_x[g], m_sg_str_y[g] );
->>>>>>> 77660c2e
       } // end if bcType[g][4] == bStressFree && topography
       
    }  // end for g=0,.
