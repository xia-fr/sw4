#include "mpi.h"

#include "EW.h"
#include "Require.h"
#include "CheckPoint.h"
#include <fcntl.h>
#include <ctime>
#include <cstring>
#include <unistd.h>
#include <cstdio>

CheckPoint* CheckPoint::nil=static_cast<CheckPoint*>(0);

//-----------------------------------------------------------------------
// Null constructor, makes it possible to always query 'DoCheckPointing' and 'DoRestart'
CheckPoint::CheckPoint( EW* a_ew ) :
   mEW(a_ew),
   mWritingCycle(-1),
   mCycleInterval(0),
   mStartTime(0.0),
   mCheckPointFile(" "),
   mPreceedZeros(0),
   m_double(true),
   mRestartFile(" "),
   m_winallocated(false),
   m_bufsize(0),
   m_fileno(0),
   mDoCheckPointing(false),
   mRestartPathSet(false),
   mDoRestart(false),
   m_kji_order(true)
{

}

//-----------------------------------------------------------------------
// Save check point files, but no restart
CheckPoint::CheckPoint( EW* a_ew,
			int cycle, 
			int cycleInterval,
			string fname,
			size_t bufsize ) :
   mEW(a_ew),
   mWritingCycle(cycle),
   mCycleInterval(cycleInterval),
   mStartTime(0.0),
   mCheckPointFile(fname),
   mPreceedZeros(0),
   m_double(true),
   mRestartFile("restart"),
   m_winallocated(false),
   m_bufsize(bufsize),
   m_fileno(0),
   mDoCheckPointing(true),
   mRestartPathSet(false),
   mDoRestart(false),
   m_kji_order(true)
{
   m_double = sizeof(float_sw4)==8;
}

//-----------------------------------------------------------------------
// Restart, but not initialized for saving check points
CheckPoint::CheckPoint( EW* a_ew, string fname, size_t bufsize ) :
   mEW(a_ew),
   mWritingCycle(-1),
   mCycleInterval(0),
   mStartTime(0.0),
   mCheckPointFile("chkpt"),
   mPreceedZeros(0),
   m_double(true),
   mRestartFile(fname),
   m_winallocated(false),
   m_bufsize(bufsize),
   m_fileno(0),
   mDoCheckPointing(false),
   mRestartPathSet(false),
   mDoRestart(true)
{
   m_double = sizeof(float_sw4)==8;
}

//-----------------------------------------------------------------------
CheckPoint::~CheckPoint()
{
   if( m_winallocated )
      for( int g=0 ; g < mEW->mNumberOfGrids ; g++ )
      {
	 delete[] mWindow[g];
         delete[] mGlobalDims[g];
      }
}

//-----------------------------------------------------------------------
bool CheckPoint::do_checkpointing()
{
   return mDoCheckPointing;
}

//-----------------------------------------------------------------------
bool CheckPoint::do_restart()
{
   return mDoRestart;
}

//-----------------------------------------------------------------------
void CheckPoint::setup_sizes( )
{
   if( mDoRestart || mDoCheckPointing )
   {
      if( !m_winallocated )
      {
	 mWindow.resize(mEW->mNumberOfGrids);
	 mGlobalDims.resize(mEW->mNumberOfGrids);
	 for( int g=0; g < mEW->mNumberOfGrids ; g++ )
	 {
	    mWindow[g] = new int[6];
	    mGlobalDims[g] = new int[6];
	 }
	 m_winallocated = true;
      }

      m_ihavearray.resize( mEW->mNumberOfGrids );
         
      int ghost_points = mEW->getNumberOfGhostPoints();
// tmp
//      printf("CheckPoint: Number of ghost points = %d\n", ghost_points);
      
      for( int g=0 ; g < mEW->mNumberOfGrids ; g++ )
      {
// With attenuation, the memory variables must be saved at all ghost points. This is because the memory variables satisfy
// ODEs at all points, and do not satify any boundary conditions 

         if (mEW->getLocalBcType(g, 0) == bProcessor)
            mWindow[g][0] = mEW->m_iStartInt[g];
         else
            mWindow[g][0] = mEW->m_iStartInt[g] - ghost_points;;

         if (mEW->getLocalBcType(g, 1) == bProcessor)
            mWindow[g][1] = mEW->m_iEndInt[g];
         else
            mWindow[g][1] = mEW->m_iEndInt[g] + ghost_points;
         
         if (mEW->getLocalBcType(g, 2) == bProcessor)
            mWindow[g][2] = mEW->m_jStartInt[g];
         else
            mWindow[g][2] = mEW->m_jStartInt[g] - ghost_points;;
            
         if (mEW->getLocalBcType(g, 3) == bProcessor)
            mWindow[g][3] = mEW->m_jEndInt[g];
         else
            mWindow[g][3] = mEW->m_jEndInt[g] + ghost_points;
            
// all points in k-dir are local to each proc
	 mWindow[g][4] = mEW->m_kStartInt[g]-ghost_points; // need 1 ghost point at MR interface
	 mWindow[g][5] = mEW->m_kEndInt[g]+ghost_points; // and all ghost points at bottom


// Need to store ghost point values outside the physical boundaries for the
// attenuation memory variables, because they satisfy ODEs and not BC

         mGlobalDims[g][0] = 1 - ghost_points;
         mGlobalDims[g][1] = mEW->m_global_nx[g] + ghost_points;
         mGlobalDims[g][2] = 1 - ghost_points;
         mGlobalDims[g][3] = mEW->m_global_ny[g] + ghost_points;
         // k-dir is local
	 mGlobalDims[g][4] = mWindow[g][4];
	 mGlobalDims[g][5] = mWindow[g][5];

 // The 3D array is assumed to span the entire computational domain
	 m_ihavearray[g] = true;
      }
      setSteps( mEW->getNumberOfTimeSteps() );
// tmp
      if (mEW->proc_zero())
         cout << "Checkpoint::setup_sizes: Calling define_pio()..." << endl;
      
      define_pio();
   } // end if doRestart || doCheckpointing
   
   //   cout << "mwind = " << mWindow[0][4] << " " << mWindow[0][5] << endl;
   //   cout << "globaldims = " << mGlobalDims[0][4] << " " << mGlobalDims[0][5] << endl;
}

//-----------------------------------------------------------------------
void CheckPoint::define_pio( )
{
   int glow = 0, ghigh = mEW->mNumberOfGrids;

  double time_start = MPI_Wtime();
  double time_measure[12];
  time_measure[0] = time_start;

   // Create the restart directory if it doesn't exist
   if( mRestartPathSet )
     mEW->create_directory(mRestartPath);

   m_parallel_io = new Parallel_IO*[ghigh-glow+1];
   for( int g=glow ; g < ghigh ; g++ )
   {
// tmp
      if (mEW->proc_zero())
         cout << "setup_sizes for grid g = " << g << endl;

      int global[3], local[3], start[3];
      for( int dim=0 ; dim < 3 ; dim++ )
      {
         global[dim] = mGlobalDims[g][2*dim+1]-mGlobalDims[g][2*dim]+1;
	 local[dim]  = mWindow[g][2*dim+1]-mWindow[g][2*dim]+1;
	 start[dim]  = mWindow[g][2*dim]-mGlobalDims[g][2*dim];
      }

      int iwrite = 0;
      int nrwriters = mEW->getNumberOfWritersPFS();
      int nproc=0, myid=0;
      MPI_Comm_size( MPI_COMM_WORLD, &nproc );
      MPI_Comm_rank( MPI_COMM_WORLD, &myid);

      // new hack 
      int* owners = new int[nproc];
      int i=0;
      for( int p=0 ; p<nproc ; p++ )
	 if( m_ihavearray[g] )
	    owners[i++] = p;
      if( nrwriters > i )
	 nrwriters = i;

      if( nrwriters > nproc )
	 nrwriters = nproc;
      int q, r;
      if( nproc == 1 || nrwriters == 1 )
      {
	 q = 0;
	 r = 0;
      }
      else
      {
	 q = (nproc-1)/(nrwriters-1);
	 r = (nproc-1) % (nrwriters-1);
      }
      for( int w=0 ; w < nrwriters ; w++ )
	 if( q*w+r == myid )
	    iwrite = 1;
//      std::cout << "Define PIO: grid " << g << " myid = " << myid << " iwrite= " << iwrite << " start= "
      //		<< start[0] << " " << start[1] << " " << start[2] << std::endl;
<<<<<<< HEAD
// tmp
=======
>>>>>>> 1d6c9828
      if( m_kji_order )
      {
// Swap i and k on file
	 int tmp=global[0];
	 global[0]=global[2];
	 global[2]=tmp;
	 tmp=local[0];
	 local[0]=local[2];
	 local[2]=tmp;
	 tmp=start[0];
	 start[0]=start[2];
	 start[2]=tmp;
<<<<<<< HEAD
      }      
      if (mEW->proc_zero())
         cout << "Creating a Parallel_IO object for grid g = " << g << endl;
=======
      }
>>>>>>> 1d6c9828
      m_parallel_io[g-glow] = new Parallel_IO( iwrite, mEW->usingParallelFS(), global, local, start, m_bufsize );
// tmp
      if (mEW->proc_zero())
         cout << "Done creating the Parallel_IO object" << endl;
      delete[] owners;
   }
}

//-----------------------------------------------------------------------
void CheckPoint::setSteps(int a_steps)
{
  char buffer[50];
  mPreceedZeros = snprintf(buffer, 50, "%d", a_steps );
}

//-----------------------------------------------------------------------
bool CheckPoint::timeToWrite( float_sw4 time, int cycle, float_sw4 dt )
{
   if( !mDoCheckPointing )
      return false;

   // Will we write at this time step (cycle) ?
   bool do_it=false;
   if( cycle == mWritingCycle )
      do_it = true;
   if( mCycleInterval !=  0 && cycle%mCycleInterval == 0 && time >= mStartTime )
      do_it = true;
   return do_it;
}

//-----------------------------------------------------------------------
void CheckPoint::compute_file_suffix( int cycle, std::stringstream& fileSuffix )
{
   fileSuffix << mCheckPointFile << ".cycle=";
   int temp = static_cast<int>(pow(10.0, mPreceedZeros - 1));
   int testcycle = cycle;
   if (cycle == 0)
      testcycle=1;
   while (testcycle < temp)
   {
      fileSuffix << "0";
      temp /= 10;
   }
   fileSuffix << cycle ;
   fileSuffix << ".sw4checkpoint";
}

//-----------------------------------------------------------------------
void CheckPoint::write_checkpoint( float_sw4 a_time, int a_cycle, vector<Sarray>& a_Um,
				   vector<Sarray>& a_U, vector<Sarray*>& a_AlphaVEm,
				   vector<Sarray*>& a_AlphaVE )
{
   //
   //File format: 
   //
   //    header (see routine write_header)
   //    for g=1,number of grids
   //       Um(g) (3 component float/double array)
   //       U(g)  (3 component float/double array)
   //       for m=1,number of mechanisms
   //           AlphaVEm(g,m) (3 component float/double array)
   //           AlphaVE(g,m)  (3 component float/double array)
   //       endfor
   //    endfor
   //

   //
   // Would it be possible to save the entire input file to the restart file ? 
   //
   int ng       = mEW->mNumberOfGrids;
//   off_t offset = (4+6*ng)*sizeof(int) + 2*sizeof(float_sw4);

   bool iwrite = false;
   for( int g=0 ; g < ng ; g++ )
      iwrite = iwrite || m_parallel_io[g]->i_write();

   std::stringstream s;
   if( iwrite )
   {
      std::stringstream fileSuffix;
      compute_file_suffix( a_cycle, fileSuffix );
      if ( mRestartPathSet )
	      s << mRestartPath << "/";
      else
      if( mEW->getPath() != "./" )
	      s << mEW->getPath() << "/";
      s << fileSuffix.str();
   }

 // Keep track of the number of files, save previous file name, and delete the second last.
   cycle_checkpoints( s.str() );

   // Open file from processor zero and write header.
   int hsize;
   int fid=-1;
   if( m_parallel_io[0]->proc_zero() )
   {
      fid = open( const_cast<char*>(s.str().c_str()), O_CREAT | O_TRUNC | O_WRONLY, 0660 ); 
      CHECK_INPUT(fid != -1, "CheckPoint::write_file: Error opening: " << s.str() );
      int myid;

      MPI_Comm_rank( MPI_COMM_WORLD, &myid );
      std::cout << "writing check point on file " << s.str() << " using " <<
	 m_parallel_io[0]->n_writers() << " writers" << std::endl;
      write_header( fid, a_time, a_cycle, hsize );
      fsync(fid); 
   }
   //   m_parallel_io[0]->writer_barrier();
   int bcast_root = m_parallel_io[0]->proc_zero_rank_in_comm_world();
   MPI_Bcast( &hsize, 1, MPI_INT, bcast_root, MPI_COMM_WORLD );
   off_t offset = hsize;

   // Open file from all writers
   if( iwrite && !m_parallel_io[0]->proc_zero() )
   {
      fid = open( const_cast<char*>(s.str().c_str()), O_WRONLY );
      CHECK_INPUT(fid != -1, "CheckPoint::write_checkpoint:: Error opening: " << s.str() );
   }

   // Write data blocks
   char cprec[]="double";
   if( !m_double )
      strcpy(cprec,"float");
   for( int g = 0 ; g < ng ; g++ )
   {
      size_t npts = ((size_t)(mGlobalDims[g][1]-mGlobalDims[g][0]+1))*
 	            ((size_t)(mGlobalDims[g][3]-mGlobalDims[g][2]+1))*
	            ((size_t)(mGlobalDims[g][5]-mGlobalDims[g][4]+1));

      if( !mEW->usingParallelFS() || g == 0 )
	 m_parallel_io[g]->writer_barrier();
      
      size_t nptsloc = (size_t) (mWindow[g][1] - mWindow[g][0]+1)*
         (mWindow[g][3] - mWindow[g][2]+1)*
         (mWindow[g][5] - mWindow[g][4]+1);
      
      // allocate local buffer array
      float_sw4* doubleField = new float_sw4[3*nptsloc];
      if( m_kji_order )
      {
	 a_Um[g].extract_subarrayIK( mWindow[g][0], mWindow[g][1], mWindow[g][2], mWindow[g][3], mWindow[g][4], mWindow[g][5],
				     doubleField );
	 m_parallel_io[g]->write_array( &fid, 3, doubleField, offset, cprec );
	 offset += 3*npts*sizeof(float_sw4);

<<<<<<< HEAD
	 a_U[g].extract_subarrayIK( mWindow[g][0], mWindow[g][1], mWindow[g][2], mWindow[g][3], mWindow[g][4], mWindow[g][5],
				    doubleField );
	 m_parallel_io[g]->write_array( &fid, 3, doubleField, offset, cprec );
	 offset += 3*npts*sizeof(float_sw4);
	 for( int m=0 ; m < mEW->getNumberOfMechanisms() ; m++ )
	 {
	    a_AlphaVEm[g][m].extract_subarrayIK( mWindow[g][0], mWindow[g][1], mWindow[g][2], mWindow[g][3], mWindow[g][4], mWindow[g][5],
=======
      if( m_jik_order )
      {
	 a_Um[g].extract_subarrayIK( mEW->m_iStartInt[g], mEW->m_iEndInt[g], mEW->m_jStartInt[g],
				  mEW->m_jEndInt[g], mEW->m_kStartInt[g], mEW->m_kEndInt[g],
				  doubleField );
	 m_parallel_io[g]->write_array( &fid, 3, doubleField, offset, cprec );
	 offset += 3*npts*sizeof(float_sw4);

	 a_U[g].extract_subarrayIK( mEW->m_iStartInt[g], mEW->m_iEndInt[g], mEW->m_jStartInt[g],
				 mEW->m_jEndInt[g], mEW->m_kStartInt[g], mEW->m_kEndInt[g],
				 doubleField );
	 m_parallel_io[g]->write_array( &fid, 3, doubleField, offset, cprec );
	 offset += 3*npts*sizeof(float_sw4);

	 for( int m=0 ; m < mEW->getNumberOfMechanisms() ; m++ )
	 {
	    a_AlphaVEm[g][m].extract_subarrayIK( mEW->m_iStartInt[g], mEW->m_iEndInt[g], mEW->m_jStartInt[g],
					      mEW->m_jEndInt[g], mEW->m_kStartInt[g], mEW->m_kEndInt[g],
>>>>>>> 1d6c9828
					      doubleField );
	    m_parallel_io[g]->write_array( &fid, 3, doubleField, offset, cprec );
	    offset += 3*npts*sizeof(float_sw4);

<<<<<<< HEAD
	    a_AlphaVE[g][m].extract_subarrayIK(  mWindow[g][0], mWindow[g][1], mWindow[g][2], mWindow[g][3], mWindow[g][4], mWindow[g][5],
                                              doubleField );
=======
	    a_AlphaVE[g][m].extract_subarrayIK( mEW->m_iStartInt[g], mEW->m_iEndInt[g], mEW->m_jStartInt[g],
					     mEW->m_jEndInt[g], mEW->m_kStartInt[g], mEW->m_kEndInt[g],
					     doubleField );
>>>>>>> 1d6c9828
	    m_parallel_io[g]->write_array( &fid, 3, doubleField, offset, cprec );
	    offset += 3*npts*sizeof(float_sw4);
	 }
      }
      else
      {
<<<<<<< HEAD
	 a_Um[g].extract_subarray( mWindow[g][0], mWindow[g][1], mWindow[g][2], mWindow[g][3], mWindow[g][4], mWindow[g][5],
=======
	 a_Um[g].extract_subarray( mEW->m_iStartInt[g], mEW->m_iEndInt[g], mEW->m_jStartInt[g],
				  mEW->m_jEndInt[g], mEW->m_kStartInt[g], mEW->m_kEndInt[g],
>>>>>>> 1d6c9828
				  doubleField );
	 m_parallel_io[g]->write_array( &fid, 3, doubleField, offset, cprec );
	 offset += 3*npts*sizeof(float_sw4);

<<<<<<< HEAD
	 a_U[g].extract_subarray( mWindow[g][0], mWindow[g][1], mWindow[g][2], mWindow[g][3], mWindow[g][4], mWindow[g][5],
=======
	 a_U[g].extract_subarray( mEW->m_iStartInt[g], mEW->m_iEndInt[g], mEW->m_jStartInt[g],
				 mEW->m_jEndInt[g], mEW->m_kStartInt[g], mEW->m_kEndInt[g],
>>>>>>> 1d6c9828
				 doubleField );
	 m_parallel_io[g]->write_array( &fid, 3, doubleField, offset, cprec );
	 offset += 3*npts*sizeof(float_sw4);

	 for( int m=0 ; m < mEW->getNumberOfMechanisms() ; m++ )
	 {
<<<<<<< HEAD
	    a_AlphaVEm[g][m].extract_subarray( mWindow[g][0], mWindow[g][1], mWindow[g][2], mWindow[g][3], mWindow[g][4], mWindow[g][5],
=======
	    a_AlphaVEm[g][m].extract_subarray( mEW->m_iStartInt[g], mEW->m_iEndInt[g], mEW->m_jStartInt[g],
					      mEW->m_jEndInt[g], mEW->m_kStartInt[g], mEW->m_kEndInt[g],
>>>>>>> 1d6c9828
					      doubleField );
	    m_parallel_io[g]->write_array( &fid, 3, doubleField, offset, cprec );
	    offset += 3*npts*sizeof(float_sw4);

<<<<<<< HEAD
	    a_AlphaVE[g][m].extract_subarray(  mWindow[g][0], mWindow[g][1], mWindow[g][2], mWindow[g][3], mWindow[g][4], mWindow[g][5],
                                              doubleField );
=======
	    a_AlphaVE[g][m].extract_subarray( mEW->m_iStartInt[g], mEW->m_iEndInt[g], mEW->m_jStartInt[g],
					     mEW->m_jEndInt[g], mEW->m_kStartInt[g], mEW->m_kEndInt[g],
					     doubleField );
>>>>>>> 1d6c9828
	    m_parallel_io[g]->write_array( &fid, 3, doubleField, offset, cprec );
	    offset += 3*npts*sizeof(float_sw4);
	 }
      }
      delete[] doubleField;
   }
   if( iwrite )
      close(fid);
} // end write_checkpoint()

//-----------------------------------------------------------------------
void CheckPoint::read_checkpoint( float_sw4& a_time, int& a_cycle,
				  vector<Sarray>& a_Um, vector<Sarray>& a_U,
				  vector<Sarray*>& a_AlphaVEm, vector<Sarray*>& a_AlphaVE )
{
   //
   // It is assumed that the arrays are already declared with the right 
   // dimensions. This routine will check that sizes match, but will not
   // allocate or resize the arrays Um and U, AlphaVEm, AlphaVE
   //
   int ng       = mEW->mNumberOfGrids;
   //   off_t offset = (4+6*ng)*sizeof(int) + 2*sizeof(float_sw4);
   bool iread = false;
   for( int g=0 ; g < ng ; g++ )
      iread = iread || m_parallel_io[g]->i_write();

   std::stringstream s;
   if( iread )
   {
      if( mRestartPathSet )
	 s << mRestartPath << "/";
      else if( mEW->getPath() != "./" )
	 s << mEW->getPath();
      s << mRestartFile;
   }

   // Open file from processor zero and read header.
   int fid=-1;
   int hsize;
   if( m_parallel_io[0]->proc_zero() )
   {
      fid = open( const_cast<char*>(s.str().c_str()), O_RDONLY ); 
      CHECK_INPUT(fid != -1, "CheckPoint::read_checkpoint: Error opening: " << s.str() );
      int myid;

      MPI_Comm_rank( MPI_COMM_WORLD, &myid );
      std::cout << "reading check point on file " << s.str() << endl;
      read_header( fid, a_time, a_cycle, hsize );
   }
   //   m_parallel_io[0]->writer_barrier();

   // Broadcast read information to all other processors.
   int bcast_root = m_parallel_io[0]->proc_zero_rank_in_comm_world();
   MPI_Bcast( &a_cycle, 1, MPI_INT,         bcast_root, MPI_COMM_WORLD );
   MPI_Bcast( &a_time,  1, mEW->m_mpifloat, bcast_root, MPI_COMM_WORLD );
   MPI_Bcast( &hsize, 1, MPI_INT, bcast_root, MPI_COMM_WORLD );
   off_t offset = hsize;

   // Open file from all readers
   if( iread && !m_parallel_io[0]->proc_zero() )
   {
      fid = open( const_cast<char*>(s.str().c_str()), O_RDONLY );
      CHECK_INPUT(fid != -1, "CheckPoint::read_checkpoint:: Error opening file: " << s.str() );
   }

   // Read data blocks.
   char cprec[]="double";
   if( !m_double )
      strcpy(cprec,"float");

   for( int g = 0 ; g < ng ; g++ )
   {
      size_t npts = ((size_t)(mGlobalDims[g][1]-mGlobalDims[g][0]+1))*
	            ((size_t)(mGlobalDims[g][3]-mGlobalDims[g][2]+1))*
	            ((size_t)(mGlobalDims[g][5]-mGlobalDims[g][4]+1));

      // size_t nptsloc = ((size_t)(mEW->m_iEnd[g]-mEW->m_iStart[g]+1))*
      //                  ((size_t)(mEW->m_jEnd[g]-mEW->m_jStart[g]+1))*
      //                  ((size_t)(mEW->m_kEnd[g]-mEW->m_kStart[g]+1));

      size_t nptsloc = (size_t) (mWindow[g][1] - mWindow[g][0]+1)*
         (mWindow[g][3] - mWindow[g][2]+1)*
         (mWindow[g][5] - mWindow[g][4]+1);

      if( !mEW->usingParallelFS() || g == 0 )
	 m_parallel_io[g]->writer_barrier();      

      // array with ghost points in k-ONLY read into doubleField, 
      float_sw4* doubleField = new float_sw4[3*nptsloc];
<<<<<<< HEAD
      if( m_kji_order )
=======
      if( m_jik_order )
      {
	 m_parallel_io[g]->read_array( &fid, 3, doubleField, offset, cprec );
	 offset += 3*npts*sizeof(float_sw4);
	 a_Um[g].insert_subarrayIK( mEW->m_iStartInt[g], mEW->m_iEndInt[g], mEW->m_jStartInt[g],
				  mEW->m_jEndInt[g], mEW->m_kStartInt[g], mEW->m_kEndInt[g],
				  doubleField );

	 m_parallel_io[g]->read_array( &fid, 3, doubleField, offset, cprec );
	 offset += 3*npts*sizeof(float_sw4);
	 a_U[g].insert_subarrayIK( mEW->m_iStartInt[g], mEW->m_iEndInt[g], mEW->m_jStartInt[g],
				 mEW->m_jEndInt[g], mEW->m_kStartInt[g], mEW->m_kEndInt[g],
				 doubleField );

	 for( int m=0 ; m < mEW->getNumberOfMechanisms() ; m++ )
	 {
	    m_parallel_io[g]->read_array( &fid, 3, doubleField, offset, cprec );
	    offset += 3*npts*sizeof(float_sw4);
	    a_AlphaVEm[g][m].insert_subarrayIK( mEW->m_iStartInt[g], mEW->m_iEndInt[g],
					      mEW->m_jStartInt[g], mEW->m_jEndInt[g],
					      mEW->m_kStartInt[g], mEW->m_kEndInt[g], 
					      doubleField );

	    m_parallel_io[g]->read_array( &fid, 3, doubleField, offset, cprec );
	    offset += 3*npts*sizeof(float_sw4);
	    a_AlphaVE[g][m].insert_subarrayIK( mEW->m_iStartInt[g], mEW->m_iEndInt[g],
					     mEW->m_jStartInt[g], mEW->m_jEndInt[g],
					     mEW->m_kStartInt[g], mEW->m_kEndInt[g],
					     doubleField );
	 }
      }
      else
>>>>>>> 1d6c9828
      {
	 m_parallel_io[g]->read_array( &fid, 3, doubleField, offset, cprec );
	 offset += 3*npts*sizeof(float_sw4);
	 a_Um[g].insert_subarrayIK( mWindow[g][0], mWindow[g][1], mWindow[g][2], mWindow[g][3], mWindow[g][4], mWindow[g][5],
				  doubleField );

	 m_parallel_io[g]->read_array( &fid, 3, doubleField, offset, cprec );
	 offset += 3*npts*sizeof(float_sw4);
	 a_U[g].insert_subarrayIK( mWindow[g][0], mWindow[g][1], mWindow[g][2], mWindow[g][3], mWindow[g][4], mWindow[g][5],
				 doubleField );

	 for( int m=0 ; m < mEW->getNumberOfMechanisms() ; m++ )
	 {
	    m_parallel_io[g]->read_array( &fid, 3, doubleField, offset, cprec );
	    offset += 3*npts*sizeof(float_sw4);
	    a_AlphaVEm[g][m].insert_subarrayIK( mWindow[g][0], mWindow[g][1], mWindow[g][2], mWindow[g][3], mWindow[g][4], mWindow[g][5],
					      doubleField );

	    m_parallel_io[g]->read_array( &fid, 3, doubleField, offset, cprec );
	    offset += 3*npts*sizeof(float_sw4);
	    a_AlphaVE[g][m].insert_subarrayIK( mWindow[g][0], mWindow[g][1], mWindow[g][2], mWindow[g][3], mWindow[g][4], mWindow[g][5],
					     doubleField );
	 }
      }
      else
      {
	 m_parallel_io[g]->read_array( &fid, 3, doubleField, offset, cprec );
	 offset += 3*npts*sizeof(float_sw4);
	 a_Um[g].insert_subarray( mWindow[g][0], mWindow[g][1], mWindow[g][2], mWindow[g][3], mWindow[g][4], mWindow[g][5],
				  doubleField );

	 m_parallel_io[g]->read_array( &fid, 3, doubleField, offset, cprec );
	 offset += 3*npts*sizeof(float_sw4);
	 a_U[g].insert_subarray( mWindow[g][0], mWindow[g][1], mWindow[g][2], mWindow[g][3], mWindow[g][4], mWindow[g][5],
				 doubleField );

	 for( int m=0 ; m < mEW->getNumberOfMechanisms() ; m++ )
	 {
	    m_parallel_io[g]->read_array( &fid, 3, doubleField, offset, cprec );
	    offset += 3*npts*sizeof(float_sw4);
	    a_AlphaVEm[g][m].insert_subarray( mWindow[g][0], mWindow[g][1], mWindow[g][2], mWindow[g][3], mWindow[g][4], mWindow[g][5],
					      doubleField );

	    m_parallel_io[g]->read_array( &fid, 3, doubleField, offset, cprec );
	    offset += 3*npts*sizeof(float_sw4);
	    a_AlphaVE[g][m].insert_subarray( mWindow[g][0], mWindow[g][1], mWindow[g][2], mWindow[g][3], mWindow[g][4], mWindow[g][5],
					     doubleField );
	 }
      }
      delete[] doubleField;
   }
   if( iread )
      close(fid);
}

//-----------------------------------------------------------------------
float_sw4 CheckPoint::getDt()
{
   float_sw4 dt;
   if( mEW->getRank() == 0 )
   {
      std::stringstream s;
      if( mRestartPathSet )
	 s << mRestartPath << "/";
      else if( mEW->getPath() != "./" )
	 s << mEW->getPath();
      s << mRestartFile; // string 's' is the file name including path
      int fid = open( const_cast<char*>(s.str().c_str()), O_RDONLY ); 
      CHECK_INPUT(fid != -1, "CheckPoint::getDt: Error opening: " << s.str() );
      lseek(fid,3*sizeof(int)+sizeof(float_sw4),SEEK_SET);
      size_t nr=read(fid,&dt,sizeof(float_sw4));
      CHECK_INPUT( nr == sizeof(float_sw4) ,
	 "CheckPoint::getDt, error reading time step from restart file\n");
      close(fid);
   }
   MPI_Bcast( &dt, 1, mEW->m_mpifloat, 0, MPI_COMM_WORLD );      
   return dt;
}

//-----------------------------------------------------------------------
void CheckPoint::write_header( int& fid, float_sw4 a_time, int a_cycle,
			       int& hsize )
{
   //
   // Header format: prec - precision 8--> double, 4--> single (int)
   //                ng   - Number of grids (int)
   //                time - Time (float)
   //                cycle- Time step number corresponding to Time (int)
   //                dt   - Time step size (float)
   //                nmech- Number of mechanisms in attenuation model
   //                dims(g,1:6) - Size of array on grid g,
   //                       dim(1) <= i <= dim(2), dim(3) <= j <= dim(4)
   //                       dim(5) <= k <= dim(6)
   //   
   int prec = m_double ? 8 : 4;
   size_t ret = write(fid,&prec,sizeof(int));
   CHECK_INPUT( ret == sizeof(int),"CheckPoint::write_header: Error writing precision" );

   int ng = mEW->mNumberOfGrids;
   ret = write(fid,&ng,sizeof(int));
   CHECK_INPUT( ret == sizeof(int),"CheckPoint::write_header: Error writing ng" );

   ret = write(fid,&a_time,sizeof(float_sw4));
   CHECK_INPUT( ret == sizeof(float_sw4),"CheckPoint::write_header: Error writing time" );

   ret = write(fid,&a_cycle,sizeof(int));
   CHECK_INPUT( ret == sizeof(int),"CheckPoint::write_header: Error writing cycle" );

   float_sw4 dt = mEW->getTimeStep();
   ret = write(fid,&dt,sizeof(float_sw4));
   CHECK_INPUT( ret == sizeof(float_sw4),"CheckPoint::write_header: Error writing dt" );

   int nmech = mEW->getNumberOfMechanisms();
   ret = write(fid,&nmech,sizeof(int));
   CHECK_INPUT( ret == sizeof(int),"CheckPoint::write_header: Error writing nmech" );
   for(int g = 0; g < ng ;g++ )
   {
      int globalSize[6];
      globalSize[0] = 1;
      globalSize[1] = mGlobalDims[g][1]-mGlobalDims[g][0]+1;
      globalSize[2] = 1;
      globalSize[3] = mGlobalDims[g][3]-mGlobalDims[g][2]+1;
      globalSize[4] = 1;
      globalSize[5] = mGlobalDims[g][5]-mGlobalDims[g][4]+1;
      ret = write( fid, globalSize, 6*sizeof(int) );
      CHECK_INPUT( ret == 6*sizeof(int),"CheckPoint::write_header: Error writing global sizes" );
      //      cout << "wrote global size " << globalSize[0] << " " << globalSize[1] << " " << globalSize[2] << " " 
      //	   << globalSize[3] << " " << globalSize[4] << " " << globalSize[5] << endl; 
   }
   hsize = (4+6*ng)*sizeof(int) + 2*sizeof(float_sw4);
}

//-----------------------------------------------------------------------
void CheckPoint::read_header( int& fid, float_sw4& a_time, int& a_cycle,
			      int& hsize )
{
   //
   // Header format: prec - precision 8--> double, 4--> single (int)
   //                ng   - Number of grids (int)
   //                time - Time (float)
   //                cycle- Time step number corresponding to Time (int)
   //                dt   - Time step size (float)
   //                nmech- Number of mechanisms in attenuation model
   //                dims(g,1:6) - Size of array on grid g,
   //                       dim(1) <= i <= dim(2), dim(3) <= j <= dim(4)
   //                       dim(5) <= k <= dim(6)
   //   
   int prec;
   size_t ret = read(fid,&prec,sizeof(int));
   CHECK_INPUT( ret == sizeof(int),"CheckPoint::read_header: Error reading precision" );
   CHECK_INPUT( (m_double && prec==8) || (!m_double && prec==4), 
		"CheckPoint::read_header, floating point precision on restart file" <<
		" does not match precision in solver");
   int ng;
   ret = read(fid,&ng,sizeof(int));
   CHECK_INPUT( ret == sizeof(int),"CheckPoint::read_header: Error reading ng" );
   CHECK_INPUT( ng == mEW->mNumberOfGrids, "CheckPoint::read_header: Error number of grids on restart file"
		<< " does not match number of grids in solver" );

   ret = read(fid,&a_time,sizeof(float_sw4));
   CHECK_INPUT( ret == sizeof(float_sw4),"CheckPoint::read_header: Error reading time" );

   ret = read(fid,&a_cycle,sizeof(int));
   CHECK_INPUT( ret == sizeof(int),"CheckPoint::read_header: Error reading cycle" );

   float_sw4 dt;
   ret = read(fid,&dt,sizeof(float_sw4));
   CHECK_INPUT( ret == sizeof(float_sw4),"CheckPoint::read_header: Error reading dt" );

   int nmech;
   ret = read(fid,&nmech,sizeof(int));
   CHECK_INPUT( ret == sizeof(int),"CheckPoint::read_header: Error reading nmech" );
   CHECK_INPUT( nmech == mEW->getNumberOfMechanisms(), "CheckPoint::read_header: Error number "
		<< "of attenuation mechanisms on restart file"
		<< " does not match number of attenuation mechanisms in solver" );

   for(int g = 0; g < ng ;g++ )
   {
      int globalSize[6];
      ret = read( fid, globalSize, 6*sizeof(int) );
      CHECK_INPUT( ret == 6*sizeof(int),"CheckPoint::read_header: Error reading global sizes" );
      CHECK_INPUT( globalSize[0] == 1, "CheckPoint::read_checkpoint: Error in global sizes, " <<
		   "low i-index is "<< globalSize[0]);
      CHECK_INPUT( globalSize[1] == mGlobalDims[g][1]-mGlobalDims[g][0]+1, "CheckPoint::read_checkpoint: Error in global sizes, "
		   << "upper i-index is " << globalSize[1]);
      CHECK_INPUT( globalSize[2] == 1, "CheckPoint::read_checkpoint: Error in global sizes, " <<
		   "low j-index is "<< globalSize[2]);
      CHECK_INPUT( globalSize[3] == mGlobalDims[g][3]-mGlobalDims[g][2]+1, "CheckPoint::read_checkpoint: Error in global sizes, "
		   << "upper j-index is " << globalSize[3]);
      CHECK_INPUT( globalSize[4] == 1, "CheckPoint::read_checkpoint: Error in global sizes, " <<
		   "low k-index is "<< globalSize[4]);
//      CHECK_INPUT( globalSize[5] == mGlobalDims[g][5], "CheckPoint::read_checkpoint: Error in global sizes, "
      CHECK_INPUT( globalSize[5] == mGlobalDims[g][5]-mGlobalDims[g][4]+1,
                   "CheckPoint::read_checkpoint: Error in global sizes, " << "upper k-index is " << globalSize[5]);
   }
   hsize = (4+6*ng)*sizeof(int) + 2*sizeof(float_sw4);
}

//-----------------------------------------------------------------------
void CheckPoint::cycle_checkpoints( string CheckPointFile )
{
   // Keep previous check point, remove the second previous. 
   // m_fileno is initialized to zero in constructor.
   m_fileno++;
   if( m_fileno >= 3 )
   {
      // Delete  mCheckPointFileMM
      if( m_parallel_io[0]->proc_zero() )
      {
	 int er= unlink(const_cast<char*>(mCheckPointFileMM.c_str()));
	 CHECK_INPUT(er==0, "CheckPoint::cycle_checkpoints, error deleting old check point file "
		     << mCheckPointFileMM );
      }
      mCheckPointFileMM = mCheckPointFileM;
      mCheckPointFileM  = CheckPointFile;
   }
   else if( m_fileno == 1 )
      mCheckPointFileMM = CheckPointFile;
   else if( m_fileno == 2 )
      mCheckPointFileM  = CheckPointFile;
}

//-----------------------------------------------------------------------
void CheckPoint::set_restart_file( string fname, size_t bufsize )
{
   mRestartFile = fname;
   m_bufsize    = bufsize;
   mDoRestart = true;

}

//-----------------------------------------------------------------------
void CheckPoint::set_restart_path( string restartPath )
{
   mRestartPath = restartPath;
   mRestartPathSet = true;
}

//-----------------------------------------------------------------------
std::string CheckPoint::get_restart_path()
{
  std::string retval;
  if (mRestartPathSet)
  {
    retval = mRestartPath;
    return retval;
  }
}

//-----------------------------------------------------------------------
void CheckPoint::set_checkpoint_file( string fname, int cycle, int cycleInterval,
				      size_t bufsize )
{
   mCheckPointFile  = fname;
   mWritingCycle    = cycle;
   mCycleInterval   = cycleInterval;
   m_bufsize        = bufsize;
   mDoCheckPointing = true;
}<|MERGE_RESOLUTION|>--- conflicted
+++ resolved
@@ -243,10 +243,6 @@
 	    iwrite = 1;
 //      std::cout << "Define PIO: grid " << g << " myid = " << myid << " iwrite= " << iwrite << " start= "
       //		<< start[0] << " " << start[1] << " " << start[2] << std::endl;
-<<<<<<< HEAD
-// tmp
-=======
->>>>>>> 1d6c9828
       if( m_kji_order )
       {
 // Swap i and k on file
@@ -259,13 +255,9 @@
 	 tmp=start[0];
 	 start[0]=start[2];
 	 start[2]=tmp;
-<<<<<<< HEAD
       }      
       if (mEW->proc_zero())
          cout << "Creating a Parallel_IO object for grid g = " << g << endl;
-=======
-      }
->>>>>>> 1d6c9828
       m_parallel_io[g-glow] = new Parallel_IO( iwrite, mEW->usingParallelFS(), global, local, start, m_bufsize );
 // tmp
       if (mEW->proc_zero())
@@ -411,7 +403,6 @@
 	 m_parallel_io[g]->write_array( &fid, 3, doubleField, offset, cprec );
 	 offset += 3*npts*sizeof(float_sw4);
 
-<<<<<<< HEAD
 	 a_U[g].extract_subarrayIK( mWindow[g][0], mWindow[g][1], mWindow[g][2], mWindow[g][3], mWindow[g][4], mWindow[g][5],
 				    doubleField );
 	 m_parallel_io[g]->write_array( &fid, 3, doubleField, offset, cprec );
@@ -419,84 +410,37 @@
 	 for( int m=0 ; m < mEW->getNumberOfMechanisms() ; m++ )
 	 {
 	    a_AlphaVEm[g][m].extract_subarrayIK( mWindow[g][0], mWindow[g][1], mWindow[g][2], mWindow[g][3], mWindow[g][4], mWindow[g][5],
-=======
-      if( m_jik_order )
-      {
-	 a_Um[g].extract_subarrayIK( mEW->m_iStartInt[g], mEW->m_iEndInt[g], mEW->m_jStartInt[g],
-				  mEW->m_jEndInt[g], mEW->m_kStartInt[g], mEW->m_kEndInt[g],
+					      doubleField );
+	    m_parallel_io[g]->write_array( &fid, 3, doubleField, offset, cprec );
+	    offset += 3*npts*sizeof(float_sw4);
+
+	    a_AlphaVE[g][m].extract_subarrayIK(  mWindow[g][0], mWindow[g][1], mWindow[g][2], mWindow[g][3], mWindow[g][4], mWindow[g][5],
+                                              doubleField );
+	    m_parallel_io[g]->write_array( &fid, 3, doubleField, offset, cprec );
+	    offset += 3*npts*sizeof(float_sw4);
+	 }
+      }
+      else
+      {
+	 a_Um[g].extract_subarray( mWindow[g][0], mWindow[g][1], mWindow[g][2], mWindow[g][3], mWindow[g][4], mWindow[g][5],
 				  doubleField );
 	 m_parallel_io[g]->write_array( &fid, 3, doubleField, offset, cprec );
 	 offset += 3*npts*sizeof(float_sw4);
 
-	 a_U[g].extract_subarrayIK( mEW->m_iStartInt[g], mEW->m_iEndInt[g], mEW->m_jStartInt[g],
-				 mEW->m_jEndInt[g], mEW->m_kStartInt[g], mEW->m_kEndInt[g],
+	 a_U[g].extract_subarray( mWindow[g][0], mWindow[g][1], mWindow[g][2], mWindow[g][3], mWindow[g][4], mWindow[g][5],
 				 doubleField );
 	 m_parallel_io[g]->write_array( &fid, 3, doubleField, offset, cprec );
 	 offset += 3*npts*sizeof(float_sw4);
 
 	 for( int m=0 ; m < mEW->getNumberOfMechanisms() ; m++ )
 	 {
-	    a_AlphaVEm[g][m].extract_subarrayIK( mEW->m_iStartInt[g], mEW->m_iEndInt[g], mEW->m_jStartInt[g],
-					      mEW->m_jEndInt[g], mEW->m_kStartInt[g], mEW->m_kEndInt[g],
->>>>>>> 1d6c9828
+	    a_AlphaVEm[g][m].extract_subarray( mWindow[g][0], mWindow[g][1], mWindow[g][2], mWindow[g][3], mWindow[g][4], mWindow[g][5],
 					      doubleField );
 	    m_parallel_io[g]->write_array( &fid, 3, doubleField, offset, cprec );
 	    offset += 3*npts*sizeof(float_sw4);
 
-<<<<<<< HEAD
-	    a_AlphaVE[g][m].extract_subarrayIK(  mWindow[g][0], mWindow[g][1], mWindow[g][2], mWindow[g][3], mWindow[g][4], mWindow[g][5],
-                                              doubleField );
-=======
-	    a_AlphaVE[g][m].extract_subarrayIK( mEW->m_iStartInt[g], mEW->m_iEndInt[g], mEW->m_jStartInt[g],
-					     mEW->m_jEndInt[g], mEW->m_kStartInt[g], mEW->m_kEndInt[g],
-					     doubleField );
->>>>>>> 1d6c9828
-	    m_parallel_io[g]->write_array( &fid, 3, doubleField, offset, cprec );
-	    offset += 3*npts*sizeof(float_sw4);
-	 }
-      }
-      else
-      {
-<<<<<<< HEAD
-	 a_Um[g].extract_subarray( mWindow[g][0], mWindow[g][1], mWindow[g][2], mWindow[g][3], mWindow[g][4], mWindow[g][5],
-=======
-	 a_Um[g].extract_subarray( mEW->m_iStartInt[g], mEW->m_iEndInt[g], mEW->m_jStartInt[g],
-				  mEW->m_jEndInt[g], mEW->m_kStartInt[g], mEW->m_kEndInt[g],
->>>>>>> 1d6c9828
-				  doubleField );
-	 m_parallel_io[g]->write_array( &fid, 3, doubleField, offset, cprec );
-	 offset += 3*npts*sizeof(float_sw4);
-
-<<<<<<< HEAD
-	 a_U[g].extract_subarray( mWindow[g][0], mWindow[g][1], mWindow[g][2], mWindow[g][3], mWindow[g][4], mWindow[g][5],
-=======
-	 a_U[g].extract_subarray( mEW->m_iStartInt[g], mEW->m_iEndInt[g], mEW->m_jStartInt[g],
-				 mEW->m_jEndInt[g], mEW->m_kStartInt[g], mEW->m_kEndInt[g],
->>>>>>> 1d6c9828
-				 doubleField );
-	 m_parallel_io[g]->write_array( &fid, 3, doubleField, offset, cprec );
-	 offset += 3*npts*sizeof(float_sw4);
-
-	 for( int m=0 ; m < mEW->getNumberOfMechanisms() ; m++ )
-	 {
-<<<<<<< HEAD
-	    a_AlphaVEm[g][m].extract_subarray( mWindow[g][0], mWindow[g][1], mWindow[g][2], mWindow[g][3], mWindow[g][4], mWindow[g][5],
-=======
-	    a_AlphaVEm[g][m].extract_subarray( mEW->m_iStartInt[g], mEW->m_iEndInt[g], mEW->m_jStartInt[g],
-					      mEW->m_jEndInt[g], mEW->m_kStartInt[g], mEW->m_kEndInt[g],
->>>>>>> 1d6c9828
-					      doubleField );
-	    m_parallel_io[g]->write_array( &fid, 3, doubleField, offset, cprec );
-	    offset += 3*npts*sizeof(float_sw4);
-
-<<<<<<< HEAD
 	    a_AlphaVE[g][m].extract_subarray(  mWindow[g][0], mWindow[g][1], mWindow[g][2], mWindow[g][3], mWindow[g][4], mWindow[g][5],
                                               doubleField );
-=======
-	    a_AlphaVE[g][m].extract_subarray( mEW->m_iStartInt[g], mEW->m_iEndInt[g], mEW->m_jStartInt[g],
-					     mEW->m_jEndInt[g], mEW->m_kStartInt[g], mEW->m_kEndInt[g],
-					     doubleField );
->>>>>>> 1d6c9828
 	    m_parallel_io[g]->write_array( &fid, 3, doubleField, offset, cprec );
 	    offset += 3*npts*sizeof(float_sw4);
 	 }
@@ -586,42 +530,7 @@
 
       // array with ghost points in k-ONLY read into doubleField, 
       float_sw4* doubleField = new float_sw4[3*nptsloc];
-<<<<<<< HEAD
       if( m_kji_order )
-=======
-      if( m_jik_order )
-      {
-	 m_parallel_io[g]->read_array( &fid, 3, doubleField, offset, cprec );
-	 offset += 3*npts*sizeof(float_sw4);
-	 a_Um[g].insert_subarrayIK( mEW->m_iStartInt[g], mEW->m_iEndInt[g], mEW->m_jStartInt[g],
-				  mEW->m_jEndInt[g], mEW->m_kStartInt[g], mEW->m_kEndInt[g],
-				  doubleField );
-
-	 m_parallel_io[g]->read_array( &fid, 3, doubleField, offset, cprec );
-	 offset += 3*npts*sizeof(float_sw4);
-	 a_U[g].insert_subarrayIK( mEW->m_iStartInt[g], mEW->m_iEndInt[g], mEW->m_jStartInt[g],
-				 mEW->m_jEndInt[g], mEW->m_kStartInt[g], mEW->m_kEndInt[g],
-				 doubleField );
-
-	 for( int m=0 ; m < mEW->getNumberOfMechanisms() ; m++ )
-	 {
-	    m_parallel_io[g]->read_array( &fid, 3, doubleField, offset, cprec );
-	    offset += 3*npts*sizeof(float_sw4);
-	    a_AlphaVEm[g][m].insert_subarrayIK( mEW->m_iStartInt[g], mEW->m_iEndInt[g],
-					      mEW->m_jStartInt[g], mEW->m_jEndInt[g],
-					      mEW->m_kStartInt[g], mEW->m_kEndInt[g], 
-					      doubleField );
-
-	    m_parallel_io[g]->read_array( &fid, 3, doubleField, offset, cprec );
-	    offset += 3*npts*sizeof(float_sw4);
-	    a_AlphaVE[g][m].insert_subarrayIK( mEW->m_iStartInt[g], mEW->m_iEndInt[g],
-					     mEW->m_jStartInt[g], mEW->m_jEndInt[g],
-					     mEW->m_kStartInt[g], mEW->m_kEndInt[g],
-					     doubleField );
-	 }
-      }
-      else
->>>>>>> 1d6c9828
       {
 	 m_parallel_io[g]->read_array( &fid, 3, doubleField, offset, cprec );
 	 offset += 3*npts*sizeof(float_sw4);
