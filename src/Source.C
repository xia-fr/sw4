--- conflicted
+++ resolved
@@ -1416,22 +1416,6 @@
 //
 // ********* do the filtering of the time function here as needed based on (ic, jc, kc) and gridrefbndry ******
 //      
-<<<<<<< HEAD
-//   if (!gridrefbndry)
-//   {
-//      for( int k=kc-2 ; k <= kc+3 ; k++ )
-   for( int j=jc-2 ; j <= jc+3 ; j++ )
-      for( int i=ic-2 ; i <= ic+3 ; i++ )
-      {
-	 if (a_EW->interior_point_in_proc(i,j,g) && !m_timeFuncIsReady) // checks if (i,j) belongs to this processor
-	 {
-// filter the time function in this Source object, unless already done before
-	    prepareTimeFunc(a_EW->m_prefilter_sources, a_EW->getTimeStep(), a_EW->getNumberOfTimeSteps(),
-			    a_EW->m_filter_ptr);
-	 }
-      }         
-   if( gridrefbndry ) // near MR interface
-=======
 
 // AP: Jun 29, 2017: Since interior_point_in_proc only takes the (i,j)
 // indices into account, there is no point looping over
@@ -1463,7 +1447,6 @@
 // grid. In that case, we must also initialize the time function on
 // this process.
    if (gridrefbndry) // near MR interface
->>>>>>> b2935875
    {
 // compute (icref, jcref) (duplicated from below)
       int icref, jcref;
@@ -1503,13 +1486,8 @@
                   if( a_EW->interior_point_in_proc(i,j,g+1) && !m_timeFuncIsReady) // checks if (i,j) belongs to this processor
                   {
 // filter the time function in this Source object, unless already done
-<<<<<<< HEAD
 		     prepareTimeFunc(a_EW->m_prefilter_sources, a_EW->getTimeStep(),
 				     a_EW->getNumberOfTimeSteps(), a_EW->m_filter_ptr);
-=======
-                     prepareTimeFunc(a_EW->m_prefilter_sources, a_EW->getTimeStep(), a_EW->getNumberOfTimeSteps(),
-                                     a_EW->m_filter_ptr);
->>>>>>> b2935875
                   }
                }
          } // end if k<=1
@@ -1521,14 +1499,9 @@
                {
                   if( a_EW->interior_point_in_proc(i,j,g-1) && !m_timeFuncIsReady) // checks if (i,j) belongs to this processor
                   {
-<<<<<<< HEAD
+// filter the time function in this Source object, unless already done
 		     prepareTimeFunc(a_EW->m_prefilter_sources, a_EW->getTimeStep(),
 				     a_EW->getNumberOfTimeSteps(), a_EW->m_filter_ptr);
-=======
-// filter the time function in this Source object, unless already done
-                     prepareTimeFunc(a_EW->m_prefilter_sources, a_EW->getTimeStep(), a_EW->getNumberOfTimeSteps(),
-                                     a_EW->m_filter_ptr);
->>>>>>> b2935875
                   }
                }
          } // end if k >= Nz
