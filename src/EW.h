//-*-c++-*-
//  SW4 LICENSE
// # ----------------------------------------------------------------------
// # SW4 - Seismic Waves, 4th order
// # ----------------------------------------------------------------------
// # Copyright (c) 2013, Lawrence Livermore National Security, LLC. 
// # Produced at the Lawrence Livermore National Laboratory. 
// # 
// # Written by:
// # N. Anders Petersson (petersson1@llnl.gov)
// # Bjorn Sjogreen      (sjogreen2@llnl.gov)
// # 
// # LLNL-CODE-643337 
// # 
// # All rights reserved. 
// # 
// # This file is part of SW4, Version: 1.0
// # 
// # Please also read LICENCE.txt, which contains "Our Notice and GNU General Public License"
// # 
// # This program is free software; you can redistribute it and/or modify
// # it under the terms of the GNU General Public License (as published by
// # the Free Software Foundation) version 2, dated June 1991. 
// # 
// # This program is distributed in the hope that it will be useful, but
// # WITHOUT ANY WARRANTY; without even the IMPLIED WARRANTY OF
// # MERCHANTABILITY or FITNESS FOR A PARTICULAR PURPOSE. See the terms and
// # conditions of the GNU General Public License for more details. 
// # 
// # You should have received a copy of the GNU General Public License
// # along with this program; if not, write to the Free Software
// # Foundation, Inc., 59 Temple Place, Suite 330, Boston, MA 02111-1307, USA 
#ifndef EW_H
#define EW_H

#include <mpi.h>

#include <string>
#include <vector>
#include <fstream>
#include <list>

#include "sw4.h"

#include "Sarray.h"
#include "TimeSeries.h"
#include "Source.h"
#include "GridPointSource.h"
#include "Filter.h"

#include "Image.h"
#include "Image3D.h"
#include "ESSI3D.h"

#include "boundaryConditionTypes.h"
#include "ForcingTwilight.h"
#include "TestPointSource.h"
#include "TestEnergy.h"
#include "TestLamb.h"
#include "TestRayleighWave.h"

#include "MaterialData.h"
#include "AnisotropicMaterial.h"
#include "EtreeFile.h"
#include "RandomizedMaterial.h"

#include "SuperGrid.h"
#include "MaterialProperty.h"
#include "GeographicProjection.h"
#include "DataPatches.h"

#include "CheckPoint.h"

using namespace std;

class EW 
{
public:
EW(const string& name, vector<Source*> & a_GlobalUniqueSources, 
   vector<TimeSeries*> & a_GlobalTimeSeries, bool invproblem=false );
~EW();
bool wasParsingSuccessful();
bool isInitialized();

void set_output_options( bool output_load, bool output_detailed_timing );
void setGMTOutput(string filename, string wppfilename);
void saveGMTFile( vector<Source*> & a_GlobalUniqueSources );
void allocateCartesianSolverArrays(float_sw4 a_global_zmax);
void setGoalTime(float_sw4 t);
//double getCurrentTime(){return mTime;}

void setNumberSteps(int steps); // remove???
int getNumberOfSteps() const;

void setupRun( vector<Source*> & a_GlobalUniqueSources );

void solve( vector<Source*> & a_GlobalSources, vector<TimeSeries*> & a_GlobalTimeSeries );
void solve_backward( vector<Source*> & a_Sources, vector<TimeSeries*> & a_TimeSeries, float_sw4 gradient[11], float_sw4 hessian[121] );
void solve_allpars( vector<Source*> & a_GlobalSources, vector<Sarray>& a_Rho, vector<Sarray>& a_Mu,
		    vector<Sarray>& a_Lambda, vector<TimeSeries*> & a_GlobalTimeSeries,
		    vector<Sarray>& a_U, vector<Sarray>& a_Um, vector<DataPatches*>& Upred_saved_sides,
		    vector<DataPatches*>& Ucorr_saved_sides, bool save_sides );

void solve_backward_allpars( vector<Source*> & a_GlobalSources, vector<Sarray>& a_Rho, vector<Sarray>& a_Mu,
		    vector<Sarray>& a_Lambda, vector<TimeSeries*> & a_GlobalTimeSeries,
		    vector<Sarray>& a_U, vector<Sarray>& a_Um, vector<DataPatches*>& Upred_saved_sides,
			     vector<DataPatches*>& Ucorr_saved_sides, float_sw4 gradients[11], 
			     vector<Sarray>& gRho, vector<Sarray>& gMu, vector<Sarray>& gLambda );
   //int nmpar, float_sw4* gradientm );

bool parseInputFile( vector<Source*> & a_GlobalSources, vector<TimeSeries*> & a_GlobalTimeSeries );
void parsedate( char* datestr, int& year, int& month, int& day, int& hour, int& minute,
		int& second, int& msecond, int& fail );

void extractRecordData(TimeSeries::receiverMode mode, int i0, int j0, int k0, int grid0, 
		       vector<float_sw4> &uRec, vector<Sarray> &Um2, vector<Sarray> &U);

// some (all?) of these functions are called from parseInputFile() and should be made private
void badOption(string name, char* option) const;
bool startswith(const char begin[], char *line);
void processGrid(char* buffer);
void processRefinement(char* buffer);
void deprecatedOption(const string& command, 
		      const string& oldone, 
		      const string& newone);
void processTime(char* buffer);
void processTwilight(char* buffer);
void processFileIO(char* buffer);
void processImage(char* buffer);
void processImage3D(char* buffer);
void processESSI3D(char* buffer);
void deprecatedImageMode(int value, const char* name) const;
void processTestPointSource(char* buffer);
void processTestRayleigh(char* buffer);
void processTestLamb(char* buffer);
void processTestEnergy(char* buffer);
bool checkTestEnergyPeriodic(char* buffer);
void processSource(char* buffer, vector<Source*> & a_GlobalUniqueSources);
void processRupture(char* buffer, vector<Source*> & a_GlobalUniqueSources);
void processMaterial( char* buffer );
void processMaterialIfile( char* buffer );
void processMaterialBlock( char* buffer, int & blockCount );
void processMaterialPfile(char* buffer);
void processMaterialEtree(char* buffer);
void processMaterialVimaterial(char* buffer);
void processMaterialInvtest(char* buffer);
void processMaterialRfile(char* buffer);
void processAnisotropicMaterialBlock( char* buffer, int & ablockCount );
void processReceiver(char* buffer, vector<TimeSeries*> & a_GlobalTimeSeries);
void processObservation(char* buffer, vector<TimeSeries*> & a_GlobalTimeSeries);
void processBoundaryConditions(char *buffer);
void processPrefilter(char* buffer);
void processGMT(char* buffer);
void processDeveloper(char* buffer);
void processGlobalMaterial(char* buffer);
void processTopography(char* buffer);
void processAttenuation(char* buffer);
void processRandomize(char* buffer);
void processRandomBlock(char* buffer);
void processCheckPoint(char* buffer);
void processGeodynbc(char* buffer);

//void getEfileInfo(char* buffer);

void side_plane( int g, int side, int wind[6], int nGhost );
void setPrintCycle(int cycle) { mPrintInterval = cycle; }
void setVerbosity(int level) { mVerbose = level; };
void setQuiet(bool stealth) { mQuiet = stealth; };
bool getQuiet() {return mQuiet; };
int  getVerbosity() {return mVerbose; };
int  getRank() {return m_myRank; };
void setDebugIO(bool onoff) { mDebugIO = onoff; }
  
//void setDampingCFL(float_sw4 d4_cfl) { m_d4_cfl = d4_cfl; }

void printTime(int cycle, float_sw4 t, bool force=false ) const;
void printPreamble(vector<Source*> & a_Sources) const;
void switch_on_checkfornan();
void switch_on_error_log();
void set_energylog( string logfile, bool print, bool elog );
void set_inner_loop( int loopnr );
void set_cflnumber( float_sw4 cfl );
void set_testing_mode(bool a_testing){m_testing = a_testing;}
bool get_testing_mode(){return m_testing;}

void default_bcs( );
void update_curvilinear_cartesian_interface( vector<Sarray>& a_U );

void set_twilight_forcing( ForcingTwilight* a_forcing );
// perhaps these functions should be in the ForcingTwilight class? 
// but how will they get access to the material properties and grid sizes?
void initialData(float_sw4 a_t, vector<Sarray> & a_U, vector<Sarray*> & a_AlphaVE);
bool exactSol(float_sw4 a_t, vector<Sarray> & a_U, vector<Sarray*> & a_AlphaVE, vector<Source*>& source );
void exactRhsTwilight(float_sw4 a_t, vector<Sarray> & a_F);
void exactAccTwilight(float_sw4 a_t, vector<Sarray> & a_Uacc);
void Force(float_sw4 a_t, vector<Sarray> & a_F, vector<GridPointSource*> point_sources, vector<int> identsources );
void Force_tt(float_sw4 a_t, vector<Sarray> & a_F, vector<GridPointSource*> point_sources, vector<int> identsources );
void sort_grid_point_sources( vector<GridPointSource*>& point_sources, vector<int>& identsources );

void normOfDifference( vector<Sarray> & a_Uex,  vector<Sarray> & a_U, float_sw4 &diffInf, float_sw4 &diffL2, float_sw4 &xInf,
		       vector<Source*>& a_globalSources );
void normOfDifferenceGhostPoints( vector<Sarray> & a_Uex,  vector<Sarray> & a_U, float_sw4 &diffInf, float_sw4 &diffL2 );
void normOfSurfaceDifference( vector<Sarray> & a_Uex,  vector<Sarray> & a_U, float_sw4 &diffInf, 
			      float_sw4 &diffL2, float_sw4 &solInf, float_sw4 &solL2, vector<Source*> & a_globalSources);

void test_sources( vector<GridPointSource*>& a_point_sources, vector<Source*>& a_global_unique_sources,
		   vector<Sarray>& F, vector<int>& identsources );
void testSourceDiscretization( int kx[3], int ky[3], int kz[3],
			       float_sw4 moments[3], vector<GridPointSource*>& point_sources, vector<Sarray>& F,
			       vector<int>& identsources );

void setupSBPCoeff( );

// time stepping routines
void simpleAttenuation( vector<Sarray> & a_Up );
void enforceBC( vector<Sarray> & a_U, vector<Sarray>& a_Mu, vector<Sarray>& a_Lambda,
		float_sw4 t, vector<float_sw4 **> & a_BCForcing );

void enforceBCfreeAtt( vector<Sarray>& a_Up, vector<Sarray>& a_U, vector<Sarray>& a_Um, 
			   vector<Sarray>& a_Mu, vector<Sarray>& a_Lambda,
			   vector<Sarray*>& a_AlphaVEp, vector<Sarray*>& a_AlphaVEm,
		       vector<float_sw4 **>& a_BCForcing, float_sw4 bop[5], float_sw4 a_t );

   void enforceBCfreeAtt2( vector<Sarray>& a_Up, vector<Sarray>& a_Mu, vector<Sarray>& a_Lambda,
			   vector<Sarray*>& a_AlphaVEp, vector<float_sw4 **>& a_BCForcing );

void enforceBCanisotropic( vector<Sarray> & a_U, vector<Sarray>& a_C, 
			   float_sw4 t, vector<float_sw4 **> & a_BCForcing );
   
void addAttToFreeBcForcing( vector<Sarray*>& AlphaVEp, vector<float_sw4**>& BCForcing, float_sw4 bop[5] );

void cartesian_bc_forcing( float_sw4 t, vector<float_sw4 **> & a_BCForcing, vector<Source*>& a_Source );

void evalRHS(vector<Sarray> & a_U, vector<Sarray>& a_Mu, vector<Sarray>& a_Lambda, vector<Sarray> & a_Lu,
	     vector<Sarray*>& a_Alpha );

void evalRHSanisotropic(vector<Sarray> & a_U, vector<Sarray>& a_C, 
			vector<Sarray> & a_Uacc );

void evalPredictor(vector<Sarray> & a_Up, vector<Sarray> & a_U, vector<Sarray> & a_Um,
		   vector<Sarray>& a_Rho, vector<Sarray> & a_Lu, vector<Sarray> & a_F );

void evalDpDmInTime(vector<Sarray> & a_Up, vector<Sarray> & a_U, vector<Sarray> & a_Um,
		    vector<Sarray> & a_Uacc );

void evalCorrector(vector<Sarray> & a_Up, vector<Sarray>& a_Rho, vector<Sarray> & a_Lu, vector<Sarray> & a_F );

void updateMemVarPred( vector<Sarray*>& a_AlphaVEp, vector<Sarray*>& a_AlphaVEm, vector<Sarray>& a_U, float_sw4 a_t );

void updateMemVarCorr( vector<Sarray*>& a_AlphaVEp, vector<Sarray*>& a_AlphaVEm, vector<Sarray>& a_Up,
                       vector<Sarray>& a_U, vector<Sarray>& a_Um, float_sw4 a_t );
   
void updateMemVarCorrNearInterface( Sarray& a_AlphaVEp, Sarray& a_AlphaVEm,
                                    Sarray & a_Up,  Sarray & a_U, Sarray & a_Um, float_sw4 a_t, int a_mech, int a_grid );
   
// void updateMemoryVariables( vector<Sarray*>& a_AlphaVEp,
// 			    vector<Sarray*>& a_AlphaVEm,
// 			    vector<Sarray>& a_Up, vector<Sarray>& a_U, vector<Sarray>& a_Um, double a_t );
// void updateMemoryVariablesBndry( vector<Sarray*>& a_AlphaVEp,
// 			    vector<Sarray*>& a_AlphaVEm,
// 			    vector<Sarray>& a_Up, vector<Sarray>& a_U, vector<Sarray>& a_Um );
void evalDpDmInTimeAtt( vector<Sarray*>& a_AlphaVEp, vector<Sarray*>& a_AlphaVE,
                            vector<Sarray*>& a_AlphaVEm );

void addSuperGridDamping(vector<Sarray> & a_Up, vector<Sarray> & a_U, vector<Sarray> & a_Um, vector<Sarray>& a_Rho );


void cycleSolutionArrays(vector<Sarray> & a_Um, vector<Sarray> & a_U, vector<Sarray> & a_Up, 
			 vector<Sarray*> & a_AlphaVEm, vector<Sarray*> & a_AlphaVE, vector<Sarray*> & a_AlphaVEp);
void cycleSolutionArrays(vector<Sarray> & a_Um, vector<Sarray> & a_U, vector<Sarray> & a_Up ); 

void bndryInteriorDifference( vector<Sarray> & a_Uex,  vector<Sarray> & a_U, 
			      float_sw4 lowZ[3], float_sw4 interiorZ[3], float_sw4 highZ[3] );
void test_RhoUtt_Lu( vector<Sarray> & a_Uacc, vector<Sarray> & a_Lu, vector<Sarray> & a_F, 
		     float_sw4 lowZ[3], float_sw4 interiorZ[3], float_sw4 highZ[3] );

void setRestartInfo(int fromCycle, int dumpInterval, const string& filePrefix);
void computeDT();
void computeDTanisotropic();
   //bool inTestSourceMode() { return mTestSource; }
   //bool inTestLambMode() { return mTestLamb; }
bool proc_zero() const;
int no_of_procs() const;
void create_directory(const string& path);
void initialize_image_files();
void update_images( int Nsteps, float_sw4 time, vector<Sarray> & a_Up, vector<Sarray>& a_U, vector<Sarray>& a_Um,
		    vector<Sarray>& a_Rho, vector<Sarray>& a_Mu, vector<Sarray>& a_Lambda,
		    vector<Source*> & a_sources, int dminus );

void initialize_SAC_files(); // going away
void update_SACs( int Nsteps ); // going away

<<<<<<< HEAD
void print_execution_times( float_sw4 times[10] );
void print_execution_time( float_sw4 t1, float_sw4 t2, string msg );
=======
void print_execution_times( double times[7] );
void print_execution_time( double t1, double t2, string msg );
>>>>>>> e0d2f1ae
void finalizeIO();
string bc_name( const boundaryConditionType bc ) const;
int mkdirs(const string& path);
void setOutputPath(const string& path);
const string& getOutputPath() { return mPath; }; // Consider getPath instead! This function has caused grief in the past
const string& getObservationPath() { return mObsPath; };
const string& getName() { return mName; };
void set_global_bcs(boundaryConditionType bct[6]); // assigns the global boundary conditions
   boundaryConditionType getLocalBcType(int g, int side){return m_bcType[g][side]; };
   

void add_mtrl_block( MaterialData* md ){ m_mtrlblocks.push_back( md ); };


void set_threshold_velocities(float_sw4 vpmin, float_sw4 vsmin);

// material properties by id
//inline bool inside_material_surfaces( float_sw4 lat, float_sw4 lon )
//    {
//      return (lat <= m_materialLatMax && lat >= m_materialLatMin && 
//	      lon <= m_materialLonMax && lon >= m_materialLonMin);
//    }

void addMaterialProperty(MaterialProperty* mat){m_materials.push_back(mat);}

   //void getMaterialID(float_sw4 lat, float_sw4 lon, float_sw4 depth, int &materialID);
   //bool knownMaterial(int materialID);
   //float_sw4 lookup_Rho(int materialID, float_sw4 depth);
   //float_sw4 lookup_Vs(int materialID, float_sw4 depth);
   //float_sw4 lookup_Vp(int materialID, float_sw4 depth);

//// attenuation model
//float_sw4 lookup_Qp(int materialID, float_sw4 depth);
//float_sw4 lookup_Qs(int materialID, float_sw4 depth);

// super-grid functions
void processSupergrid(char *buffer);
void set_sg_damping(float_sw4 coeff);
void set_sg_thickness(int gp_thickness);
void set_sg_width(float_sw4 sg_width);
//void set_sg_transition(int gp_trans);
bool usingSupergrid(){return m_use_supergrid;};
void setup_supergrid( );
   //void supergrid_taper_material();
void assign_supergrid_damping_arrays();

// MR coefficients
void setup_MR_coefficients();

void assign_local_bcs( );
bool timeSteppingSet();
bool proc_decompose_2d( int ni, int nj, int nproc, int proc_max[2] );
void decomp1d( int nglobal, int myid, int nproc, int& s, int& e );
void coarsen1d( int& n, int& ifirst, int& ilast, int periodic );
void allocateCurvilinearArrays();
void generate_grid();
void setup_metric();
void check_min_max_int( vector<Sarray>& a_U );

void setupMPICommunications();
void setup2D_MPICommunications();
void communicate_array( Sarray& u, int grid );
void communicate_arrays( vector<Sarray>& u );
void communicate_array_2dfinest( Sarray& u );
void communicate_array_2d( Sarray& u, int g, int k );
void communicate_array_2d_asym( Sarray& u, int g, int k );
void communicate_array_2d_ext( Sarray& u );

void set_materials();
void set_anisotropic_materials();
void setup_attenuation_relaxation(float_sw4 minvsoh );
void setup_viscoelastic();
void setup_viscoelastic_tw();

void extrapolateInZ(int g, Sarray& field, bool lowk, bool highk );
void extrapolateInXY( vector<Sarray>& field );
void extrapolateInZvector(int g, Sarray& field, bool lowk, bool highk );
void extrapolateInXYvector( vector<Sarray>& field );
void extrapolateTopo(Sarray& field);
void checkTopo(Sarray& field);

void addImage(Image* i);
void addImage3D(Image3D* i);
void addESSI3D(ESSI3D* i);
void setIO_timing(bool iotiming);
void setParallel_IO(bool pfs, int nwriters);

void extractTopographyFromGridFile(string a_topoFileName);
void extractTopographyFromImageFile(string a_topoFileName);
void extractTopographyFromCartesianFile(string a_topoFileName);

void setEtreeFile(EtreeFile* efile); 
void extractTopographyFromEfile(string a_topoFileName, string a_topoExtFileName, string a_QueryType,
                                float_sw4 a_EFileResolution);
void extractTopographyFromRfile( std::string a_topoFileName );

void smoothTopography(int maxIter);

void buildGaussianHillTopography(float_sw4 amp, float_sw4 Lx, float_sw4 Ly, float_sw4 x0, float_sw4 y0);

void extractSurfaceFromGridFile(string a_surfaceFileName);
void extractSurfaceFromCartesianFile(string a_surfaceFileName);

void computeCartesianCoord(double &x, double &y, double lon, double lat);
void computeGeographicCoord(double x, double y, double & longitude, double & latitude);

void initializeSystemTime();
void compute_epicenter( vector<Source*> & a_GlobalUniqueSources );
void set_epicenter(float_sw4 epiLat, float_sw4 epiLon, float_sw4 epiDepth, float_sw4 earliestTime); 
void get_epicenter(float_sw4 &epiLat, float_sw4 &epiLon, float_sw4 &epiDepth, float_sw4 &earliestTime); 
   
// void update_all_boundaries(vector<Sarray> &U, vector<Sarray> &UM, float_sw4 t,
// 			   vector<Sarray*> &AlphaVE );

// void impose_physical_bc(vector<Sarray> &U, vector<Sarray> &UM, float_sw4 t,
// 			vector<Sarray*> &AlphaVE );

/* void bc_dirichlet( Sarray& u, int g, float_sw4 t, int side, */
/*  		   Forcing* forcing, float_sw4 h ); */

/* void bc_free_surface( Sarray& u, int g, float_sw4 t, int side, */
/* 		      Forcing* forcing, float_sw4 h, int onesided[6] ); */

void computeNearestGridPoint(int & a_i, 
			     int & a_j, 
			     int & a_k,
			     int & a_g, // grid on which indices are located
			     float_sw4 a_x, 
			     float_sw4 a_y, 
			     float_sw4 a_z);
  

void computeNearestSurfaceGridPoint(int & a_i, 
                                    int & a_j, 
                                    float_sw4 a_x, 
                                    float_sw4 a_y, 
                                    float_sw4 a_z);
  
void coord_from_index( int i, int j, int k, int g, float_sw4& x, float_sw4& y, float_sw4& z );

float_sw4 distance(float_sw4 a_x1, float_sw4 a_y1, float_sw4 a_z1,
                float_sw4 a_x0, float_sw4 a_y0, float_sw4 a_z0);

void computeNearestLowGridPoint(int & a_i, 
                                int & a_j, 
                                int & a_k,
                                int & a_g, // grid on which indices are located
                                float_sw4 a_x, 
                                float_sw4 a_y, 
                                float_sw4 a_z);
  
bool interior_point_in_proc(int a_i, int a_j, int a_g); // only takes interior points into account
bool point_in_proc(int a_i, int a_j, int a_g);          // both interior and parallel ghost points
bool point_in_proc_ext(int a_i, int a_j, int a_g);      // both interior and parallel ghost points+extra ghost points
  
void initializePaddingCells();
void check_dimensions();

void convert_material_to_mulambda();

void check_materials(); // verify that the density is positive on the grid

void computeSolutionError(vector<Sarray> &U, float_sw4 t, vector<Sarray*> &Alpha );

float_sw4 localMin(vector<Sarray> & a_field);
float_sw4 localMax(vector<Sarray> & a_field);
float_sw4 localMinVp();
float_sw4 localMaxVp(); 
float_sw4 localMinVs(); 
float_sw4 localMaxVs(); 
float_sw4 localMinVpOverVs();
float_sw4 localMaxVpOverVs(); 

bool topographyExists(){return m_topography_exists;};
bool usingAttenuation(){return m_use_attenuation;};

bool is_onesided( int g, int side ) const;

void interpolate_between_grids( vector<Sarray>& u, vector<Sarray>& um, float_sw4 t, 
  			        vector<Sarray*> &AlphaVE );

bool interpolate_topography( float_sw4 q, float_sw4 r, float_sw4 & Z0, bool smoothed);

void copy_topo_to_topogridext();

bool getDepth( float_sw4 x, float_sw4 y, float_sw4 z, float_sw4 & depth);

bool curvilinear_grid_mapping( float_sw4 q, float_sw4 r, float_sw4 s, float_sw4 & X0, float_sw4 & Y0, float_sw4 & Z0 );

bool invert_curvilinear_grid_mapping( float_sw4 X0, float_sw4 Y0, float_sw4 Z0, float_sw4& q, float_sw4& r, float_sw4& s );

bool find_curvilinear_derivatives_at_point( float_sw4 q, float_sw4 r, float_sw4 s,
					    float_sw4 qX[], float_sw4 rX[], float_sw4 sX[]);
 
void save_errors( float_sw4 max_error[3], float_sw4 l2_error[3] );

void compute_minvsoverh( float_sw4& minvsoh );

void set_resolution( int ppw );

void set_prefilter( FilterType passband, int order, int passes, float_sw4 fc1, float_sw4 fc2 );

void set_scenario(const string& scenario );

void set_conservative_interpolation( bool onoff, float_sw4 ctol, int cmaxit );

void set_geodyn_data( string filename, int nx, int nz, float_sw4 h, float_sw4 origin[3],
		      float_sw4 dt, int nsteps, int faces );

void impose_geodyn_ibcdata( vector<Sarray> &u, vector<Sarray> &um, float_sw4 t, vector<float_sw4**>& bforcing );

void advance_geodyn_time( float_sw4 t );

void get_geodyn_timelevel( vector<Sarray>& geodyndata );

void copy_geodyn_timelevel( vector<Sarray>& geodyndata1,
			    vector<Sarray>& geodyndata2 );

void geodyn_second_ghost_point( vector<Sarray>& rho, vector<Sarray>& mu, vector<Sarray>& lambda,
				vector<Sarray>& forcing, float_sw4 t, vector<Sarray>& U,
				vector<Sarray>& Um, int crf );

void geodyn_second_ghost_point_curvilinear( vector<Sarray>& rho, vector<Sarray>& mu, vector<Sarray>& lambda,
					    vector<Sarray>& forcing, float_sw4 t, vector<Sarray>& U,
					    vector<Sarray>& Um, int crf );

void geodyn_up_from_uacc( vector<Sarray>& Up, vector<Sarray>& Uacc,
			  vector<Sarray>& U, vector<Sarray>& Um, float_sw4 dt );

void save_geoghost( vector<Sarray>& U );
void restore_geoghost( vector<Sarray>& U );
void geodynbcGetSizes( string filename, float_sw4 origin[3], float_sw4 &cubelen,
		       float_sw4& zcubelen, bool &found_latlon, double& lat, 
		       double& lon, double& az, int& adjust );

void geodynFindFile(char* buffer);
void bcsurf_curvilinear_2nd_order( int side, int i0, int i1, int j0, int j1,
				   int k0, int g, Sarray& u, float_sw4* bforcing );


void integrate_source( );

void compute_energy( float_sw4 dt, bool write_file, vector<Sarray>& Um,
		     vector<Sarray>& U, vector<Sarray>& Up, int step );

float_sw4 scalarProduct( vector<Sarray>& U, vector<Sarray>& V);
void get_gridgen_info( int& order, float_sw4& zetaBreak ) const;


//  void update_maxes_hVelMax();
//  void update_maxes_vVelMax();

//   void computeDivergence()   ;
//   void computeCurlMagnitude();

//   void setTestPointSourceMode(){ mTestSource = true; };

// functions from the old FileInput class
void cleanUpRefinementLevels();

enum InputMode { UNDEFINED, Efile, GaussianHill, GridFile, CartesianGrid, TopoImage, Rfile};

// access functions needed by the Image (and perhaps other) classes
int getNumberOfCartesianGrids(){return mNumberOfCartesianGrids;};
int getNumberOfGrids(){return mNumberOfGrids;};
int getNumberOfGhostPoints(){return m_ghost_points;};
int getNumberOfParallelPaddingPoints(){return m_ppadding;};
float_sw4 getLonOrigin(){ return mLonOrigin;};
float_sw4 getLatOrigin(){ return mLatOrigin;};
float_sw4 getGridAzimuth(){ return mGeoAz;};
float_sw4 getMetersPerDegree(){ return mMetersPerDegree;};
bool usingParallelFS(){ return m_pfs;};
int getNumberOfWritersPFS(){ return m_nwriters;};
float_sw4 getTimeStep() const {return mDt;};
int getNumberOfTimeSteps() const {return mNumberOfTimeSteps;};
int getNumberOfMechanisms() const {return m_number_mechanisms;};

 // test point source
void get_exact_point_source( float_sw4* u, float_sw4 t, int g, Source& source, int* wind=0 );
float_sw4 VerySmoothBump_x_T_Integral(float_sw4 t, float_sw4 R, float_sw4 alpha, float_sw4 beta);
float_sw4 C6SmoothBump_x_T_Integral(float_sw4 t, float_sw4 R, float_sw4 alpha, float_sw4 beta);
float_sw4 SmoothWave_x_T_Integral(float_sw4 t, float_sw4 R, float_sw4 alpha, float_sw4 beta);
float_sw4 Gaussian_x_T_Integral(float_sw4 t, float_sw4 R, float_sw4 f, float_sw4 alpha, float_sw4 beta);
float_sw4 VSBTP(float_sw4 Lim, float_sw4 t);
float_sw4 C6SBTP(float_sw4 Lim, float_sw4 t);
float_sw4 SWTP(float_sw4 Lim, float_sw4 t);
float_sw4 d_VerySmoothBump_dt(float_sw4 t, float_sw4 R, float_sw4 c);
float_sw4 d_C6SmoothBump_dt(float_sw4 t, float_sw4 R, float_sw4 c);
float_sw4 d_SmoothWave_dt(float_sw4 t, float_sw4 R, float_sw4 c);
float_sw4 d_Gaussian_dt(float_sw4 t, float_sw4 R, float_sw4 c, float_sw4 f);
float_sw4 VerySmoothBump(float_sw4 t, float_sw4 R, float_sw4 c);
float_sw4 C6SmoothBump(float_sw4 t, float_sw4 R, float_sw4 c);
float_sw4 SmoothWave(float_sw4 t, float_sw4 R, float_sw4 c);
float_sw4 Gaussian(float_sw4 t, float_sw4 R, float_sw4 c,float_sw4 f);

// Lamb's problem
void get_exact_lamb( vector<Sarray> & a_U, float_sw4 a_t, Source& a_source );
void get_exact_lamb2( vector<Sarray> & a_U, float_sw4 a_t, Source& a_source );
double G4_Integral(double T, double t, double r, double beta);
double G3_Integral(double iT, double it, double ir, double ibeta);
double G2_Integral(double iT, double it, double ir, double ibeta);


void getGlobalBoundingBox(float_sw4 bbox[6]);

string getPath(){ return mPath; }
void set_utcref( TimeSeries& ts );
void print_utc();

   // For inverse problem
void processCG(char* buffer );
void processScaleFactors(char* buffer );
void average_speeds( float_sw4& cp, float_sw4& cs );
void layered_speeds( vector<float_sw4>& cp, vector<float_sw4>& z );
void testsourcediff( vector<Source*> GlobalSources, float_sw4 gradient[11], float_sw4 hessian[121] );
void get_scalefactors( float_sw4 sf[11] ); 
bool compute_sf();
void compute_guess( bool& guesspos, bool& guesst0fr, bool& guessmom, bool& guessshifts, bool& output_seismograms );
void get_cgparameters( int& maxit, int& maxrestart, float_sw4& tolerance, bool& fletcherreeves,
		       int& stepselection, bool& do_linesearch, int& varcase, bool& testing );
void parameters_to_material( int nmpar, float_sw4* xm, vector<Sarray>& rho,
			     vector<Sarray>& mu, vector<Sarray>& lambda );
void material_to_parameters( int nmpar, float_sw4* xm, vector<Sarray>& rho,
			     vector<Sarray>& mu, vector<Sarray>& lambda );
void get_material_parameter( int nmpar, float_sw4* xm );
void get_scale_factors( int nmpar, float_sw4* xm );

#ifdef ENABLE_OPT
void material_correction( int nmpar, float_sw4* xm );

void project_material( vector<Sarray>& a_rho, vector<Sarray>& a_mu,
		       vector<Sarray>& a_lambda, int& info );

void check_material( vector<Sarray>& a_rho, vector<Sarray>& a_mu,
		     vector<Sarray>& a_lambda, int& ok );
#endif

void check_anisotropic_material( vector<Sarray>& rho, vector<Sarray>& c );

void get_nr_of_material_parameters( int& nmvar );
void add_to_grad( vector<Sarray>& K, vector<Sarray>& Kacc, vector<Sarray>& Um, 
		  vector<Sarray>& U, vector<Sarray>& Up, vector<Sarray>& Uacc,
		  vector<Sarray>& gRho, vector<Sarray>& gMu, vector<Sarray>& gLambda );

void get_optmethod( int& method, int& bfgs_m );
void get_utc( int utc[7] ) const;

void perturb_mtrl();
void perturb_mtrl( int peri, int perj, int perk, float_sw4 h, int grid, int var );

void perturb_velocities( vector<Sarray>& a_vs, vector<Sarray>& a_vp );

void metric_derivatives_test();

void material_ic( vector<Sarray>& a_mtrl );

void gettopowgh( float_sw4 ai, float_sw4 wgh[8] ) const;

void smooth_grid( int maxIter );

void enforceDirichlet5( vector<Sarray> & a_U );

bool check_for_nan( vector<Sarray>& a_U, int verbose, string name );

void define_parallel_io( vector<Parallel_IO*>& parallel_io );

void read_volimage( std::string &path, std::string &fname, vector<Sarray>& data );

void interpolate( int nx, int ny, int nz, float_sw4 xmin, float_sw4 ymin, float_sw4 zmin, float_sw4 hx,
		  float_sw4 hy, float_sw4 hz, Sarray& rho, Sarray& mu, Sarray& lambda,
		  int grid, Sarray& rhogrid, Sarray& mugrid, Sarray& lambdagrid );

void interpolate_to_coarse( int nx, int ny, int nz, float_sw4 xmin, float_sw4 ymin,
			    float_sw4 zmin, float_sw4 hx, float_sw4 hy, float_sw4 hz,
			    Sarray& rho, Sarray& mu, Sarray& lambda, vector<Sarray>& rhogrid, 
			    vector<Sarray>& mugrid, vector<Sarray>& lambdagrid );

void interpolation_gradient( int nx, int ny, int nz, float_sw4 xmin, float_sw4 ymin, float_sw4 zmin, float_sw4 hx,
			     float_sw4 hy, float_sw4 hz, Sarray& gradrho, Sarray& gradmu, Sarray& gradlambda,
			     int grid, Sarray& gradrhogrid, Sarray& gradmugrid, Sarray& gradlambdagrid );

// Functions to impose conditions at grid refinement interface:
   // void enforceIC( std::vector<Sarray> & a_Up, std::vector<Sarray> & a_U, std::vector<Sarray> & a_Um,
   //                 vector<Sarray*>& a_AlphaVEp,
   //      	   double t, bool predictor, std::vector<GridPointSource*> point_sources );
// NEW June 14, 2017

void enforceIC( std::vector<Sarray> & a_Up, std::vector<Sarray> & a_U, std::vector<Sarray> & a_Um,
		float_sw4 t, bool predictor, std::vector<GridPointSource*> point_sources );
   //void dirichlet_hom_ic( Sarray& U, int g, int k, bool inner );
   //void dirichlet_LRic( Sarray& U, int g, int kic, float_sw4 t, int adj );
   //void gridref_initial_guess( Sarray& u, int g, bool upper );
   //void compute_preliminary_corrector( Sarray& a_Up, Sarray& a_U, Sarray& a_Um, Sarray& Unext,
   //				    int g, int kic, float_sw4 t, std::vector<GridPointSource*> point_sources );
   //void compute_preliminary_predictor( Sarray& a_Up, Sarray& a_U, Sarray& Unext,
   //				    int g, int kic, float_sw4 t, std::vector<GridPointSource*> point_sources );
   //void compute_icstresses( Sarray& a_Up, Sarray& B, int g, int kic, float_sw4* a_str_x, float_sw4* a_str_y);
   //void consintp( Sarray& Uf, Sarray& Unextf, Sarray& Bf, Sarray& Muf, Sarray& Lambdaf, Sarray& Rhof, float_sw4 hf,
   //	       Sarray& Uc, Sarray& Unextc, Sarray& Bc, Sarray& Muc, Sarray& Lambdac, Sarray& Rhoc, float_sw4 hc,
   //	       float_sw4 cof, int gc, int gp, int is_periodic[2] );
   //void check_corrector( Sarray& Uf, Sarray& Uc, Sarray& Unextf, Sarray& Unextc, int kf, int kc );

   // Previous version fortran routines, now in C
void addsgd4_ci( int ifirst, int ilast, int jfirst, int jlast, int kfirst, int klast, float_sw4 *a_Up, float_sw4*a_U,
		 float_sw4*a_Um, float_sw4* Rho, float_sw4 *sg_dc_x, float_sw4* sg_dc_y, float_sw4* sg_dc_z, float_sw4* sg_str_x,
		 float_sw4* sg_str_y, float_sw4* sg_str_z, float_sw4* sg_corner_x, float_sw4* sg_corner_y, float_sw4* sg_corner_z,
		 float_sw4 damping_coefficient );
void addsgd6_ci( int ifirst, int ilast, int jfirst, int jlast, int kfirst, int klast, float_sw4 *a_Up, float_sw4*a_U,
		 float_sw4*a_Um, float_sw4* Rho, float_sw4 *sg_dc_x, float_sw4* sg_dc_y, float_sw4* sg_dc_z, float_sw4* sg_str_x,
		 float_sw4* sg_str_y, float_sw4* sg_str_z, float_sw4* sg_corner_x, float_sw4* sg_corner_y, float_sw4* sg_corner_z,
		 float_sw4 damping_coefficient );
void addsgd4c_ci(int ifirst, int ilast, int jfirst, int jlast, int kfirst, int klast, float_sw4 *a_Up, float_sw4*a_U,
		 float_sw4*a_Um, float_sw4* Rho, float_sw4 *sg_dc_x, float_sw4* sg_dc_y, float_sw4* sg_str_x, float_sw4* sg_str_y,
		 float_sw4* jac, float_sw4* sg_corner_x, float_sw4* sg_corner_y, float_sw4 damping_coefficient );
void addsgd6c_ci(int ifirst, int ilast, int jfirst, int jlast, int kfirst, int klast, float_sw4 *a_Up, float_sw4*a_U,
		 float_sw4*a_Um, float_sw4* Rho, float_sw4 *sg_dc_x, float_sw4* sg_dc_y, float_sw4* sg_str_x, float_sw4* sg_str_y,
		 float_sw4* jac, float_sw4* sg_corner_x, float_sw4* sg_corner_y, float_sw4 damping_coefficient );

void bcfort_ci( int ib, int ie, int jb, int je, int kb, int ke, int wind[36], 
		int nx, int ny, int nz, float_sw4* u, float_sw4 h, boundaryConditionType bccnd[6],
		float_sw4 sbop[6], float_sw4* mu, float_sw4* la, float_sw4 t,
		float_sw4* bforce1, float_sw4* bforce2, float_sw4* bforce3, 
		float_sw4* bforce4, float_sw4* bforce5, float_sw4* bforce6,
		float_sw4 om, float_sw4 ph, float_sw4 cv, int curvilinear );
void bcfortsg_ci( int ib, int ie, int jb, int je, int kb, int ke, int wind[36], 
		  int nx, int ny, int nz, float_sw4* u, float_sw4 h, boundaryConditionType bccnd[6],
		  float_sw4 sbop[6], float_sw4* mu, float_sw4* la, float_sw4 t,
		  float_sw4* bforce1, float_sw4* bforce2, float_sw4* bforce3, 
		  float_sw4* bforce4, float_sw4* bforce5, float_sw4* bforce6,
		  float_sw4 om, float_sw4 ph, float_sw4 cv,
		  float_sw4* strx, float_sw4* stry );
void twdirbdry_ci( int wind[6], float_sw4 h, float_sw4 t, float_sw4 om, 
		   float_sw4 cv, float_sw4 ph, float_sw4* bforce, float_sw4 zmin );
void twdirbdryc_ci( int ifirst, int ilast, int jfirst, int jlast, int kfirst, int klast,
		    int wind[6], float_sw4 t, float_sw4 om, float_sw4 cv, 
		    float_sw4 ph, float_sw4* bforce, float_sw4* x, float_sw4* y,
		    float_sw4* z );
void twfrsurfz_ci( int ifirst, int ilast, int jfirst, int jlast, int kfirst, int klast,
		   float_sw4 h, int kz, float_sw4 t, float_sw4 omega, float_sw4 c,
		   float_sw4 phase, float_sw4* bforce, float_sw4* mu, float_sw4* lambda,
		   float_sw4 zmin );
void twfrsurfzatt_ci(int ifirst, int ilast, int jfirst, int jlast, int kfirst, int klast,
		     float_sw4 h, int kz, float_sw4 t, float_sw4 omega, float_sw4 c,
		     float_sw4 phase, float_sw4* bforce, float_sw4* mua, float_sw4* lambdaa,
		     float_sw4 zmin );
void twfrsurfzsgstr_ci(int ifirst, int ilast, int jfirst, int jlast, int kfirst, int klast,
		       float_sw4 h, int kz, float_sw4 t, float_sw4 om, float_sw4 c,
		       float_sw4 ph, float_sw4 omstrx, float_sw4 omstry, float_sw4* bforce, 
		       float_sw4* mu, float_sw4* lambda, float_sw4 zmin );
void twfrsurfzsgstratt_ci(int ifirst, int ilast, int jfirst, int jlast, int kfirst, int klast,
			  float_sw4 h, int kz, float_sw4 t, float_sw4 omega, float_sw4 c,
			  float_sw4 phase, float_sw4 omstrx, float_sw4 omstry, float_sw4* bforce, 
			  float_sw4* mua, float_sw4* lambdaa, float_sw4 zmin );
void twstensor_ci( int ifirst, int ilast, int jfirst, int jlast, int kfirst, int klast,
		   int kz, float_sw4 t, float_sw4 om, float_sw4 c, float_sw4 ph, 
		   float_sw4* xx, float_sw4* yy, float_sw4* zz,
		   float_sw4* tau, float_sw4* mu, float_sw4* lambda );
void twstensorsg_ci( int ifirst, int ilast, int jfirst, int jlast, int kfirst, int klast,
		     int kz, float_sw4 t, float_sw4 om, float_sw4 c, float_sw4 ph, 
		     float_sw4* xx, float_sw4* yy, float_sw4* zz,
		     float_sw4* tau, float_sw4* mu, float_sw4* lambda, float_sw4 omstrx,
		     float_sw4 omstry );
void twstensoratt_ci( int ifirst, int ilast, int jfirst, int jlast, int kfirst, int klast,
		      int kz, float_sw4 t, float_sw4 omega, float_sw4 c, float_sw4 phase, 
		      float_sw4* xx, float_sw4* yy, float_sw4* zz,
		      float_sw4* tau, float_sw4* mu, float_sw4* lambda );
void twstensorsgatt_ci( int ifirst, int ilast, int jfirst, int jlast, int kfirst, int klast,
			int kz, float_sw4 t, float_sw4 omega, float_sw4 c, float_sw4 phase, 
			float_sw4* xx, float_sw4* yy, float_sw4* zz, float_sw4* tau,
			float_sw4* mu, float_sw4* lambda, float_sw4 omstrx, float_sw4 omstry );
void bcfortanisg_ci( int ib, int ie, int jb, int je, int kb, int ke, int wind[36], 
		     int nx, int ny, int nz, float_sw4* u, float_sw4 h, boundaryConditionType bccnd[6],
		     float_sw4 sbop[6], float_sw4* c, 
		     float_sw4* bforce1, float_sw4* bforce2, float_sw4* bforce3, 
		     float_sw4* bforce4, float_sw4* bforce5, float_sw4* bforce6,
		     float_sw4* strx, float_sw4* stry );
void bcfreesurfcurvani_ci( int ifirst, int ilast, int jfirst, int jlast, int kfirst, int klast,
			   int nz, float_sw4* u, float_sw4* c, int side, float_sw4 sbop[6], 
			   float_sw4* bforce5, float_sw4* bforce6, float_sw4* strx, float_sw4* stry );
void GetStencilCoefficients( float_sw4* _acof, float_sw4* _ghcof, float_sw4* _bop,
				float_sw4* _bope, float_sw4* _sbop );
void checkanisomtrl_ci( int ifirst, int ilast, int jfirst, int jlast, int kfirst, int klast,
		     float_sw4* rho, float_sw4* c, float_sw4& rhomin, float_sw4& rhomax,
		     float_sw4& eigmin, float_sw4& eigmax );
void maxwave( float_sw4 c[21], float_sw4 rho, float_sw4& eigestimate );
void maxwavecurv( float_sw4 c[21], float_sw4 rho, float_sw4 jac, float_sw4& eigestimate );
void computedtaniso2_ci( int ifirst, int ilast, int jfirst, int jlast, int kfirst, int klast,
			 float_sw4* rho, float_sw4* c, float_sw4 cfl, float_sw4 dx, float_sw4& a_dtloc );
void computedtaniso2curv_ci( int ifirst, int ilast, int jfirst, int jlast, int kfirst, int klast,
			     float_sw4* rho, float_sw4* c, float_sw4* jac, float_sw4 cfl,
			     float_sw4& a_dtloc );
void randomfield3d_ci( int ifirst, int ilast, int jfirst, int jlast, int kfirst,
		       int klast, int nig, int njg, int nkg, int gh, float_sw4* __restrict__ a_w,
		       float_sw4* __restrict__ a_wgh, float_sw4 dist, float_sw4 distz, float_sw4 h,
		       int* randw, float_sw4* __restrict__ a_saverands, int p, int pz );
void randomfield3dc_ci( int ifirst, int ilast, int jfirst, int jlast, int kfirst,
			int klast, int nig, int njg, int nkg, int gh, float_sw4* __restrict__ a_w,
			float_sw4* __restrict__ a_wgh, float_sw4 dist, float_sw4 distz, float_sw4 h,
			float_sw4* __restrict__ a_z, int* randw, float_sw4* __restrict__ a_saverands,
			int p, int pz );
void perturbvelocity_ci(int ifirst, int ilast, int jfirst, int jlast, int kfirst,
			int klast, float_sw4* __restrict__ a_vs, float_sw4* __restrict__ a_vp,
			float_sw4* __restrict__ a_per,
			float_sw4 amp, float_sw4 grad, float_sw4 zmin, float_sw4 h,
			float_sw4 plimit );
void perturbvelocityc_ci(int ifirst, int ilast, int jfirst, int jlast, int kfirst,
			 int klast, float_sw4* a_vs, float_sw4* a_vp, float_sw4* a_per,
			 float_sw4 amp, float_sw4 grad, float_sw4* a_z,
			 float_sw4 plimit );

void gridinfo_ci( int ib, int ie, int jb, int je, int kb, int ke,
	       float_sw4* met, float_sw4* jac, float_sw4&  minj,
	       float_sw4& maxj );

int metric_ci( int ib, int ie, int jb, int je, int kb, int ke, float_sw4* a_x,
		float_sw4* a_y, float_sw4* a_z, float_sw4* a_met, float_sw4* a_jac );

void metricexgh_ci( int ib, int ie, int jb, int je, int kb, int ke,
		    int nz, float_sw4* a_x, float_sw4* a_y, float_sw4* a_z, 
		    float_sw4* a_met, float_sw4* a_jac, int order,
		    float_sw4 sb, float_sw4 zmax, float_sw4 amp, float_sw4 xc,
		    float_sw4 yc, float_sw4 xl, float_sw4 yl );
   
void freesurfcurvi_ci( int ib, int ie, int jb, int je, int kb, int ke,
		       int nz, int side, float_sw4* a_u, float_sw4* a_mu,
		       float_sw4* a_la, float_sw4* a_met, float_sw4* s,
		       float_sw4* a_forcing );

void freesurfcurvisg_ci( int ib, int ie, int jb, int je, int kb, int ke,
			     int nz, int side, float_sw4* a_u, float_sw4* a_mu,
			     float_sw4* a_la, float_sw4* a_met, float_sw4* s,
			     float_sw4* a_forcing, float_sw4* a_strx, float_sw4* a_stry );

void getsurfforcing_ci( int ifirst, int ilast, int jfirst, int jlast,
			int kfirst, int klast, int k, float_sw4* a_met,
			float_sw4* a_jac, float_sw4* a_tau, float_sw4* a_forcing );

void getsurfforcingsg_ci( int ifirst, int ilast, int jfirst, int jlast,
			  int kfirst, int klast, int k, float_sw4* a_met,
			  float_sw4* a_jac, float_sw4* a_tau, float_sw4* a_strx,
			  float_sw4* a_stry, float_sw4* a_forcing );

void getsurfforcinggh_ci( int ifirst, int ilast, int jfirst, int jlast,
			  int kfirst, int klast, int k, float_sw4 h, 
			  float_sw4* a_tau, float_sw4* a_forcing, float_sw4 amp,
			  float_sw4 xc, float_sw4 yc, float_sw4 xl, float_sw4 yl );

void subsurfforcing_ci( int ifirst, int ilast, int jfirst, int jlast,
			int kfirst, int klast, int k, float_sw4* a_met,
			float_sw4* a_jac, float_sw4* a_tau, float_sw4* a_forcing );

void subsurfforcingsg_ci( int ifirst, int ilast, int jfirst, int jlast,
			  int kfirst, int klast, int k, float_sw4* a_met,
			  float_sw4* a_jac, float_sw4* a_tau,
			  float_sw4* a_strx, float_sw4* a_stry, float_sw4* a_forcing );

void addbstressc_ci( int ifirst, int ilast, int jfirst, int jlast,
		       int kfirst, int klast, int nz, float_sw4* a_u, float_sw4* a_mu,
		       float_sw4* a_la, float_sw4* a_bs, float_sw4* a_met,
		       int side, float_sw4* s, char op, int ghterm, int usesg,
		       float_sw4* a_sgstrx, float_sw4* a_sgstry );

   //void updatememvar_ci( int ifirst, int ilast, int jfirst, int jlast, int kfirst, int klast,
   //		      float_sw4* __restrict__ a_alp,
   //		      float_sw4* __restrict__ a_alm, float_sw4* __restrict__ a_up, 
   //		      float_sw4* __restrict__ a_u, float_sw4* __restrict__ a_um,
   //		      float_sw4 omega, float_sw4 dt, int domain );

void solerr3_ci( int ib, int ie, int jb, int je, int kb, int ke,
		 float_sw4 h, float_sw4* __restrict__ uex,
		 float_sw4* __restrict__ u, float_sw4& li,
		 float_sw4& l2, float_sw4& xli, float_sw4 zmin, float_sw4 x0,
		 float_sw4 y0, float_sw4 z0, float_sw4 radius,
		 int imin, int imax, int jmin, int jmax, int kmin, int kmax, int geocube,
		 int i0, int i1, int j0, int j1, int k0, int k1 );
void solerrgp_ci( int ifirst, int ilast, int jfirst, int jlast,
		  int kfirst, int klast, float_sw4 h, 
		  float_sw4* __restrict__ uex, float_sw4* __restrict__ u,
		  float_sw4& li, float_sw4& l2 );
void solerr3c_ci( int ib, int ie, int jb, int je, int kb, int ke,
		  float_sw4* __restrict__ uex, float_sw4* __restrict__ u,
		  float_sw4* __restrict__ x, float_sw4* __restrict__ y,
		  float_sw4* __restrict__ z, float_sw4* __restrict__ jac,
		  float_sw4& li, float_sw4& l2, float_sw4& xli, float_sw4 x0,
		  float_sw4 y0, float_sw4 z0, float_sw4 radius,
		  int imin, int imax, int jmin, int jmax, int kmin, int kmax,
		  int usesg, float_sw4* __restrict__ strx, float_sw4* __restrict__ stry );
void meterr4c_ci(int ifirst, int ilast, int jfirst, int jlast, int kfirst,
		 int klast, float_sw4* __restrict__ met, float_sw4* __restrict__ metex, 
		 float_sw4* __restrict__ jac, float_sw4* __restrict__ jacex,
		 float_sw4 li[5], float_sw4 l2[5], int imin, int imax, int jmin,
		 int jmax, int kmin, int kmax, float_sw4 h );
void testsrc_ci( float_sw4* __restrict__ f, int ib, int ie, int jb, int je, int kb, int ke,
		 int nk, int wind[6], float_sw4 zmin, float_sw4 h, int kx[3], 
		 int ky[3], int kz[3], float_sw4 mom[3] );
void tw_aniso_force_ci( int ifirst, int ilast, int jfirst, int jlast, int kfirst, 
			int klast, float_sw4* fo, float_sw4 t,float_sw4 om,float_sw4 cv,
			float_sw4 ph, float_sw4 omm,float_sw4 phm,float_sw4 amprho,
			float_sw4 phc[21],float_sw4 h, float_sw4 zmin );
void tw_aniso_curvi_force_ci( int ifirst, int ilast, int jfirst, int jlast, 
			      int kfirst, int klast, float_sw4* __restrict__ fo, float_sw4 t,
			      float_sw4 om, float_sw4 cv, float_sw4 ph, float_sw4 omm, float_sw4 phm,
			      float_sw4 amprho,float_sw4 phc[21],float_sw4* __restrict__ xx, 
			      float_sw4* __restrict__ yy, float_sw4* __restrict__ zz);
void tw_aniso_free_surf_z_ci( int ifirst, int ilast, int jfirst, int jlast,
			      int kfirst, int klast, int kz, float_sw4 t,
			      float_sw4 om, float_sw4 cv, float_sw4 ph, float_sw4 omm,
			      float_sw4 phc[21], float_sw4* __restrict__ bforce,
			      float_sw4 h, float_sw4 zmin );
void tw_aniso_force_tt_ci( int ifirst, int ilast, int jfirst, int jlast, int kfirst, int klast,
			   float_sw4* __restrict__ fo, float_sw4 t,float_sw4 om,float_sw4 cv,float_sw4 ph,
			   float_sw4 omm,float_sw4 phm,float_sw4 amprho,float_sw4 phc[21],float_sw4 h,
			   float_sw4 zmin);
void tw_aniso_curvi_force_tt_ci( int ifirst, int ilast, int jfirst, int jlast, int kfirst, int klast,
				 float_sw4* __restrict__ fo, float_sw4 t,float_sw4 om,
				 float_sw4 cv,float_sw4 ph,float_sw4 omm,float_sw4 phm,
				 float_sw4 amprho,float_sw4 phc[21],
				 float_sw4* __restrict__ xx, float_sw4* __restrict__ yy,
				 float_sw4* __restrict__ zz );

void twilightfort_ci( int ifirst, int ilast, int jfirst, int jlast, int kfirst, 
			  int klast, float_sw4* __restrict__ u, float_sw4 t, float_sw4 om,
			  float_sw4 cv, float_sw4 ph, float_sw4 h, float_sw4 zmin );
void twilightfortwind_ci(int ifirst, int ilast, int jfirst, int jlast, int kfirst, 
			     int klast, float_sw4* __restrict__ u, float_sw4 t, float_sw4 om, 
			     float_sw4 cv, float_sw4 ph, float_sw4 h, float_sw4 zmin,
			     int i1, int i2, int j1, int j2, int k1, int k2 );
void twilightfortc_ci(int ifirst, int ilast, int jfirst, int jlast, int kfirst,
			  int klast, float_sw4* __restrict__ u, float_sw4 t, float_sw4 om,
			  float_sw4 cv, float_sw4 ph, float_sw4* __restrict__ x,
			  float_sw4* __restrict__ y, float_sw4* __restrict__ z );
void twilightfortatt_ci(int ifirst, int ilast, int jfirst, int jlast, int kfirst,
			    int klast, float_sw4* __restrict__ alpha, float_sw4 t, float_sw4 om,
			    float_sw4 cv,float_sw4 ph,float_sw4 h,float_sw4 zmin );
void twilightfortattc_ci(int ifirst, int ilast, int jfirst, int jlast, int kfirst,
			     int klast, float_sw4* __restrict__ alpha, float_sw4 t,
			     float_sw4 om, float_sw4 cv, float_sw4 ph, 
			     float_sw4* __restrict__ x, float_sw4* __restrict__ y,
			     float_sw4* __restrict__ z );
void exactrhsfort_ci( int ifirst, int ilast, int jfirst, int jlast, int kfirst, 
			  int klast, float_sw4* __restrict__ fo, float_sw4 t, float_sw4 om,
			  float_sw4 c, float_sw4 ph, float_sw4 omm, float_sw4 phm, 
			  float_sw4 amprho, float_sw4 ampmu, float_sw4 amplambda,
			  float_sw4 h, float_sw4 zmin );
void exactrhsfortc_ci( int ifirst, int ilast, int jfirst, int jlast, int kfirst, 
			   int klast, float_sw4* __restrict__ fo, float_sw4 t, float_sw4 om,
			   float_sw4 c, float_sw4 ph, float_sw4 omm, float_sw4 phm, 
			   float_sw4 amprho, float_sw4 ampmu, float_sw4 amplambda,
			   float_sw4* __restrict__ xx, float_sw4* __restrict__ yy,
			   float_sw4* __restrict__ zz );
void exactaccfort_ci( int ifirst, int ilast, int jfirst, int jlast, int kfirst, 
			  int klast, float_sw4* __restrict__ utt, float_sw4 t, float_sw4 om,
			  float_sw4 c, float_sw4 ph, float_sw4 h, float_sw4 zmin );
void exactaccfortc_ci( int ifirst, int ilast, int jfirst, int jlast, int kfirst, 
			   int klast, float_sw4* __restrict__ utt, float_sw4 t, float_sw4 om,
			   float_sw4 c, float_sw4 ph, float_sw4* __restrict__ x,
			   float_sw4* __restrict__ y, float_sw4* __restrict__ z );
void forcingfort_ci( int ifirst, int ilast, int jfirst, int jlast, int kfirst, 
			 int klast, float_sw4* __restrict__ fo, float_sw4 t, float_sw4 om,
			 float_sw4 c, float_sw4 ph, float_sw4 omm, float_sw4 phm, 
			 float_sw4 amprho, float_sw4 ampmu, float_sw4 amplambda,
			 float_sw4 h, float_sw4 zmin );
void forcingttfort_ci( int ifirst, int ilast, int jfirst, int jlast, int kfirst, 
			   int klast, float_sw4* __restrict__ fo, float_sw4 t, float_sw4 om,
			   float_sw4 c, float_sw4 ph, float_sw4 omm, float_sw4 phm, 
			   float_sw4 amprho, float_sw4 ampmu, float_sw4 amplambda,
			   float_sw4 h, float_sw4 zmin );
void forcingfortc_ci( int ifirst, int ilast, int jfirst, int jlast, int kfirst, 
			  int klast, float_sw4* __restrict__ fo, float_sw4 t, float_sw4 om,
			  float_sw4 c, float_sw4 ph, float_sw4 omm, float_sw4 phm, 
			  float_sw4 amprho, float_sw4 ampmu, float_sw4 amplambda,
			  float_sw4* __restrict__ xx, float_sw4* __restrict__ yy,
			  float_sw4* __restrict__ zz );
void forcingttfortc_ci( int ifirst, int ilast, int jfirst, int jlast, int kfirst, 
			   int klast, float_sw4* __restrict__ fo, float_sw4 t, float_sw4 om,
			   float_sw4 c, float_sw4 ph, float_sw4 omm, float_sw4 phm, 
			   float_sw4 amprho, float_sw4 ampmu, float_sw4 amplambda,
			    float_sw4* __restrict__ xx, float_sw4* __restrict__ yy,
			    float_sw4* __restrict__ zz );
void exactmatfort_ci( int ifirst, int ilast, int jfirst, int jlast, int kfirst, 
			  int klast, float_sw4* __restrict__ rho, float_sw4* __restrict__ mu,
			  float_sw4* __restrict__ la, float_sw4 omm, float_sw4 phm,
			  float_sw4 amprho, float_sw4 ampmu, float_sw4 amplambda,
			  float_sw4 h, float_sw4 zmin );
void exactmatfortc_ci( int ifirst, int ilast, int jfirst, int jlast, int kfirst, 
			   int klast, float_sw4* __restrict__ rho, float_sw4* __restrict__ mu,
			   float_sw4* __restrict__ la, float_sw4 omm, float_sw4 phm,
			   float_sw4 amprho, float_sw4 ampmu, float_sw4 amplambda,
			   float_sw4* __restrict__ x, float_sw4* __restrict__ y,
			   float_sw4* __restrict__ z );
void exactrhsfortsg_ci( int ifirst, int ilast, int jfirst, int jlast, int kfirst, 
			    int klast, float_sw4* __restrict__ fo, float_sw4 t, float_sw4 om,
			    float_sw4 c, float_sw4 ph, float_sw4 omm, float_sw4 phm, 
			    float_sw4 amprho, float_sw4 ampmu, float_sw4 amplambda,
			    float_sw4 h, float_sw4 zmin, float_sw4 omstrx, float_sw4 omstry,
			    float_sw4 omstrz );
void exactrhsfortsgc_ci( int ifirst, int ilast, int jfirst, int jlast, int kfirst, 
			     int klast, float_sw4* __restrict__ fo, float_sw4 t, float_sw4 om,
			     float_sw4 c, float_sw4 ph, float_sw4 omm, float_sw4 phm, 
			     float_sw4 amprho, float_sw4 ampmu, float_sw4 amplambda,
			     float_sw4* __restrict__ xx, float_sw4* __restrict__ yy,
			     float_sw4* __restrict__ zz,
			     float_sw4 omstrx, float_sw4 omstry, float_sw4 omstrz );
void exactmatfortatt_ci( int ifirst, int ilast, int jfirst, int jlast, int kfirst, 
			     int klast, float_sw4* __restrict__ mu,
			     float_sw4* __restrict__ la, float_sw4 momega, float_sw4 mphase,
			     float_sw4 ampmu, float_sw4 amplambda,
			     float_sw4 h, float_sw4 zmin );
void exactmatfortattc_ci( int ifirst, int ilast, int jfirst, int jlast, int kfirst, 
			      int klast, float_sw4* __restrict__ mu,
			      float_sw4* __restrict__ la, float_sw4 momega, float_sw4 mphase,
			      float_sw4 ampmu, float_sw4 amplambda,
			      float_sw4* __restrict__ xx, float_sw4* __restrict__ yy,
			      float_sw4* __restrict__ zz );
void forcingfortatt_ci( int ifirst, int ilast, int jfirst, int jlast, int kfirst, 
			    int klast, float_sw4* __restrict__ fo, float_sw4 t, float_sw4 omega,
			    float_sw4 c, float_sw4 phase, float_sw4 momega, float_sw4 mphase,
			    float_sw4 amprho, float_sw4 ampmu, float_sw4 amplambda,
			    float_sw4 h, float_sw4 zmin );
void forcingttattfort_ci( int ifirst, int ilast, int jfirst, int jlast, int kfirst, 
			      int klast, float_sw4* __restrict__ fo, float_sw4 t, float_sw4 omega,
			      float_sw4 c, float_sw4 phase, float_sw4 momega, float_sw4 mphase,
			      float_sw4 amprho, float_sw4 ampmu, float_sw4 amplambda,
			      float_sw4 h, float_sw4 zmin );
void addmemvarforcing_ci( int ifirst, int ilast, int jfirst, int jlast, int kfirst, 
			      int klast, float_sw4* __restrict__ alpha, float_sw4 t, float_sw4 omega,
			      float_sw4 c, float_sw4 phase, float_sw4 omegaVE, float_sw4 dt,
			      float_sw4 h, float_sw4 zmin );
void memvarforcesurf_ci( int ifirst, int ilast, int jfirst, int jlast,
			     int k, float_sw4* __restrict__ fo, float_sw4 t,
			     float_sw4 omega, float_sw4 c, float_sw4 phase,
			     float_sw4 omegaVE, float_sw4 dt, float_sw4 h,
			     float_sw4 zmin );
void forcingfortattc_ci( int ifirst, int ilast, int jfirst, int jlast, int kfirst, 
			     int klast, float_sw4* __restrict__ fo, float_sw4 t, float_sw4 omega,
			     float_sw4 c, float_sw4 phase, float_sw4 momega, float_sw4 mphase,
			     float_sw4 amprho, float_sw4 ampmu, float_sw4 amplambda,
			     float_sw4* __restrict__ xx, float_sw4* __restrict__ yy,
			     float_sw4* __restrict__ zz );
void forcingttattfortc_ci( int ifirst, int ilast, int jfirst, int jlast, int kfirst, 
			       int klast, float_sw4* __restrict__ fo, float_sw4 t, float_sw4 omega,
			       float_sw4 c, float_sw4 phase, float_sw4 momega, float_sw4 mphase,
			       float_sw4 amprho, float_sw4 ampmu, float_sw4 amplambda,
			       float_sw4* __restrict__ xx, float_sw4* __restrict__ yy,
			       float_sw4* __restrict__ zz );
void addmemvarforcingc_ci( int ifirst, int ilast, int jfirst, int jlast, int kfirst, 
			       int klast, float_sw4* __restrict__ alpha, float_sw4 t, float_sw4 omega,
			       float_sw4 c, float_sw4 phase, float_sw4 omegaVE, float_sw4 dt,
			       float_sw4* __restrict__ xx, float_sw4* __restrict__ yy,
			       float_sw4* __restrict__ zz );
void memvarforcesurfc_ci( int ifirst, int ilast, int jfirst, int jlast,
			      int kfirst, int klast, int k, float_sw4* __restrict__ fo, 
			      float_sw4 t, float_sw4 omega, float_sw4 c, float_sw4 phase,
			      float_sw4 omegaVE, float_sw4 dt, 
			      float_sw4* __restrict__ xx, float_sw4* __restrict__ yy,
			      float_sw4* __restrict__ zz );

void forcingfortsg_ci( int ifirst, int ilast, int jfirst, int jlast, int kfirst, 
			   int klast, float_sw4* __restrict__ fo, float_sw4 t, float_sw4 om,
			   float_sw4 c, float_sw4 ph, float_sw4 omm, float_sw4 phm, 
			   float_sw4 amprho, float_sw4 ampmu, float_sw4 amplambda,
			   float_sw4 h, float_sw4 zmin, float_sw4 omstrx, float_sw4 omstry,
			   float_sw4 omstrz );
void forcingttfortsg_ci( int ifirst, int ilast, int jfirst, int jlast, int kfirst, 
			   int klast, float_sw4* __restrict__ fo, float_sw4 t, float_sw4 om,
			   float_sw4 c, float_sw4 ph, float_sw4 omm, float_sw4 phm, 
			   float_sw4 amprho, float_sw4 ampmu, float_sw4 amplambda,
			   float_sw4 h, float_sw4 zmin, float_sw4 omstrx, float_sw4 omstry,
			   float_sw4 omstrz );
void forcingfortcsg_ci( int ifirst, int ilast, int jfirst, int jlast, int kfirst, 
			int klast, float_sw4* __restrict__ fo, float_sw4 t, float_sw4 om,
			float_sw4 c, float_sw4 ph, float_sw4 omm, float_sw4 phm, 
			float_sw4 amprho, float_sw4 ampmu, float_sw4 amplambda,
			float_sw4* __restrict__ xx, float_sw4* __restrict yy, 
			float_sw4* __restrict__ zz, float_sw4 omstrx, float_sw4 omstry,
			float_sw4 omstrz );
void forcingttfortcsg_ci( int ifirst, int ilast, int jfirst, int jlast, int kfirst, 
			  int klast, float_sw4* __restrict__ fo, float_sw4 t, float_sw4 om,
			  float_sw4 c, float_sw4 ph, float_sw4 omm, float_sw4 phm, 
			  float_sw4 amprho, float_sw4 ampmu, float_sw4 amplambda,
			  float_sw4* __restrict__ xx, float_sw4* __restrict yy, 
			  float_sw4* __restrict__ zz, float_sw4 omstrx, float_sw4 omstry,
			  float_sw4 omstrz );
void forcingfortsgatt_ci( int ifirst, int ilast, int jfirst, int jlast, int kfirst, 
			  int klast, float_sw4* __restrict__ fo, float_sw4 t, float_sw4 omega,
			  float_sw4 c, float_sw4 phase, float_sw4 momega, float_sw4 mphase, 
			  float_sw4 amprho, float_sw4 ampmu, float_sw4 amplambda,
			  float_sw4 h, float_sw4 zmin, float_sw4 omstrx, float_sw4 omstry,
			  float_sw4 omstrz );
void forcingttfortsgatt_ci( int ifirst, int ilast, int jfirst, int jlast, int kfirst, 
			    int klast, float_sw4* __restrict__ fo, float_sw4 t, float_sw4 omega,
			    float_sw4 c, float_sw4 phase, float_sw4 momega, float_sw4 mphase, 
			    float_sw4 amprho, float_sw4 ampmu, float_sw4 amplambda,
			    float_sw4 h, float_sw4 zmin, float_sw4 omstrx, float_sw4 omstry,
			    float_sw4 omstrz );
void forcingfortsgattc_ci( int ifirst, int ilast, int jfirst, int jlast, int kfirst, 
		 	   int klast, float_sw4* __restrict__ fo, float_sw4 t, float_sw4 omega,
			   float_sw4 c, float_sw4 phase, float_sw4 momega, float_sw4 mphase, 
			   float_sw4 amprho, float_sw4 ampmu, float_sw4 amplambda,
			   float_sw4* __restrict__ xx, float_sw4* __restrict__ yy,
			   float_sw4* __restrict__ zz, float_sw4 omstrx, float_sw4 omstry,
			   float_sw4 omstrz );
void forcingttfortsgattc_ci( int ifirst, int ilast, int jfirst, int jlast, int kfirst, 
		 	   int klast, float_sw4* __restrict__ fo, float_sw4 t, float_sw4 omega,
			   float_sw4 c, float_sw4 phase, float_sw4 momega, float_sw4 mphase, 
			   float_sw4 amprho, float_sw4 ampmu, float_sw4 amplambda,
			   float_sw4* __restrict__ xx, float_sw4* __restrict__ yy,
			   float_sw4* __restrict__ zz, float_sw4 omstrx, float_sw4 omstry,
			   float_sw4 omstrz );

void twfrsurfz_wind_ci( int ifirst, int ilast, int jfirst, int jlast, int kfirst,
			int klast, float_sw4 h, int kz, float_sw4 t, float_sw4 omega,
			float_sw4 c, float_sw4 phase, float_sw4* __restrict__ bforce,
			float_sw4* __restrict__ mu, float_sw4* __restrict__ lambda,
			float_sw4 zmin, int i1, int i2, int j1, int j2);
void twfrsurfzsg_wind_ci( int ifirst, int ilast, int jfirst, int jlast, int kfirst,
			  int klast, float_sw4 h, int kz, float_sw4 t, float_sw4 om,
			  float_sw4 c, float_sw4 ph, float_sw4 omstrx, float_sw4 omstry,
			  float_sw4* __restrict__ bforce, float_sw4* __restrict__ mu,
			  float_sw4* __restrict__ lambda,
			  float_sw4 zmin, int i1, int i2, int j1, int j2);
void twfrsurfz_att_wind_ci( int ifirst, int ilast, int jfirst, int jlast, 
			    int kfirst, int klast, float_sw4 h, int kz,
			    float_sw4 t, float_sw4 omega, float_sw4 c, float_sw4 phase,
			    float_sw4* __restrict__ bforce, float_sw4* __restrict__ mua,
			    float_sw4* __restrict__ lambdaa,
			    float_sw4 zmin, int i1, int i2, int j1, int j2 );
void twfrsurfzsg_att_wind_ci( int ifirst, int ilast, int jfirst, int jlast, 
			      int kfirst, int klast, float_sw4 h, int kz,
			      float_sw4 t, float_sw4 omega, float_sw4 c, float_sw4 phase,
			      float_sw4 omstrx, float_sw4 omstry,
			      float_sw4* __restrict__ bforce, float_sw4* __restrict__ mua,
			      float_sw4* __restrict__ lambdaa,
			      float_sw4 zmin, int i1, int i2, int j1, int j2 );




void tw_ani_stiff_ci( int ifirst, int ilast, int jfirst, int jlast, int kfirst, 
		      int klast, float_sw4 h, float_sw4 zmin, float_sw4 omm,
		      float_sw4 phm, float_sw4 amprho, float_sw4* __restrict__ a_rho,
		      float_sw4 a_phc[21], float_sw4* __restrict__  a_cm );

void tw_ani_curvi_stiff_ci( int ifirst, int ilast, int jfirst, int jlast, int kfirst, 
			    int klast, float_sw4* __restrict__ xx, float_sw4* __restrict__ yy,
			    float_sw4* __restrict__ zz, float_sw4 omm,
			    float_sw4 phm, float_sw4 amprho, float_sw4* __restrict__ a_rho,
			    float_sw4 a_phc[21], float_sw4* __restrict__  a_cm );

void anisomtrltocurvilinear_ci(int ifirst, int ilast, int jfirst, int jlast, int kfirst, 
			       int klast, float_sw4* __restrict__ a_met, float_sw4* __restrict__ a_c,
			       float_sw4* __restrict__ a_cnew );

void velsum_ci( int is, int ie, int js, int je, int ks, int ke,
		int i1, int i2, int j1, int j2, int k1, int k2,
		float_sw4* __restrict__ mu, float_sw4* __restrict__ lambda,
		float_sw4* __restrict__ rho, float_sw4& cp, float_sw4& cs,
		size_t& npts );

   void enforceIC( std::vector<Sarray> & a_Up, std::vector<Sarray> & a_U, std::vector<Sarray> & a_Um,
		vector<Sarray*>& a_AlphaVEp, vector<Sarray*>& a_AlphaVE, vector<Sarray*>& a_AlphaVEm,
		float_sw4 t, bool predictor, vector<Sarray> &F, std::vector<GridPointSource*> point_sources );
   void enforceIC2( std::vector<Sarray> & a_Up, std::vector<Sarray> & a_U, std::vector<Sarray> & a_Um,
                    vector<Sarray*>& a_AlphaVEp, float_sw4 t, 
                    vector<Sarray> &F, std::vector<GridPointSource*> point_sources );
   void dirichlet_hom_ic( Sarray& U, int g, int k, bool inner );
   void dirichlet_twilight_ic( Sarray& U, int g, int kic, float_sw4 t);
   
   void dirichlet_LRic( Sarray& U, int g, int kic, float_sw4 t, int adj );
   void dirichlet_LRstress( Sarray& B, int g, int kic, float_sw4 t, int adj );
   
   void gridref_initial_guess( Sarray& u, int g, bool upper );
   void compute_preliminary_corrector( Sarray& a_Up, Sarray& a_U, Sarray& a_Um,
                                       Sarray* a_AlphaVEp, Sarray* a_AlphaVE, Sarray* a_AlphaVEm, Sarray& Utt, Sarray& Unext,
                                       int g, int kic, float_sw4 t, Sarray &Ftt, std::vector<GridPointSource*> point_sources );
   // void compute_preliminary_corrector( Sarray& a_Up, Sarray& a_U, Sarray& a_Um,
   //                                     Sarray& Utt, Sarray& Unext,
   //                                     int g, int kic, double t, std::vector<GridPointSource*> point_sources );

   void compute_preliminary_predictor( Sarray& a_Up, Sarray& a_U, Sarray* a_AlphaVEp, Sarray& Unext,
                                       int g, int kic, float_sw4 t, Sarray &F, vector<GridPointSource*> point_sources );
   
   void compute_icstresses( Sarray& a_Up, Sarray& B, int g, int kic, float_sw4* a_str_x, float_sw4* a_str_y);
   void add_ve_stresses( Sarray& a_Up, Sarray& B, int g, int kic, int a_a, float_sw4* a_str_x, float_sw4* a_str_y);
   
   void consintp( Sarray& Uf, Sarray& Unextf, Sarray& Bf, Sarray& Muf, Sarray& Lambdaf, Sarray& Rhof, float_sw4 hf,
                  Sarray& Uc, Sarray& Unextc, Sarray& Bc, Sarray& Muc, Sarray& Lambdac, Sarray& Rhoc, float_sw4 hc,
                  float_sw4 cof, int gc, int gp, int is_periodic[2] );

   void checkintp( Sarray& Uf, Sarray& Unextf, Sarray& Bf, Sarray& Muf, Sarray& Lambdaf, Sarray& Rhof, float_sw4 hf,
		   Sarray& Uc, Sarray& Unextc, Sarray& Bc, Sarray& Muc, Sarray& Lambdac, Sarray& Rhoc, float_sw4 hc,
                   float_sw4 cof, int gc, int gf, int is_periodic[2], float_sw4 t);
   
   void check_displacement_continuity( Sarray& Uf, Sarray& Uc, int gf, int gc );
   void check_corrector( Sarray& Uf, Sarray& Uc, Sarray& Unextf, Sarray& Unextc, int kf, int kc );
   void getDtFromRestartFile();
//
// VARIABLES BEYOND THIS POINT
//
const float_sw4 NO_TOPO;

// ------------------------------------------
// Grid 
// ------------------------------------------

int mNumberOfGrids, mNumberOfCartesianGrids;

// grid sizes are needed by the Source and Image classes, so should be kept public
vector<float_sw4> mGridSize;

// part of global array on each processor, including ghost points = all points
vector<int> m_iStart, m_iEnd, m_jStart, m_jEnd, m_kStart, m_kEnd; 

   // Active subcube is the part of the domain where the material is
   // variable in material inversion.
   vector<int> m_iStartAct, m_iEndAct, m_jStartAct, m_jEndAct, m_kStartAct, m_kEndAct; 
   vector<int> m_iStartActGlobal, m_iEndActGlobal, m_jStartActGlobal, m_jEndActGlobal;
   vector<int>  m_kStartActGlobal, m_kEndActGlobal; 

// global number of grid points on each refinement level, without ghost points
vector<int> m_global_nx, m_global_ny, m_global_nz; 

// part of global array on each processor, excluding ghost points and parallel overlap points = interior points
vector<int> m_iStartInt, m_iEndInt, m_jStartInt, m_jEndInt, m_kStartInt, m_kEndInt; 

// Note that the m_paddingCells array is no longer needed to get the range of internal grid points 
// Instead use m_iStartInt[g], m_iEndInt[g], etc, 
int m_paddingCells[4]; // indexing is [0] = low-i, [1] = high-i, [2] = low-j, [3] = high-j

// For the Cartesian grid, we only need to offset in z
vector<float_sw4> m_zmin; // needed by the Source and Image classes

// for the curvilinear grid, we also store the cartesian coordinates of the grid points
Sarray mX, mY, mZ; // needed by the Source class, so must be public
Sarray mJ; // Jacobian also needed by the Source class
// and the metric derivatives as well as the jacobian
Sarray mMetric;

// command prefilter
bool m_prefilter_sources, m_filter_observations;
// filter setup
// Filter for time function
Filter *m_filter_ptr;
// Filter for observations
Filter *m_filterobs_ptr;
  // Test cases for optimizer, validate gradient, hessian, output function surface, etc...
int m_opttest;

// 2-D arrays with elevation-values (=-z) as function of horizontal indices
// mTopo holds the raw topography (according to the "elevation" field in the etree)
// topoMat holds the highest elevation where the etree returns solid material properties (now local to EtreeFile::readEFile() )
// mTopoGridExt holds the smoothed topography which follows the top surface of the curvilinear grid
   Sarray mTopo, mTopoGridExt;

// material description used with material surfaces and the ifile command
vector<MaterialProperty*> m_materials;
MPI_Comm m_cartesian_communicator;

ofstream msgStream;

// vectors of Sarrays hold material properties on all grids. 
vector<Sarray> mMu;
vector<Sarray> mLambda;
vector<Sarray> mRho;
vector<Sarray> mC; // Anisotropic material parameters
Sarray mCcurv; // Anisotropic material with metric (on curvilinear grid).

// Store coefficeints needed for Mesh refinement
vector<Sarray> m_Morf, m_Mlrf, m_Mufs, m_Mlfs, m_Morc, m_Mlrc, m_Mucs, m_Mlcs;

private:
void preprocessSources( vector<Source*> & a_GlobalSources );
void revvector( int npts, float_sw4* v );
// epicenter
float_sw4 m_epi_lat, m_epi_lon, m_epi_depth, m_epi_t0;

   //PJ *m_projection;
   //float_sw4 m_xoffset, m_yoffset;
GeographicProjection* m_geoproj;

ForcingTwilight* m_twilight_forcing;
TestPointSource* m_point_source_test;
bool m_moment_test;
TestEnergy* m_energy_test;
TestLamb* m_lamb_test;
TestRayleighWave* m_rayleigh_wave_test;

vector<MaterialData*> m_mtrlblocks;
vector<AnisotropicMaterial*> m_anisotropic_mtrlblocks;
  
// index convention: [0]: low-x, [1]: high-x, [2]: low-y, [3]: high-y; [4]: low-z, [5]: high-z  
boundaryConditionType mbcGlobalType[6]; // these are the boundary conditions for the global problem
vector<boundaryConditionType*> m_bcType;  // these are the boundary conditions for each grid on the local processor, with bProcessor conditions
float_sw4 mTstart;
float_sw4 mDt;
EtreeFile * mEtreeFile;

bool m_doubly_periodic;

int m_proc_array[2];

bool mbcsSet;

// for some simple topographies (e.g. Gaussian hill) there is an analytical expression for the top elevation
bool m_analytical_topo, m_use_analytical_metric;
float_sw4 m_GaussianAmp, m_GaussianLx, m_GaussianLy, m_GaussianXc, m_GaussianYc;

// interface surfaces in the material model
//int m_number_material_surfaces, m_Nlon, m_Nlat;
//float_sw4 m_materialLonMax, m_materialLonMin, m_materialLatMax, m_materialLatMin;
//Sarray m_materialDepth;
//float_sw4 *m_materialLon, *m_materialLat;

// global material thresholds
bool m_useVelocityThresholds;
float_sw4 m_vpMin, m_vsMin;


// order of polynomial mapping in algebraic grid genenerator
int m_grid_interpolation_order;
float_sw4 m_zetaBreak;

// metric of the curvilinear grid
float_sw4 m_minJacobian, m_maxJacobian;

string m_scenario;

// command limitfrequency
float_sw4 m_frequency_limit;
bool m_limit_frequency;
int m_ppw;


// parallel io stuff
bool m_pfs;
int m_nwriters;

// supergrid
bool m_use_supergrid;
int m_sg_gp_thickness; //, m_sg_gp_transition;
int m_sg_damping_order; // 4 or 6 order dissipation operator
float_sw4 m_supergrid_damping_coefficient;
float_sw4 m_supergrid_width; // width in physical units
bool m_use_sg_width; // use width instead of gp
vector<SuperGrid> m_supergrid_taper_x, m_supergrid_taper_y;
vector<SuperGrid> m_supergrid_taper_z;

string mPath, mObsPath, mTempPath;

// number of boundary points on each side
vector<int *> m_NumberOfBCPoints;

// ghost point index window for each side of the boundary on each grid
vector<int *> m_BndryWindow;


// attenuation variables (only allocated if attenuation is enabled)
bool m_use_attenuation, m_att_use_max_frequency;
int m_number_mechanisms;
float_sw4 m_velo_omega, m_min_omega, m_max_omega, m_att_max_frequency, m_att_ppw;
float_sw4 m_qmultiplier;

vector<Sarray> mQp, mQs;
vector<Sarray*> mMuVE, mLambdaVE;
// relaxation frequencies
vector<float_sw4> mOmegaVE;

// Anisotropic material
bool m_anisotropic;

// Randomization of the material
bool m_randomize;
int m_random_seed[3];
float_sw4 m_random_dist, m_random_distz, m_random_amp, m_random_amp_grad, m_random_sdlimit;
vector<RandomizedMaterial*> m_random_blocks;

// with topo, zmin might be different from 0
float_sw4 m_global_xmax, m_global_ymax, m_global_zmin, m_global_zmax; 

// number of grid points near mesh refinement boundary, for  extrapolating material properties
int mMaterialExtrapolate; 

// variables from the old FileInput class
int m_nx_base, m_ny_base, m_nz_base;
float_sw4 m_h_base;
vector<bool> m_iscurvilinear;
vector<float_sw4> m_refinementBoundaries;
InputMode m_topoInputStyle;
string m_topoFileName, m_topoExtFileName, m_QueryType;
bool mTopoImageFound;
float_sw4 m_topo_zmax;
int m_maxIter;
float_sw4 m_EFileResolution;

//-------------------------------------------
// IO data
//-------------------------------------------
int m_myRank, m_nProcs;

string mName;
//string mWPPFileName;
string mGMTFileName;


bool mWriteGMTOutput;
int mPlotFrequency;
int mNumFiles;
int mVerbose;
bool mQuiet;

bool mDebugIO;
bool mHomogeneous;

// SAC file info (is this used anymore?)
bool mCompareSACFiles;
float mSACFileErrorTolerance;

// Image file info
vector<Image*> mImageFiles;
vector<Image3D*> mImage3DFiles;
vector<ESSI3D*> mESSI3DFiles;
bool m_iotiming;

// time data
bool mTimeIsSet;
float_sw4 mTmax;

int mNumberOfTimeSteps;

// Test modes
int m_update_boundary_function;

   //bool mTestSource;
   //bool mTestLamb;
   //bool mTestingEnergy;
int mOrder;
   // mCFL actual cfl. Used to determine time step in forward solver.
   // mCFLmax, maximum possible cfl. Used for limiting 
   //          wave speeds during material inversion
float_sw4 mCFL, mCFLmax;

// info on SBP boundary operators, or not.
vector<int*> m_onesided; 
float_sw4 m_curlcoeff, m_d4coeff, m_d4_cfl; // these should go away

// storage for the 1-D damping coefficients
vector<float_sw4*> m_sg_dc_x, m_sg_dc_y, m_sg_dc_z;
vector<float_sw4*> m_sg_str_x, m_sg_str_y, m_sg_str_z;
vector<float_sw4*> m_sg_corner_x, m_sg_corner_y, m_sg_corner_z;

//-------------------------------------------
// restart data
//-------------------------------------------
// string mRestartFilePrefix;
// int mRestartFromCycle;
// int mRestartDumpInterval;

//----------------------------------------
// Energy test data
//----------------------------------------
bool m_energy_log, m_energy_print;
float_sw4 m_saved_energy;
string m_energy_logfile;
vector<float_sw4> m_energy; // *

//-------------------------------------------
// Measure wall clock time variables
//-------------------------------------------
bool m_do_timing;
int  m_timing_print;
bool m_output_detailed_timing;
bool m_output_load;

int m_projection_cycle;

bool m_checkfornan;
  
// testing
float_sw4 m_max_error[3], m_l2_error[3];

string m_error_log_file;
bool m_error_log, m_error_print;
int m_inner_loop;

//  Conservative interface
//bool m_intp_conservative;
bool m_mesh_refinements;
bool m_matrices_decomposed;
float_sw4 m_citol, m_cirelfact;
int m_cimaxiter;

vector<float_sw4*> m_cimat1;
vector<float_sw4*> m_cimat2;
vector<int*> m_ciipiv1;
vector<int*> m_ciipiv2;

EW(const EW&);
EW& operator=(const EW&);

// Geodyn coupling
bool m_do_geodynbc;
std::vector<float_sw4*> m_geo_usgh; // Save ghost point
std::vector<int*> m_geodyn_dims;
std::vector<Sarray> m_geodyn_data1;
std::vector<Sarray> m_geodyn_data2;
double m_geodyn_origin[3], m_geodyn_h, m_geodyn_dt;
int m_geodyn_step, m_geodyn_maxsteps, m_geodyn_blocksize;
int m_geodyn_ni, m_geodyn_nj, m_geodyn_nk, m_geodyn_faces;
std::string m_geodyn_filename;
std::ifstream m_geodynfile;
bool m_geodyn_iwillread, m_geodyn_past_end;   
// From wpp FileInput class
bool m_geodynbc_found, m_geodynbc_center;
std::string m_geodynbc_filename;
float_sw4 m_ibc_origin[3];

int mPrintInterval;
// (lon, lat) origin of Grid as well as
double mGeoAz;
double mLonOrigin, mLatOrigin;

//GeographicCoord mGeoCoord;
float_sw4 mMetersPerDegree, mMetersPerLongitude;
bool mConstMetersPerLongitude;

// is this object ready for time-stepping?
bool mParsingSuccessful, mIsInitialized, mSourcesOK;
bool m_testing;

   // Parameters related to the inverse problem   
bool m_inverse_problem; // Will we solve the inverse problem?
bool m_iniguess_pos, m_iniguess_t0fr, m_iniguess_mom, m_iniguess_shifts;// Estimate initial guess ?
bool m_output_initial_seismograms;
bool m_compute_scalefactors;
int m_maxit,m_maxrestart;
float_sw4 m_tolerance;
float_sw4 m_scalefactors[11];   
int m_cgstepselection, m_cgvarcase;
bool m_cgfletcherreeves, m_do_linesearch;
bool m_opt_testing;
int m_opt_method, m_lbfgs_m;
   // perturbations for testing
float_sw4 m_perturb;
int m_iperturb, m_jperturb, m_kperturb, m_pervar;

// Number of grid points per wave length, P = min Vs/(f*h) 
vector<float_sw4> mMinVsOverH;

int m_ext_ghost_points;
int m_ghost_points;
int m_ppadding;

// coefficients for boundary modified 4th order SBP operators

float_sw4 m_sbop[6], m_acof[384], m_bop[24], m_bope[48], m_ghcof[6];
//float_sw4 m_iop[5], m_iop2[5], m_bop2[24], m_sbop[6], m_acof[384], m_bop[24];
//float_sw4 m_hnorm[4], m_iop[5], m_iop2[5], m_bop2[24]; // unused
float_sw4 m_acof_no_gp[384], m_ghcof_no_gp[6], m_sbop_no_gp[6];

int m_neighbor[4];
vector<MPI_Datatype> m_send_type1;
vector<MPI_Datatype> m_send_type3;
vector<MPI_Datatype> m_send_type4; // metric
vector<MPI_Datatype> m_send_type21; // anisotropic
MPI_Datatype m_send_type_2dfinest[2];
MPI_Datatype m_send_type_2dfinest_ext[2];
vector<MPI_Datatype> m_send_type_2dx;
vector<MPI_Datatype> m_send_type_2dy;
vector<MPI_Datatype> m_send_type_2dx3p;
vector<MPI_Datatype> m_send_type_2dy3p;
vector<MPI_Datatype> m_send_type_2dx1p;
vector<MPI_Datatype> m_send_type_2dy1p;
public:
MPI_Datatype m_mpifloat;

bool m_topography_exists;

// UTC time corresponding to simulation time 0.
//bool m_utc0set, m_utc0isrefevent;
   int m_utc0[7];

// Error handling facility
//ErrorChecking* m_error_checking;

// Use C-version of computational kernels
   bool m_croutines;

   //Checkpointing and restart
   //   CheckPoint* m_restart_check_point;
   CheckPoint* m_check_point;
};

#endif<|MERGE_RESOLUTION|>--- conflicted
+++ resolved
@@ -290,13 +290,9 @@
 void initialize_SAC_files(); // going away
 void update_SACs( int Nsteps ); // going away
 
-<<<<<<< HEAD
 void print_execution_times( float_sw4 times[10] );
 void print_execution_time( float_sw4 t1, float_sw4 t2, string msg );
-=======
-void print_execution_times( double times[7] );
-void print_execution_time( double t1, double t2, string msg );
->>>>>>> e0d2f1ae
+
 void finalizeIO();
 string bc_name( const boundaryConditionType bc ) const;
 int mkdirs(const string& path);
