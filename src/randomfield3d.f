!  SW4 LICENSE
! # ----------------------------------------------------------------------
! # SW4 - Seismic Waves, 4th order
! # ----------------------------------------------------------------------
! # Copyright (c) 2013, Lawrence Livermore National Security, LLC. 
! # Produced at the Lawrence Livermore National Laboratory. 
! # 
! # Written by:
! # N. Anders Petersson (petersson1@llnl.gov)
! # Bjorn Sjogreen      (sjogreen2@llnl.gov)
! # 
! # LLNL-CODE-643337 
! # 
! # All rights reserved. 
! # 
! # This file is part of SW4, Version: 1.0
! # 
! # Please also read LICENCE.txt, which contains "Our Notice and GNU General Public License"
! # 
! # This program is free software; you can redistribute it and/or modify
! # it under the terms of the GNU General Public License (as published by
! # the Free Software Foundation) version 2, dated June 1991. 
! # 
! # This program is distributed in the hope that it will be useful, but
! # WITHOUT ANY WARRANTY; without even the IMPLIED WARRANTY OF
! # MERCHANTABILITY or FITNESS FOR A PARTICULAR PURPOSE. See the terms and
! # conditions of the GNU General Public License for more details. 
! # 
! # You should have received a copy of the GNU General Public License
! # along with this program; if not, write to the Free Software
! # Foundation, Inc., 59 Temple Place, Suite 330, Boston, MA 02111-1307, USA 
c$$$      implicit none
c$$$      real*8 gettimec
c$$$      integer ifirst, ilast, jfirst, jlast, kfirst, klast
c$$$      integer nig, njg, nkg, gh, iseed1, iseed2, iseed3
c$$$      integer randw(3)
c$$$      real*8 dist, distz, h, t1
c$$$      real*8, allocatable, dimension(:,:,:) :: w, wgh
c$$$
c$$$      ifirst = 10
c$$$      ilast  = 200
c$$$      jfirst = 80
c$$$      jlast  = 300
c$$$      kfirst = 1
c$$$      klast  = 110
c$$$      allocate( w(ifirst:ilast,jfirst:jlast,kfirst:klast) )
c$$$      allocate( wgh(ifirst:ilast,jfirst:jlast,kfirst:klast) )
c$$$      h = 0.1d0
c$$$      dist  = 0.5d0
c$$$      distz = 0.5d0
c$$$      gh = 2
c$$$      iseed1 = -1
c$$$      iseed2 = -1
c$$$      iseed3 = -1
c$$$      IF(ISEED1.LE.0.OR.ISEED1.GT.132362.OR.
c$$$     *     ISEED2.LE.0.OR.ISEED2.GT.131726.OR.
c$$$     *     ISEED3.LE.0.OR.ISEED3.GT.131656)THEN
c$$$         ISEED1=1234
c$$$         ISEED2=5678
c$$$         ISEED3=9876
c$$$      ENDIF
c$$$      randw(1) = iseed1
c$$$      randw(2) = iseed2
c$$$      randw(3) = iseed3
c$$$      nig = 1000
c$$$      njg = 1000
c$$$      nkg = 1000
c$$$      write(*,*) 'Give global dims, nx, ny, nz '
c$$$      read(*,*) nig, njg, nkg
c$$$      t1 = gettimec()
c$$$      call RANDOMFIELD3D( ifirst, ilast, jfirst, jlast, kfirst, klast,
c$$$     *       nig, njg, nkg, gh, w, wgh, dist, distz, h, randw ) 
c$$$      t1 = gettimec()-t1
c$$$      write(*,101) 'execution time ',t1, ' seconds '
c$$$ 101  format(' ',a,g15.5,a)
c$$$      end
      subroutine RANDOMFIELD3D( ifirst, ilast, jfirst, jlast, kfirst,
     *                          klast, nig, njg, nkg, gh, w, wgh, dist, 
     *                          distz, h, randw, savedrands, p, pz ) 
     *   bind(c)
      implicit none
      integer ifirst, ilast, jfirst, jlast, kfirst, klast, nig, njg, nkg
      integer i, j, k, randw(3), iseed1, iseed2, iseed3, krand, iz, gh
      integer p, pz, ii, jj, kk
c      integer n, nrand(20)
      real*8  w(ifirst:ilast,jfirst:jlast,kfirst:klast)
      real*8  wgh(ifirst:ilast,jfirst:jlast,kfirst:klast)
      real*8  savedrands(ifirst-p:ilast+p,jfirst-p:jlast+p,
     *                                        1-pz:1+pz)
      real*8  h, dist, distz
c      real*8  bnorm, bznorm
      real*8, allocatable, dimension(:) :: b, bz, b2, bz2
      real    randno

      iseed1=randw(1)
      iseed2=randw(2)
      iseed3=randw(3)
c      p =int(dist/h)+1
c      pz=int(distz/h)+1
      allocate( b(-p:p), bz(-pz:pz), b2(-p:p), bz2(-pz:pz) )
c      bnorm = 0
      do k=-p,p
         b(k) = exp(-k*k*h*h/(2*dist*dist))
c         bnorm = bnorm + b(k)*b(k)
         b2(k) = b(k)*b(k)
      enddo
c      bznorm = 0
      do k=-pz,pz
         bz(k) = exp(-k*k*h*h/(2*distz*distz))
         bz2(k) = bz(k)*bz(k)
c         bznorm = bznorm + bz(k)*bz(k)
      enddo
c Normalize filter coefficients
c      bnorm  = SQRT(bnorm)
c      bznorm = SQRT(bznorm)
c      do k=-p,p
c         b(k) = b(k)/bnorm
c      enddo
c      do k=-pz,pz
c         bz(k) = bz(k)/bznorm
c      enddo

      w = 0
      wgh=0
c      nrand = 0
*** wgh is maintained because of boundary effects. The stencil is cut
*** at boundaries and will use fewer points there.
c      do k=1-gh,nkg+gh
      do k=1-pz,nkg+gh
         do j=1-gh,njg+gh
            do i=1-gh,nig+gh
*** Random number generator, expanded into loop
               krand=iseed1/206
               iseed1 = 157*(iseed1-krand*206)-krand*21
               if(iseed1.lt.0) iseed1=iseed1+32363
               krand=iseed2/217
               iseed2 = 146*(iseed2-krand*217)-krand*45
               if(iseed2.lt.0) iseed2=iseed2+31727
               krand=iseed3/222
               iseed3 = 142*(iseed3-krand*222)-krand*133
               if(iseed3.lt.0) iseed3=iseed3+31657
               iz = iseed1-iseed2
               if(iz.gt.706) iz = iz-32362
               iz = iz+ iseed3
               if(iz.lt.1) iz = iz+32362
*** First test if loop over stencil is necessary at all
               if( i+p.ge.ifirst .and. i-p.le.ilast .and. 
     *             j+p.ge.jfirst .and. j-p.le.jlast .and. 
     *             k+pz.ge.kfirst .and. k-pz.le.klast )then
*** Compute the random number in [-1,1], and loop over stencil
                  randno = 2*real(iz)*3.0899e-5 - 1
c                  randno = sqrt(3.0)*randno
c                  n = (randno+1)*10
c                  nrand(n+1) = nrand(n+1) + 1
                  if( k.le.1+pz )then
                     savedrands(i,j,k) =randno
c                     write(*,*) 'saved ',i,j,k,randno
                  endif
                  do kk=-pz,pz
                     if( k-kk.ge.kfirst .and. k-kk.le.klast )then 
                     do jj=-p,p
                        if( j-jj.ge.jfirst .and. j-jj.le.jlast )then
                        do ii=-p,p
                           if( i-ii.ge.ifirst .and. i-ii.le.ilast )then
                              w(i-ii,j-jj,k-kk) = w(i-ii,j-jj,k-kk) + 
     *                             b(ii)*b(jj)*bz(kk)*randno
c L1-norm
c                              wgh(i-ii,j-jj,k-kk) = wgh(i-ii,j-jj,k-kk)
c     *                                   + b(ii)*b(jj)*bz(kk)
c L2-norm
                              wgh(i-ii,j-jj,k-kk) = wgh(i-ii,j-jj,k-kk)
<<<<<<< HEAD
     *                           + b(ii)*b(jj)*bz(kk)*b(ii)*b(jj)*bz(kk)
=======
c     *                           + b(ii)*b(jj)*bz(kk)*b(ii)*b(jj)*bz(kk)
     *                           + b2(ii)*b2(jj)*bz2(kk)
>>>>>>> b2935875
                           endif
                        enddo
                     endif
                     enddo
                  endif
                  enddo
               endif
            enddo
         enddo
      enddo

c      write(*,*) 'number of numbers '
c      do n=1,20
c         write(*,*) n, ' ', nrand(n)
c      enddo
c      write(*,*) '-----------------------------'

*** Save state of random number generator
      randw(1)=iseed1    
      randw(2)=iseed2
      randw(3)=iseed3

*** Divide weights
      do k=kfirst,klast
         do j=jfirst,jlast
            do i=ifirst,ilast
c L1:
c               w(i,j,k) = w(i,j,k)/wgh(i,j,k)
c L2:
               w(i,j,k) = w(i,j,k)/SQRT(wgh(i,j,k))
            enddo
         enddo
      enddo
      deallocate(b,bz,b2,bz2)
      end

c-----------------------------------------------------------------------
      subroutine RANDOMFIELD3DC( ifirst, ilast, jfirst, jlast, kfirst,
     *                          klast, nig, njg, nkg, gh, w, wgh, dist, 
     *                          distz, h, z, randw, savedrands, p, pz )
     *   bind(c)
      implicit none
      integer ifirst, ilast, jfirst, jlast, kfirst, klast, nig, njg, nkg
      integer i, j, k, randw(3), iseed1, iseed2, iseed3, krand, iz, gh
      integer p, pz, ii, jj, kk
      real*8  w(ifirst:ilast,jfirst:jlast,kfirst:klast)
      real*8  z(ifirst:ilast,jfirst:jlast,kfirst:klast)
      real*8  wgh(ifirst:ilast,jfirst:jlast,kfirst:klast)
      real*8  savedrands(ifirst-p:ilast+p,jfirst-p:jlast+p,
     *                                       nkg-pz:nkg+pz)
      real*8  h, dist, distz, i2dz, bz
      real*8, allocatable, dimension(:) :: b
      real    randno

      iseed1=randw(1)
      iseed2=randw(2)
      iseed3=randw(3)
c      p =int(dist/h)+1
c      pz=int(distz/h)+1
      allocate( b(-p:p) )
      do k=-p,p
         b(k) = exp(-k*k*h*h/(2*dist*dist))
      enddo
      i2dz = 1/(2*distz*distz)      
      w = 0
      wgh=0
      do k=1-gh,nkg+pz
         do j=1-gh,njg+gh
            do i=1-gh,nig+gh
*** Random number generator, expanded into loop
               krand=iseed1/206
               iseed1 = 157*(iseed1-krand*206)-krand*21
               if(iseed1.lt.0) iseed1=iseed1+32363
               krand=iseed2/217
               iseed2 = 146*(iseed2-krand*217)-krand*45
               if(iseed2.lt.0) iseed2=iseed2+31727
               krand=iseed3/222
               iseed3 = 142*(iseed3-krand*222)-krand*133
               if(iseed3.lt.0) iseed3=iseed3+31657
               iz = iseed1-iseed2
               if(iz.gt.706) iz = iz-32362
               iz = iz+ iseed3
               if(iz.lt.1) iz = iz+32362
*** First test if loop over stencil is necessary at all
               if( i+p.ge.ifirst  .and. i-p.le.ilast .and. 
     *             j+p.ge.jfirst  .and. j-p.le.jlast .and. 
     *             k+pz.ge.kfirst .and. k-pz.le.klast )then
*** Compute the random number in [-1,1], and loop over stencil
                  if( k.lt.nkg-pz )then
                     randno = 2*real(iz)*3.0899e-5-1
                  else
                     randno = savedrands(i,j,k)
                  endif
                  do kk=-pz,pz
                     if( k-kk.ge.kfirst .and. k-kk.le.klast )then 

                        do jj=-p,p
                           if( j-jj.ge.jfirst .and. j-jj.le.jlast )then
                           do ii=-p,p
                              if( i-ii.ge.ifirst .and. i-ii.le.ilast 
     *                                                          )then
                                 bz = EXP(-(z(i-ii,j-jj,k-kk)-
     *                                      z(i-ii,j-jj,k)    )**2*i2dz)
                                 w(i-ii,j-jj,k-kk) = w(i-ii,j-jj,k-kk) + 
     *                             b(ii)*b(jj)*bz*randno
                                 wgh(i-ii,j-jj,k-kk) = 
c     *                         wgh(i-ii,j-jj,k-kk) + b(ii)*b(jj)*bz
     *              wgh(i-ii,j-jj,k-kk) + b(ii)*b(ii)*b(jj)*b(jj)*bz*bz
                              endif
                           enddo
                           endif
                        enddo
                     endif
                  enddo
               endif
            enddo
         enddo
      enddo

*** Save and return state of random number generator
      randw(1)=iseed1    
      randw(2)=iseed2
      randw(3)=iseed3

*** Divide weights
      do k=kfirst,klast
         do j=jfirst,jlast
            do i=ifirst,ilast
c               w(i,j,k) = w(i,j,k)/wgh(i,j,k)
               w(i,j,k) = w(i,j,k)/SQRT(wgh(i,j,k))
            enddo
         enddo
      enddo
      deallocate(b)
      end

c-----------------------------------------------------------------------
      subroutine PERTURBVELOCITY( ifirst, ilast, jfirst, jlast, kfirst,
     *     klast, vs, vp, per, amp, grad, zmin, h, plimit )
<<<<<<< HEAD
     * bind(c)
=======
>>>>>>> b2935875
      implicit none
      integer ifirst, ilast, jfirst, jlast, kfirst, klast
      integer i, j, k
c      integer nrand(35), n
      real*8  per(ifirst:ilast,jfirst:jlast,kfirst:klast)
      real*8  vs(ifirst:ilast,jfirst:jlast,kfirst:klast)
      real*8  vp(ifirst:ilast,jfirst:jlast,kfirst:klast)
      real*8  amp, grad, a, z, zmin, h, sqrt3, maxper, minper
      real*8  plimit, perijk
c      sqrt3 = SQRT(3d0)
c      nrand = 0
c      minper = 1d38
c      maxper = -1d38
c      write(*,*) 'amp = ',amp, ' grad= ',grad
      do k=kfirst,klast
         z = zmin + (k-1)*h
         A = amp + grad*z
         do j=jfirst,jlast
            do i=ifirst,ilast
               perijk = MAX( per(i,j,k),-plimit )
               perijk = MIN( perijk, plimit )
               vs(i,j,k) = (1+A*perijk)*vs(i,j,k)
               vp(i,j,k) = (1+A*perijk)*vp(i,j,k)
c               n = (per(i,j,k)+sqrt3)*10
c               nrand(n+1) = nrand(n+1)+1
c               if( per(i,j,k).gt.maxper )then
c                  maxper = per(i,j,k)
c               endif
c               if( per(i,j,k).lt.minper )then
c                  minper = per(i,j,k)
c               endif
            enddo
         enddo
      enddo
c      write(*,*) 'number of numbers '
c      do n=1,35
c         write(*,*) n, ' ', nrand(n)
c      enddo
c      write(*,*) 'min and max perturbation ',minper,' ',maxper
c      write(*,*) '-----------------------------'

      end

c-----------------------------------------------------------------------
      subroutine PERTURBVELOCITYC( ifirst, ilast, jfirst, jlast, kfirst,
     *     klast, vs, vp, per, amp, grad, z, plimit )
<<<<<<< HEAD
     *   bind(c)
=======
>>>>>>> b2935875
      implicit none
      integer ifirst, ilast, jfirst, jlast, kfirst, klast
      integer i, j, k
      real*8  per(ifirst:ilast,jfirst:jlast,kfirst:klast)
      real*8  vs(ifirst:ilast,jfirst:jlast,kfirst:klast)
      real*8  vp(ifirst:ilast,jfirst:jlast,kfirst:klast)
      real*8  z(ifirst:ilast,jfirst:jlast,kfirst:klast)
      real*8  amp, grad, a, perijk, plimit

      do k=kfirst,klast
         do j=jfirst,jlast
            do i=ifirst,ilast
               A = amp + grad*z(i,j,k)
               perijk = MAX( per(i,j,k),-plimit )
<<<<<<< HEAD
               perijk = MIN( perijk, plimit )
=======
               perijk = MIN( perijk,     plimit )
>>>>>>> b2935875
               vs(i,j,k) = (1+A*perijk)*vs(i,j,k)
               vp(i,j,k) = (1+A*perijk)*vp(i,j,k)
            enddo
         enddo
      enddo
      end<|MERGE_RESOLUTION|>--- conflicted
+++ resolved
@@ -169,12 +169,8 @@
 c     *                                   + b(ii)*b(jj)*bz(kk)
 c L2-norm
                               wgh(i-ii,j-jj,k-kk) = wgh(i-ii,j-jj,k-kk)
-<<<<<<< HEAD
-     *                           + b(ii)*b(jj)*bz(kk)*b(ii)*b(jj)*bz(kk)
-=======
 c     *                           + b(ii)*b(jj)*bz(kk)*b(ii)*b(jj)*bz(kk)
      *                           + b2(ii)*b2(jj)*bz2(kk)
->>>>>>> b2935875
                            endif
                         enddo
                      endif
@@ -314,10 +310,8 @@
 c-----------------------------------------------------------------------
       subroutine PERTURBVELOCITY( ifirst, ilast, jfirst, jlast, kfirst,
      *     klast, vs, vp, per, amp, grad, zmin, h, plimit )
-<<<<<<< HEAD
      * bind(c)
-=======
->>>>>>> b2935875
+
       implicit none
       integer ifirst, ilast, jfirst, jlast, kfirst, klast
       integer i, j, k
@@ -364,10 +358,8 @@
 c-----------------------------------------------------------------------
       subroutine PERTURBVELOCITYC( ifirst, ilast, jfirst, jlast, kfirst,
      *     klast, vs, vp, per, amp, grad, z, plimit )
-<<<<<<< HEAD
      *   bind(c)
-=======
->>>>>>> b2935875
+
       implicit none
       integer ifirst, ilast, jfirst, jlast, kfirst, klast
       integer i, j, k
@@ -382,11 +374,7 @@
             do i=ifirst,ilast
                A = amp + grad*z(i,j,k)
                perijk = MAX( per(i,j,k),-plimit )
-<<<<<<< HEAD
                perijk = MIN( perijk, plimit )
-=======
-               perijk = MIN( perijk,     plimit )
->>>>>>> b2935875
                vs(i,j,k) = (1+A*perijk)*vs(i,j,k)
                vp(i,j,k) = (1+A*perijk)*vp(i,j,k)
             enddo
