--- conflicted
+++ resolved
@@ -111,13 +111,8 @@
 		   int j0 = static_cast<int>( trunc( 1 + (y-m_y0)/m_hh[gr]     ) );
 		   int k0 = static_cast<int>( trunc( 1 + (z-m_z0[gr])/m_hv[gr] ) ); 
 
-<<<<<<< HEAD
-		   // always use bilinear interpolation:
-                   intp_cubic = false;
-=======
 		   // Use bilinear interpolation always:
                    bool intp_cubic = false;
->>>>>>> ea7d9de6
 
 	   // Bias stencil near the boundary, need to communicate arrays afterwards.
 		   if( i0 <= m_ifirst[gr] )
