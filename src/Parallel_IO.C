//  SW4 LICENSE
// # ----------------------------------------------------------------------
// # SW4 - Seismic Waves, 4th order
// # ----------------------------------------------------------------------
// # Copyright (c) 2013, Lawrence Livermore National Security, LLC. 
// # Produced at the Lawrence Livermore National Laboratory. 
// # 
// # Written by:
// # N. Anders Petersson (petersson1@llnl.gov)
// # Bjorn Sjogreen      (sjogreen2@llnl.gov)
// # 
// # LLNL-CODE-643337 
// # 
// # All rights reserved. 
// # 
// # This file is part of SW4, Version: 1.0
// # 
// # Please also read LICENCE.txt, which contains "Our Notice and GNU General Public License"
// # 
// # This program is free software; you can redistribute it and/or modify
// # it under the terms of the GNU General Public License (as published by
// # the Free Software Foundation) version 2, dated June 1991. 
// # 
// # This program is distributed in the hope that it will be useful, but
// # WITHOUT ANY WARRANTY; without even the IMPLIED WARRANTY OF
// # MERCHANTABILITY or FITNESS FOR A PARTICULAR PURPOSE. See the terms and
// # conditions of the GNU General Public License for more details. 
// # 
// # You should have received a copy of the GNU General Public License
// # along with this program; if not, write to the Free Software
// # Foundation, Inc., 59 Temple Place, Suite 330, Boston, MA 02111-1307, USA 
#include <mpi.h>
#include <iostream>
using namespace std;

#include <cstring>
#include <errno.h>
#include <unistd.h>
#include "Parallel_IO.h"

//-----------------------------------------------------------------------
Comminfo::Comminfo()
{
   m_has_values = false;
   m_steps = 0;
   // Initialize pointers to nil
   m_ncomm = NULL;
   m_comm_id = NULL;
   for( int p=0 ; p < 6 ; p++ )
      m_comm_index[p] = NULL;
   m_ilow = NULL;
   m_jlow = NULL;
   m_klow = NULL;
   m_niblock = NULL;
   m_njblock = NULL;
   m_nkblock = NULL;

   m_nsubcomm = NULL;
   m_subcomm = NULL;
   m_subcommlabel = NULL;
}

//-----------------------------------------------------------------------
Comminfo::~Comminfo()
{
   if( m_ncomm != NULL )
      delete[] m_ncomm;
   if( m_ilow != NULL )
      delete[] m_ilow;
   if( m_jlow != NULL )
      delete[] m_jlow;
   if( m_klow != NULL )
      delete[] m_klow;
   if( m_niblock != NULL )
      delete[] m_niblock;
   if( m_njblock != NULL )
      delete[] m_njblock;
   if( m_nkblock != NULL )
      delete[] m_nkblock;
   if( m_comm_id != NULL )
   {
      for( int p=0 ; p < m_steps ; p++ )
	 if( m_comm_id[p] != NULL )
	    delete[] m_comm_id[p];
      delete[] m_comm_id;
   }   
   for( int p= 0 ; p < 6 ; p++ )
   {
      if( m_comm_index[p] != NULL )
      {
	 for( int s=0 ; s < m_steps ; s++ )
	    if( m_comm_index[p][s] != NULL )
	       delete[] m_comm_index[p][s];
	 delete[] m_comm_index[p];
      }
   }

   if( m_nsubcomm != NULL )
   {
      for( int p=0 ; p < m_steps ; p++ )
	 if( m_subcomm[p] != NULL )
	    delete[] m_subcomm[p];
      delete[] m_subcomm;
      delete[] m_nsubcomm;
   }
   if( m_subcommlabel != NULL )
   {
      for( int p=0 ; p < m_steps ; p++ )
	 if( m_subcommlabel[p] != NULL )
	    delete[] m_subcommlabel[p];
      delete[] m_subcommlabel;
   }
}

//-----------------------------------------------------------------------
void Comminfo::print( int recv )
{
   if( m_has_values )
   {
      bool printsends=true;
      cout << "maxbuf= " << m_maxbuf << endl;
      cout << "steps= " << m_steps << endl;
      if( printsends )
      {
	 for( int s=0 ; s < m_steps ; s++ )
	 {
	    cout << "step no " << s << endl;
	    cout << "      ncomm= " << m_ncomm[s] << endl;
	    for( int n=0 ; n < m_ncomm[s] ; n++ )
	    {
	       cout << "      ncomm_id= " << m_comm_id[s][n] << endl;
	       cout << "      comm inds ";
	       for( int side=0 ; side < 6 ; side++ )
		  cout << m_comm_index[side][s][n] << " ";
	       cout << endl;
	       if( !recv )
		  cout << " subcommlabel = " << m_subcommlabel[s][n] << endl;
	    }
	 }
      }
      if( recv == 1 )
      {
	 for( int s=0 ; s < m_steps ; s++ )
	 {
            cout << " step " << s << endl;
	    cout << "(i,j,k) wr block " << m_ilow[s] << " " << m_jlow[s] << " " << m_klow[s] <<endl;
	    cout << "size wr block    " << m_niblock[s] << " " << m_njblock[s] << " " << m_nkblock[s] <<endl;
	    if( m_ncomm[s] > 0 )
	    {
	       cout << "number of substeps = " << m_nsubcomm[s] << " intervals = " << endl;
	       for( int ss= 0 ; ss <= m_nsubcomm[s] ; ss++ )
		  cout << " " << m_subcomm[s][ss] << " ";
	       cout << endl;
	    }  
	 }
      }
   }
}

//-----------------------------------------------------------------------
Parallel_IO::Parallel_IO( int iwrite, int pfs, int globalsizes[3], int localsizes[3],
		  int starts[3], int nptsbuf, int padding )
{
// Input: iwrite - 0 this processor will not participate in I/O op.
//                 1 this processor will participate in I/O op.
//        pfs    - 0 I/O will be done to non-parallel file system.
//                 1 I/O will be done to parallel file system.
//        globalsizes - Total size of array 
//        localsizes  - Size of sub block of array in this processor.
//        starts      - Location of starting point of this array's sub block.
//                       Zero based indices.
//        nptsbuf     - Size of internal buffer in number of grid points.
//        padding     - Size of overlap (halo points, ghost points) between blocks 
//                      in different processors. padding is zero by default.
// Notes:
//    1. Setting pfs to zero assumes I/O operations have to be sequential. The processors will
//       access the file one at a time, leading to a very slow (non-parallel) I/O. This option
//       should only be used when running small problems on a laptop or workstation where no
//       parallel I/O capabilities are available.
//
//    2. The actual size of the buffer allocated can differ from what is specified by `nptsbuf'.
//       First, the size used by write_array or read_array will be nc*nptsbuf grid points, where
//       nc is the number of components of the array at each grid point. Secondly, there is a 
//       lower limit, corresponding to one lower dimensional slice of data. I.e., an array of 
//       size (nc,ni,nj,nk) with nk>1, will use at least nc*ni*nj points of buffer memory.
//
//    3. The `padding' parameter is zero by default. Zero padding will always work. If there is 
//       padding between processors, setting `padding' accordingly will prevent values in the halo 
//       to be read/written more than once.
//       Some performance might be gained by this. However, after a file is read, the values in 
//       the halo (ghost points) will not be defined. If this option is used, it is the 
//       responsibility of the user to update the halo points after the array is read.
//                      
   m_zerorank_in_commworld = -1;
   int ihave_array=1;
   if( localsizes[0] < 1 || localsizes[1] < 1 || localsizes[2] < 1 )
      ihave_array = 0;
   init_pio( iwrite, pfs, ihave_array );
   //   int myid;
   //   MPI_Comm_rank( MPI_COMM_WORLD, &myid );
    //   if( myid == 1 )
   //   {
   //   cout << "gsizes " << globalsizes[0] <<  " " << globalsizes[1] << " " << globalsizes[2] << endl;
   //   cout << "lsizes " << localsizes[0] <<  " " << localsizes[1] << " " << localsizes[2] << endl;
   //   cout << "ssizes " << starts[0] <<  " " << starts[1] << " " << starts[2] << endl;
   //   }
   init_array( globalsizes, localsizes, starts, nptsbuf, padding );
   if( m_data_comm != MPI_COMM_NULL )
   {
      //      int mywid;
      //      MPI_Comm_rank( m_data_comm, &mywid );
      //      if( m_writer_ids[0]==mywid )
      //      int myid ;
      //      MPI_Comm_rank( MPI_COMM_WORLD, &myid );
      //      if( myid == 0 )
      //      {
      //         cout << "ISEND = " << endl;
      //         m_isend.print(0);
      //	 if( m_iwrite )
      //	 {
      //	    cout << "IRECV = " << endl;
      //	    m_irecv.print(1);
      //	 }
      //      }
   }
   //            if( myid == 0 )
   //            {
   //               cout << "IRECV = " << endl;
   //               m_irecv.print(1);
   //            }
   //            if( myid == 0 )
   //            {
   //               cout << "ISEND = " << endl;
   //               m_isend.print(0);
   //            }
}

//-----------------------------------------------------------------------
void Parallel_IO::init_pio( int iwrite, int pfs, int ihave_array )
//-----------------------------------------------------------------------
// Initialize for parallel I/O, 
// Input: iwrite - 0 this processor will not participate in I/O op.
//                 1 this processor will participate in I/O op.
//        pfs    - 0 I/O will be done to non-parallel file system.
//                 1 I/O will be done to parallel file system.
//        ihave_array - 0 this processor holds no part of the array.
//                      1 this processor holds some part of the array.
//                     -1 (default) the array is present in all processors.
//
// Constructs communicators from input iwrite and ihave_array:
//
//    m_data_comm  - All processors that holds part of the array or 
//                   writes to disc, or both, i.e., iwrite .or. ihave_array
//    m_write_comm - Subset of m_data_comm that writes to disk, i.e., iwrite.
//
// m_writer_ids[i] is id in m_data_comm of proc i in m_write_comm.
//-----------------------------------------------------------------------
{
   int* tmp;
   int nprocs, p, i, retcode;
   MPI_Group world_group, writer_group, array_group;

   // Global processor no for error messages
   int gproc;
   MPI_Comm_rank( MPI_COMM_WORLD, &gproc );

// 0. Default communicators are NULL.
   m_data_comm = m_write_comm = MPI_COMM_NULL;

// 1. Create communicator of all procs that either hold part of the array or will perform I/O.
//    Save as m_data_comm. This communicator will be used for most operations.
   if( ihave_array == -1 )
      m_data_comm = MPI_COMM_WORLD;
   else
   {
      MPI_Comm_size( MPI_COMM_WORLD, &nprocs );
      try
      {
	 tmp      = new int[nprocs];
      }
      catch( bad_alloc& ba )
      {
	 cout << "Parallel_IO::init_pio, processor " << gproc << ". Allocation of tmp failed. "
	      << " nprocs = " << nprocs << endl;
	 MPI_Abort(MPI_COMM_WORLD,0);
      }

      int participator = ihave_array || iwrite;
      retcode = MPI_Allgather( &participator, 1, MPI_INT, tmp, 1, MPI_INT, MPI_COMM_WORLD );
      if( retcode != MPI_SUCCESS )
      {
	 cout << "Parallel_IO::init_pio, error from first call to MPI_Allgather, "
	      << "return code = " << retcode << " from processor " << gproc << endl;
      }
      int npartprocs = 0;
      for( p = 0 ; p < nprocs ; p++ )
	 if( tmp[p] == 1 )
	    npartprocs++;
      if( npartprocs < 1 )
      {
	 // error 
         cout << "ERROR 1, in Parallel_IO::init_pio, no processors selected, npartprocs =  " << npartprocs << endl;
         delete[] tmp;
         return;
      }
      int* array_holders;
      try
      {
	 array_holders = new int[npartprocs];
      }
      catch( bad_alloc &ba )
      {
	 cout << "Parallel_IO::init_pio, processor " << gproc << ". Allocation of array_holders failed. "
	      << " npartprocs = " << npartprocs << endl;
	 MPI_Abort(MPI_COMM_WORLD,0);
      }
      i = 0;
      for( p=0 ; p < nprocs ; p++ )
      {
	 if( tmp[p] == 1 )
	    array_holders[i++] = p;
      }
      delete[] tmp;
      if( i != npartprocs )
	 cout << "Parallel_IO::init_pio, ERROR: this should never happen " << endl;
      
      retcode = MPI_Comm_group( MPI_COMM_WORLD, &world_group );
      if( retcode != MPI_SUCCESS )
      {
	 cout << "Parallel_IO::init_pio, error from first call to MPI_Comm_group, "
	      << "return code = " << retcode << " from processor " << gproc << endl;
      }

      bool array_ok=true;
      i = 0;
      while( array_ok && i < npartprocs )
      {
	 if( array_holders[i] <0 || array_holders[i] > nprocs-1 )
	 {
	    cout <<"ERROR in parallel_IO:init_pio myid= " << gproc << " array_holders[" << i << "]= "
		 <<  array_holders[i] << " npartprocs = " << npartprocs << " nprocs = " << nprocs << endl;
	    array_ok = false;
	 }
	 else
	    i++;
      }
      
      retcode = MPI_Group_incl( world_group, npartprocs, array_holders, &array_group );
      if( retcode != MPI_SUCCESS )
      {
	 cout << "Parallel_IO::init_pio, error from first call to MPI_Group_incl, "
	      << "return code = " << retcode << " from processor " << gproc << endl;
      }
      retcode = MPI_Comm_create( MPI_COMM_WORLD, array_group, &m_data_comm );
      if( retcode != MPI_SUCCESS )
      {
	 cout << "Parallel_IO::init_pio, error from first call to MPI_Comm_create, "
	      << "return code = " << retcode << " from processor " << gproc << endl;
      }
      MPI_Group_free( &world_group );
      MPI_Group_free( &array_group );
      delete[] array_holders;
   }

   if( m_data_comm != MPI_COMM_NULL )
   {
      MPI_Comm_size( m_data_comm, &nprocs );
// 2. Create communicator of all I/O processors. Save as m_write_comm. This communicator is 
//    used in MPI_Barrier to synchronize read and writes on non-parallel file systems
      m_iwrite = iwrite;
      try
      {
	 tmp      = new int[nprocs];
      }
      catch( bad_alloc &ba )
      {
	 cout << "Parallel_IO::init_pio, processor " << gproc << ". Allocation of second tmp failed. "
	      << " nprocs = " << nprocs << endl;
	 MPI_Abort(MPI_COMM_WORLD,0);
      }
      retcode = MPI_Allgather( &m_iwrite, 1, MPI_INT, tmp, 1, MPI_INT, m_data_comm );
      if( retcode != MPI_SUCCESS )
      {
	 cout << "Parallel_IO::init_pio, error from second call to MPI_Allgather, "
	      << "return code = " << retcode << " from processor " << gproc << endl;
      }
      m_nwriters = 0;
      for( p = 0 ; p < nprocs ; p++ )
	 if( tmp[p] == 1 )
	    m_nwriters++;
      if( m_nwriters < 1 )
      {
         cout << "ERROR 2 in Parallel_IO::init_pio, there are no writing processors left, nwriters = " << m_nwriters << endl;
         delete[] tmp;
         return;
      }
 // writer_ids are the processor ids of the writer processors in the enumeration by the m_data_comm group.
      try
      {
	 m_writer_ids = new int[m_nwriters];
      }
      catch( bad_alloc &ba )
      {
	 cout << "Parallel_IO::init_pio, processor " << gproc << ". Allocation of m_writer_ids failed. "
	      << " nwriters = " << m_nwriters << endl;
	 MPI_Abort(MPI_COMM_WORLD,0);
      }
      i = 0;
      for( p=0 ; p < nprocs ; p++ )
      {
	 if( tmp[p] == 1 )
	    m_writer_ids[i++] = p;
      }
      delete[] tmp;

      retcode = MPI_Comm_group( m_data_comm, &world_group );
      if( retcode != MPI_SUCCESS )
      {
	 cout << "Parallel_IO::init_pio, error from second call to MPI_Comm_group, "
	      << "return code = " << retcode << " from processor " << gproc << endl;
      }
      retcode = MPI_Group_incl( world_group, m_nwriters, m_writer_ids, &writer_group );
      if( retcode != MPI_SUCCESS )
      {
	 cout << "Parallel_IO::init_pio, error from second call to MPI_Group_incl, "
	      << "return code = " << retcode << " from processor " << gproc << endl;
      }
      retcode = MPI_Comm_create( m_data_comm, writer_group, &m_write_comm );
      if( retcode != MPI_SUCCESS )
      {
	 cout << "Parallel_IO::init_pio, error from second call to MPI_Comm_create, "
	      << "return code = " << retcode << " from processor " << gproc << endl;
      }
      MPI_Group_free( &world_group );
      MPI_Group_free( &writer_group );
   }
   // 3. Save parallel file system info
   m_parallel_file_system = pfs;

   // 4. Initialize some variables to shut up the memory checker 
   if( m_data_comm == MPI_COMM_NULL )
      m_iwrite = false;
}

//-----------------------------------------------------------------------
void Parallel_IO::init_array( int globalsizes[3], int localsizes[3], 
			      int starts[3], int nptsbuf, int padding )
{
// Set up data structures for communication before I/O
// Input: globalsizes - global size of array ( [1..nig]x[1..njg]x[1..nkg] )
//        localsizes  - Size of array subblock in this processor
//        starts      - Location of subblock in global array
//                      This processor holds the subrange
//                        1+starts[0] <= i <= localsizes[0]+starts[0]
//                      of the global range 1 <= i <= globalsizes[0]
//                       and similarly for j and k.
//        nptsbuf     - Number of grid points in temporary buffer
//        padding     - If there is overlap between processors, setting
//                      padding avoids writing these twice.
   int blsize, s, blocks_in_writer, r, p, b, blnr, kb, ke, l;
   int ibl, iel, jbl, jel, kbl, kel, nsend;
   int found, i, j, q, lims[6], v[6], vr[6], nprocs, tag, tag2, myid;
   int retcode, gproc;
   int* nrecvs;
   size_t nblocks, npts, maxpts;

   MPI_Status status;

   if( m_data_comm != MPI_COMM_NULL )
   {
      MPI_Comm_rank( MPI_COMM_WORLD, &gproc );
      
   ni  = localsizes[0];
   nj  = localsizes[1];
   nk  = localsizes[2];

   nig = globalsizes[0];
   njg = globalsizes[1];
   nkg = globalsizes[2];

   oi  = starts[0];
   oj  = starts[1];
   ok  = starts[2];

   MPI_Comm_size( m_data_comm, &nprocs );
   MPI_Comm_rank( m_data_comm, &myid );

   if( m_iwrite == 1 )
   {
      try{
	 nrecvs = new int[nprocs];
      }
      catch( bad_alloc& ba )
      {
	 cout << "Parallel_IO::init_array, Processor " << gproc <<  ". Allocation of nrecvs failed "
	      << " nprocs = " << nprocs << " Exception= " << ba.what() << endl;
	 MPI_Abort(MPI_COMM_WORLD,0);
      }
   }

   // 3. Split the domain into strips
   // Takes care of 3D and all 2D cases
   // nkg > 1 --> split k
   // nkg = 1 --> split j

   nblocks = static_cast<size_t>((1.0*nig*((size_t)njg)*nkg)/nptsbuf);
   if( (((off_t)nig)*njg*nkg % ((off_t)nptsbuf) ) != 0 )
      nblocks++;

// blsize is 1D size of each block along the last dimension
   if( nkg == 1 )
   {
      blsize = njg/nblocks;
      s = njg % nblocks;
   }
   else
   {
      blsize = nkg/nblocks;
      s = nkg % nblocks;
   }
   blocks_in_writer = nblocks/m_nwriters;
   r = nblocks % m_nwriters;

   //      cout << "myid  " << myid << " nblocks = "<<nblocks << "ni,nj,nk " << ni << " " << nj << " " << nk << endl;
   //      cout << "blsize = " << blsize << " s " << s << endl;
      /** b= number of blocks written by each writer if s=0 */
   /* if s <> 0, then some writers write b+1 blocks. */

   /* m_csteps is maximum number of writes */
   m_csteps = blocks_in_writer;
   if( r > 0 )
      m_csteps++;
   
/* 4. Set up communication data structures */
/*   m_isend[fd].m_maxbuf = bufsize;*/
//   if( nkg == 1 )
//      m_isend[fd].m_maxbuf = blsize*typsize*nig;
//   else
//      m_isend[fd].m_maxbuf = blsize*typsize*nig*njg;

   try{
      m_isend.m_steps = m_csteps;
      m_isend.m_has_values = true;
      m_isend.m_ncomm = new int[m_csteps];
      m_isend.m_comm_id = new int*[m_csteps];
      for( p = 0 ; p < 6 ; p++ )
	 m_isend.m_comm_index[p] = new int*[m_csteps];
      // Substep communication
      m_isend.m_subcommlabel = new int*[m_csteps];
      //   unused for send
      m_isend.m_nsubcomm = NULL;
      m_isend.m_subcomm = NULL;
      for( p = 0 ; p < m_csteps ; p++ )
      {
	 m_isend.m_subcommlabel[p] = NULL;
	 m_isend.m_comm_id[p] = NULL;
	 for( int p2=0 ; p2 < 6 ; p2++ )
	    m_isend.m_comm_index[p2][p] = NULL;
      }
   }
   catch( bad_alloc &ba )
   {
      cout << "Parallel_IO::init_array, processor " << gproc <<  ". Initial allocation of m_isend failed "
	      << " csteps = " << m_csteps << " Exception= " << ba.what() << endl;
      MPI_Abort(MPI_COMM_WORLD,0);
   }
      // Initialize pointers to nil
   for( int p1=0 ; p1 < m_csteps ; p1++ )
   {
      m_isend.m_comm_id[p1] = NULL;
      for( int p2= 0 ; p2 < 6 ; p2++ )
	 m_isend.m_comm_index[p2][p1] = NULL;
   }

   int nglast=nkg, nlast=nk, olast=ok; 
   if( nkg == 1 )
   {
      nglast = njg;
      nlast = nj;
      olast = oj;
   }

// Count the number of sends
   for( b = 1 ; b <= m_csteps ; b++ )
   {
      nsend = 0;
      for( p = 1 ; p <= m_nwriters ; p++ )
      {
	 if( p <= r )
            blnr = (p-1)*(blocks_in_writer+1)+b;
	 else
	    blnr = r*(blocks_in_writer+1)+(p-r-1)*blocks_in_writer+b;
         if( blnr <= nblocks )
	 {
	    if(  blnr <= s )
	    {
	       kb = (blnr-1)*(blsize+1)+1;
	       ke = blnr*(blsize+1);
	    }
	    else
	    {
	       kb = s*(blsize+1) + (blnr-s-1)*(blsize)+1;
	       ke = s*(blsize+1) + (blnr-s)*(blsize);	       
	    }
	    if( kb <= 1 )
	       kb = 1;
	    if( ke >= nglast )
	       ke = nglast;
	 // intersect my array patch [1+oi,ni+oi]x[1+oj,nj+oj]x..
	 // with the block in writer p, [1..nig]x[1..njg]x[kb,ke]
	    kbl = 1+olast;
	    kel = nlast+olast;
            if( kbl > 1 )
	       kbl += padding;
	    if( kel < nglast )
	       kel -= padding;
	    if( !(kel<kb || kbl>ke) )
	    {
	       nsend++;
	    }
	 }
      }
      m_isend.m_ncomm[b-1] = nsend;
      if( nsend > 0 )
      {
         try
	 {
	    m_isend.m_comm_id[b-1]  = new int[nsend];
	    for( p = 0 ; p < 6 ; p++ )
	       m_isend.m_comm_index[p][b-1] = new int[nsend];
	 }
	 catch( bad_alloc& ba )
	 {
	    cout << "Parallel_IO::init_array, processor " << gproc <<  
	       ". Allocation of m_isend.m_comm_id or m_comm_index failed " 
		 << " nsend = " << nsend << " b= " << b << " Exception= " << ba.what() << endl;
	    MPI_Abort(MPI_COMM_WORLD,0);
	 }
      }
   }


/* Setup send information */
   maxpts = 0;
   for( b = 1 ; b <= m_csteps ; b++ )
   { 
      nsend = 0;
      for( p = 1 ; p <= m_nwriters ; p++ )
      {
	 if( p <= r )
            blnr = (p-1)*(blocks_in_writer+1)+b;
	 else
	    blnr = r*(blocks_in_writer+1)+(p-r-1)*blocks_in_writer+b;
         if( blnr <= nblocks )
	 {
	    if(  blnr <= s )
	    {
	       kb = (blnr-1)*(blsize+1)+1;
	       ke = blnr*(blsize+1);
	    }
	    else
	    {
	       kb = s*(blsize+1) + (blnr-s-1)*(blsize)+1;
	       ke = s*(blsize+1) + (blnr-s)*(blsize);	       
	    }
	    if( kb <= 1 )
	       kb = 1;
	    if( ke >= nglast )
	       ke = nglast;

	 // intersect my array patch [1+lgmap(1),ni+lgmap(1)]x[1+lgmap(2),nj+lgmap(2)]x..
	 // with the block in writer p, [1..nig]x[1..njg]x[kb,ke]

	    ibl = 1+oi;
	    iel = ni+oi;
	    jbl = 1+oj;
	    jel = nj+oj;
	    kbl = 1+ok;
	    kel = nk+ok;
            if( ibl > 1 )
	       ibl += padding;
	    if( iel < nig )
	       iel -= padding;
            if( jbl > 1 )
	       jbl += padding;
	    if( jel < njg )
	       jel -= padding;
            if( kbl > 1 )
	       kbl += padding;
	    if( kel < nkg )
	       kel -= padding;

	    if( nkg > 1 && !(kel<kb || kbl>ke) )
	    {
	       m_isend.m_comm_index[0][b-1][nsend] = ibl;
	       m_isend.m_comm_index[1][b-1][nsend] = iel;
	       m_isend.m_comm_index[2][b-1][nsend] = jbl;
	       m_isend.m_comm_index[3][b-1][nsend] = jel;
	       if( kbl < kb )
		  kbl = kb;
	       if( kel > ke )
		  kel = ke;
	       m_isend.m_comm_index[4][b-1][nsend] = kbl;
	       m_isend.m_comm_index[5][b-1][nsend] = kel;
	       m_isend.m_comm_id[b-1][nsend] = m_writer_ids[p-1];
	       nsend++;
               npts = (iel-ibl+1)*static_cast<size_t>((jel-jbl+1))*(kel-kbl+1);
               maxpts = maxpts > npts ? maxpts : npts;
	    }
            else if( nkg == 1 && !(jel<kb || jbl>ke) )
	    {
	       m_isend.m_comm_index[0][b-1][nsend] = ibl;
	       m_isend.m_comm_index[1][b-1][nsend] = iel;
	       if( jbl < kb )
		  jbl = kb;
	       if( jel > ke )
		  jel = ke;
	       m_isend.m_comm_index[2][b-1][nsend] = jbl;
	       m_isend.m_comm_index[3][b-1][nsend] = jel;
	       m_isend.m_comm_index[4][b-1][nsend] = kbl;
	       m_isend.m_comm_index[5][b-1][nsend] = kel;
	       m_isend.m_comm_id[b-1][nsend] = m_writer_ids[p-1];
	       nsend++;
               npts = (iel-ibl+1)*static_cast<size_t>((jel-jbl+1))*(kel-kbl+1);
               maxpts = maxpts > npts ? maxpts : npts;
	    }
	 }
      }
   }
   m_isend.m_maxbuf = maxpts;

   tag = 335;
   tag2 = 336;
   /* Senders pass info to receievers */
   if( m_iwrite == 1 )
   {
      try
      {
	 m_irecv.m_steps = m_csteps;
	 m_irecv.m_has_values = true;
	 m_irecv.m_ncomm   = new int[m_csteps];
	 m_irecv.m_comm_id = new int*[m_csteps];
	 for( p= 0 ; p < 6 ; p++ )
	    m_irecv.m_comm_index[p] = new int*[m_csteps];
	 m_irecv.m_ilow    = new int[m_csteps];
	 m_irecv.m_jlow    = new int[m_csteps];
	 m_irecv.m_klow    = new int[m_csteps];
	 m_irecv.m_niblock = new int[m_csteps];
	 m_irecv.m_njblock = new int[m_csteps];
	 m_irecv.m_nkblock = new int[m_csteps];
	 // Substep communication
         m_irecv.m_nsubcomm = new int[m_csteps];
         m_irecv.m_subcomm = new int*[m_csteps];
	 // Unused for receive
         m_irecv.m_subcommlabel = NULL;
	 for( int p1=0 ; p1 < m_csteps ; p1++ )
	 {
	    m_irecv.m_comm_id[p1] = NULL;
	    m_irecv.m_subcomm[p1] = NULL;
	    for( int p2= 0 ; p2 < 6 ; p2++ )
	       m_irecv.m_comm_index[p2][p1] = NULL;
	 }
      }
      catch( bad_alloc& ba )
      {
	 cout << "Parallel_IO::init_array, processor " << gproc <<  ". Initial allocation of m_irecv failed "
	      << " csteps = " << m_csteps << " Exception= " << ba.what() << endl;
	 MPI_Abort(MPI_COMM_WORLD,0);
      }

      // Initialize pointers to nil, and initialize
      for( int p1=0 ; p1 < m_csteps ; p1++ )
      {
	 m_irecv.m_comm_id[p1] = NULL;
         for( int p2= 0 ; p2 < 6 ; p2++ )
	    m_irecv.m_comm_index[p2][p1] = NULL;
	 m_irecv.m_ilow[p1] = 0;
	 m_irecv.m_jlow[p1] = 0;
	 m_irecv.m_klow[p1] = 0;
	 m_irecv.m_niblock[p1] = -1;
	 m_irecv.m_njblock[p1] = -1;
	 m_irecv.m_nkblock[p1] = -1;
	 m_irecv.m_maxbuf = 0;
      }
   }
   maxpts = 0;

   for( b = 1; b <= m_csteps ; b++ )
   {
      for( p = 1 ; p <= m_nwriters ; p++ )
      {
         found = -1;
         if( m_isend.m_ncomm[b-1] > 0 )
	 {
            for( i = 0 ; i < m_isend.m_ncomm[b-1] ; i++ )
	       if( m_isend.m_comm_id[b-1][i] == m_writer_ids[p-1] )
	       {
		  found = i;
		  break;
	       }
	 }
         retcode = MPI_Gather( &found, 1, MPI_INT, nrecvs, 1, MPI_INT, m_writer_ids[p-1], m_data_comm );
	 if( retcode != MPI_SUCCESS )
	 {
	    cout << "Parallel_IO::init_array, error from call to MPI_Gather. "
	      << "Return code = " << retcode << " from processor " << gproc << endl;
	 }

         if( found != -1  )
	 {
            v[0] = m_isend.m_comm_index[0][b-1][found];
            v[1] = m_isend.m_comm_index[1][b-1][found];
            v[2] = m_isend.m_comm_index[2][b-1][found];
            v[3] = m_isend.m_comm_index[3][b-1][found];
            v[4] = m_isend.m_comm_index[4][b-1][found];
            v[5] = m_isend.m_comm_index[5][b-1][found];
	    if( myid != m_writer_ids[p-1] )
	    {
	       retcode = MPI_Send( v, 6, MPI_INT, m_writer_ids[p-1], tag2, m_data_comm );
	       if( retcode != MPI_SUCCESS )
	       {
		  cout << "Parallel_IO::init_array, error from call to MPI_Send. "
		       << "Return code = " << retcode << " from processor " << gproc << endl;
	       }

	    }
	 }
	 if( m_writer_ids[p-1] == myid )
	 {
	    j = 0;
            for( i=0 ; i < nprocs ; i++ )
	       if( nrecvs[i] > -1 )
	       {
		  j++;
	       }
	    m_irecv.m_ncomm[b-1] = j;
	    if( j > 0 )
	    {
               try
	       {
		  m_irecv.m_comm_id[b-1] = new int[j];
		  l = 0;
		  for( i=0 ; i < nprocs ; i++ )
		  {
		     if( nrecvs[i]>-1)
			m_irecv.m_comm_id[b-1][l++] = i;
		  }
	       // l should be j here 
		  for( q = 0 ; q < 6 ; q++ )
		     m_irecv.m_comm_index[q][b-1] = new int[j];
	       }
	       catch( bad_alloc& ba )
	       {
		  cout << "Parallel_IO::init_array, processor " << gproc <<  
		     ". Allocation of m_irecv.m_comm_id or m_comm_index failed " 
		       << " j = " << j << " b= " << b << " Exception= " << ba.what() << endl;
		  MPI_Abort(MPI_COMM_WORLD,0);
	       }
	       lims[0] = nig+1;
	       lims[1] = -1;
	       lims[2] = njg+1;
	       lims[3] = -1;
	       lims[4] = nkg+1;
	       lims[5] = -1;
	       for( i=0 ; i<j ; i++ )
	       {
                  if( myid != m_irecv.m_comm_id[b-1][i] )
		  {
		     retcode = MPI_Recv( vr, 6, MPI_INT, m_irecv.m_comm_id[b-1][i], tag2, m_data_comm, &status );
		     if( retcode != MPI_SUCCESS )
		     {
			cout << "Parallel_IO::init_array, error from call to MPI_Recv. "
			     << "Return code = " << retcode << " from processor " << gproc << endl;
		     }
		  }
		  else
		  {
                     for( l=0 ; l < 6 ; l++ )
			vr[l] = v[l];
		  }
		  m_irecv.m_comm_index[0][b-1][i] = vr[0];
		  m_irecv.m_comm_index[1][b-1][i] = vr[1];
		  m_irecv.m_comm_index[2][b-1][i] = vr[2];
		  m_irecv.m_comm_index[3][b-1][i] = vr[3];
		  m_irecv.m_comm_index[4][b-1][i] = vr[4];
		  m_irecv.m_comm_index[5][b-1][i] = vr[5];
		  if( vr[0] < lims[0] )
		     lims[0] = vr[0];
		  if( vr[2] < lims[2] )
		     lims[2] = vr[2];
		  if( vr[4] < lims[4] )
		     lims[4] = vr[4];
		  if( vr[1] > lims[1] )
		     lims[1] = vr[1];
		  if( vr[3] > lims[3] )
		     lims[3] = vr[3];
		  if( vr[5] > lims[5] )
		     lims[5] = vr[5];
	       }
	       if( nkg > 1 )
	       {
		  //	       m_irecv.m_ilow[b-1] = lims[0];
		  //	       m_irecv.m_jlow[b-1] = lims[2];
		  m_irecv.m_ilow[b-1] = 1;
		  m_irecv.m_jlow[b-1] = 1;
		  m_irecv.m_klow[b-1] = lims[4];
		  //	       m_irecv.m_niblock[b-1] = lims[1]-lims[0]+1;
		  //	       m_irecv.m_njblock[b-1] = lims[3]-lims[2]+1;
		  m_irecv.m_niblock[b-1] = nig;
		  m_irecv.m_njblock[b-1] = njg;
		  m_irecv.m_nkblock[b-1] = lims[5]-lims[4]+1;
	       //               npts = (lims[1]-lims[0]+1)*(lims[3]-lims[2]+1)*(lims[5]-lims[4]+1);
		  npts = nig*static_cast<size_t>(njg)*(lims[5]-lims[4]+1);
	       }
	       else if( nkg == 1 )
	       {
		  m_irecv.m_ilow[b-1] = 1;
		  m_irecv.m_jlow[b-1] = lims[2];
		  m_irecv.m_klow[b-1] = lims[4];
		  m_irecv.m_niblock[b-1] = nig;
		  m_irecv.m_njblock[b-1] = lims[3]-lims[2]+1;
		  m_irecv.m_nkblock[b-1] = lims[5]-lims[4]+1;
		  npts = nig*static_cast<size_t>(lims[3]-lims[2]+1)*(lims[5]-lims[4]+1);
	       }
               maxpts = maxpts > npts ? maxpts : npts;
	    }
	 }
      }
   }
   if( m_iwrite == 1 )
      m_irecv.m_maxiobuf = maxpts;
   else
      m_irecv.m_maxiobuf = 0;

   setup_substeps();

   //   if( m_iwrite == 1 )
   //   {
   //      size_t maxptsbz=0;
   //      for( b = 1; b <= m_csteps ; b++ )
   //      {
   //	 size_t bsize = 0;
   //	 for( i = 0  ; i < m_irecv.m_ncomm[b-1] ; i++ )
   //	 {
   //	    vr[0] = m_irecv.m_comm_index[0][b-1][i];
   //	    vr[1] = m_irecv.m_comm_index[1][b-1][i];
   //	    vr[2] = m_irecv.m_comm_index[2][b-1][i];
   //	    vr[3] = m_irecv.m_comm_index[3][b-1][i];
   //	    vr[4] = m_irecv.m_comm_index[4][b-1][i];
   //	    vr[5] = m_irecv.m_comm_index[5][b-1][i];
   //	    bsize += (vr[1]-vr[0]+1)*(vr[3]-vr[2]+1)*(vr[5]-vr[4]+1);
   //	    //	    if( (vr[1]-vr[0]+1)*(vr[3]-vr[2]+1)*(vr[5]-vr[4]+1) > bsizemax )
   //	    //	    {
   //	    //	       maxcomm = i;
   //	    //	       bsizemax = (vr[1]-vr[0]+1)*(vr[3]-vr[2]+1)*(vr[5]-vr[4]+1);
   //	    //	    }
   //	 }
   //	 maxptsbz = maxptsbz > bsize ? maxptsbz:bsize;
   //      }
      //      if( gproc == 263 )
      //      {
      //	 cout << "maxpts   = " << maxpts   << endl;
      //	 cout << "maxptsbz = " << maxptsbz << endl;
      //	 for( b=1 ; b<= m_csteps ; b++ )
      //	    cout << "b= " << b << " ncomm = " << m_irecv.m_ncomm[b-1] << endl;
	 //	 cout << "max bsize at i= "  << i << endl;
	 //	 cout << "   box= \n" ;
	 //	    for( b= 0 ; b < 6; b++ )
	 //	       cout << m_irecv.m_comm_index[b][0][maxcomm]  << " ";
	 //	    cout << endl;
      //      }
   //   m_irecv.m_maxbuf = maxpts;
      //      m_irecv.m_maxbuf = maxptsbz;
      //      if( maxptsbz > maxpts )
      //	 m_irecv.m_maxbuf = maxptsbz;
      //      else
      //	 m_irecv.m_maxbuf = maxpts;
      //      cout << "Maxpts buffer old " << maxpts << " new " << maxptsbz << endl;
      //      m_irecv.m_maxbuf = maxptsbz;

   if( m_iwrite == 1 )
   {
      int bufsize1, bufsize2;
      MPI_Allreduce(&(m_irecv.m_maxbuf),  &bufsize1,1,MPI_INT,MPI_MAX,m_write_comm);
      MPI_Allreduce(&(m_irecv.m_maxiobuf),&bufsize2,1,MPI_INT,MPI_MAX,m_write_comm);
// should check verbose value before printing this...
      // if( myid == m_writer_ids[0] )
      // 	 cout << "Parallel_IO::init_array maxiobuf = " << bufsize2 << " maxbuf = " << bufsize1 << endl;
      delete[] nrecvs;
   }
   }
}

//-----------------------------------------------------------------------
void Parallel_IO::setup_substeps( )
{
   size_t buflim = static_cast<size_t>(m_irecv.m_maxiobuf*1.3);
//   size_t buflim = 1512;

   // 1. Make sure that bufsize is large enough to fit the largest 
   //    single message.
   if( m_iwrite )
   {
      size_t mxblock=0;
      for( int b=0; b < m_csteps ; b++ )
      {
	 if( m_irecv.m_ncomm[b]>0 )
	 {
	    for( int i=0 ; i < m_irecv.m_ncomm[b]; i++ )
	    {
	       int i1 = m_irecv.m_comm_index[0][b][i];
	       int i2 = m_irecv.m_comm_index[1][b][i];
	       int j1 = m_irecv.m_comm_index[2][b][i];
	       int j2 = m_irecv.m_comm_index[3][b][i];
	       int k1 = m_irecv.m_comm_index[4][b][i];
	       int k2 = m_irecv.m_comm_index[5][b][i];
	       int nri = i2-i1+1;
	       int nrj = j2-j1+1;
	       int nrk = k2-k1+1;
	       size_t blsize = nri*((size_t)nrj)*nrk ;
	       mxblock = blsize > mxblock ? blsize : mxblock;
	    }
	 }
      }
      if( buflim < mxblock )
      {
	 cout << "Parallel_IO::setup_substeps, Error: buflim must be at least " << mxblock
	      << " current value = " << buflim << endl;
	 cout << "....adjusting buflim to " << mxblock << "...done" << endl;
	 buflim=mxblock;
      }
   }

   for( int b=0; b < m_csteps ; b++ )
   {
      int tag=665+b;
      MPI_Status status;
      MPI_Request* req;
      int* rbuf;
      // Count the number of substeps
      if( m_iwrite && m_irecv.m_ncomm[b]>0 )
      {
	 int nsub=1;
	 size_t mxblock=0;
	 size_t size=0;
         req = new MPI_Request[m_irecv.m_ncomm[b]];
	 for( int i=0 ; i < m_irecv.m_ncomm[b]; i++ )
	 {
	    int i1 = m_irecv.m_comm_index[0][b][i];
	    int i2 = m_irecv.m_comm_index[1][b][i];
	    int j1 = m_irecv.m_comm_index[2][b][i];
	    int j2 = m_irecv.m_comm_index[3][b][i];
	    int k1 = m_irecv.m_comm_index[4][b][i];
	    int k2 = m_irecv.m_comm_index[5][b][i];
	    int nri = i2-i1+1;
	    int nrj = j2-j1+1;
	    int nrk = k2-k1+1;
	    size_t blsize = nri*((size_t)nrj)*nrk ;
	    mxblock = blsize > mxblock ? blsize : mxblock;
	    if( size + blsize > buflim )
	    {
	       size = blsize;
	       nsub++;
	    }
	    else
	       size += blsize;
	 }
	 m_irecv.m_nsubcomm[b] = nsub;
	 // Set up intervalls for the substeps
	 m_irecv.m_subcomm[b] = new int[nsub+1];
	 size=0;
	 m_irecv.m_subcomm[b][0] = 0;
	 int s=1;
	 for( int i=0 ; i < m_irecv.m_ncomm[b]; i++ )
	 {
	    int i1 = m_irecv.m_comm_index[0][b][i];
	    int i2 = m_irecv.m_comm_index[1][b][i];
	    int j1 = m_irecv.m_comm_index[2][b][i];
	    int j2 = m_irecv.m_comm_index[3][b][i];
	    int k1 = m_irecv.m_comm_index[4][b][i];
	    int k2 = m_irecv.m_comm_index[5][b][i];
	    int nri = i2-i1+1;
	    int nrj = j2-j1+1;
	    int nrk = k2-k1+1;
	    if( size + nri*((size_t)nrj)*nrk > buflim )
	    {
	       m_irecv.m_subcomm[b][s] = i;
	       size = nri*((size_t)nrj)*nrk;
	       s++;
	    }
	    else
	       size += nri*((size_t)nrj)*nrk;
	 }
	 m_irecv.m_subcomm[b][s] = m_irecv.m_ncomm[b];
      
      // Communicate the step id to non-io processors
	 rbuf = new int[m_irecv.m_ncomm[b]];
	 for( int ss= 0 ; ss < nsub ; ss++ )
	 {
	    for( int i= m_irecv.m_subcomm[b][ss] ; i < m_irecv.m_subcomm[b][ss+1] ; i++ )
	    {
	       rbuf[i] = ss;
	       MPI_Isend( &rbuf[i], 1, MPI_INT, m_irecv.m_comm_id[b][i], tag, m_data_comm, &req[i] );
	    }
	 }
      }
      else if( m_iwrite && m_irecv.m_ncomm[b]==0 )
      {
	 m_irecv.m_nsubcomm[b] = 0;
      }
  
      // Receive the step id
      m_isend.m_subcommlabel[b] = new int[m_isend.m_ncomm[b]];
      for( int i = 0 ; i < m_isend.m_ncomm[b] ; i++ )
      {
	 int subid;
	 MPI_Recv( &subid, 1, MPI_INT, m_isend.m_comm_id[b][i], tag, m_data_comm, &status );
	 m_isend.m_subcommlabel[b][i] = subid;
      }
      if( m_iwrite == 1 )
	 for( int i = 0 ; i < m_irecv.m_ncomm[b]; i++ )
	    MPI_Wait( &req[i], &status );

      if( m_iwrite == 1 && m_irecv.m_ncomm[b]>0 )
      {
	 delete[] rbuf;
	 delete[] req;
      }
   }

   // Compute exact bufsize needed, should now be < buflim.
   if( m_iwrite )
   {
      size_t maxbuf=0;
      for( int b = 0 ; b < m_csteps ; b++ )
      {
	 for( int ss= 0 ; ss < m_irecv.m_nsubcomm[b]; ss++ )
	 {
	    size_t subbuf=0;
	    for( int i= m_irecv.m_subcomm[b][ss] ; i < m_irecv.m_subcomm[b][ss+1] ; i++ )
	    {
	       int i1 = m_irecv.m_comm_index[0][b][i];
	       int i2 = m_irecv.m_comm_index[1][b][i];
	       int j1 = m_irecv.m_comm_index[2][b][i];
	       int j2 = m_irecv.m_comm_index[3][b][i];
	       int k1 = m_irecv.m_comm_index[4][b][i];
	       int k2 = m_irecv.m_comm_index[5][b][i];
	       int nri = i2-i1+1;
	       int nrj = j2-j1+1;
	       int nrk = k2-k1+1;
	       size_t blsize = nri*((size_t)nrj)*nrk ;
	       subbuf += blsize;
	    }
	    maxbuf = maxbuf > subbuf ? maxbuf : subbuf;
	 }
      }
      m_irecv.m_maxbuf = maxbuf;
   }
}

//-----------------------------------------------------------------------
void Parallel_IO::write_array( int* fid, int nc, void* array, off_t pos0,
			       char* typ )
{
//
//  Write array previously set up by constructing object.
//
// Input: fid   - Open file descriptor, obtained by calling `open' before calling this routine.
//        nc    - Number of components per grid point of array.
//        array - The data array, local in the processor.
//        pos0  - Start writing the array at this byte position in file.
//        typ   - Declared type of 'array', possible values are "float" or "double".
//                The array saved on disk will have the same type.
//
   int i1, i2, j1, j2, k1, k2, nsi, nsj, nsk, nri, nrj, nrk;
   int b, i, mxsize, ii, jj, kk, c, niblock, njblock, nkblock;
   int il, jl, kl, tag, myid, retcode, gproc;
   off_t ind, ptr, sizew;
   MPI_Status status;
   MPI_Request* req;
   double* rbuf, *ribuf;
   float* rfbuf, *ribuff;
   bool debug =false;
   if( m_data_comm != MPI_COMM_NULL )
   {
      MPI_Comm_rank( MPI_COMM_WORLD, &gproc );
      float* arf;
      double* ar;
      double* sbuf;
      float*  sbuff;
      int flt, typsize;
      try
      {
	 if( strcmp(typ,"float")==0)
	 {
	    arf = static_cast<float*>(array);
	    sbuff = new float[m_isend.m_maxbuf*nc];
	    flt = 1;
	    typsize = sizeof(float);
	 }
	 else if( strcmp(typ,"double")==0 )
	 {
	    ar = static_cast<double*>(array);
	    sbuf  = new double[m_isend.m_maxbuf*nc];
	    typsize = sizeof(double);
	    flt = 0;
	 }
	 else
	 {
	 // error return
	 }
      }
      catch( bad_alloc& ba )
      {
	 int gproc;
	 MPI_Comm_rank( MPI_COMM_WORLD, &gproc );
	 cout << "Parallel_IO::write_array, processor " << gproc <<  
	    ". Allocation of sbuf or sbuff failed. Tried to allocate " << m_isend.m_maxbuf*nc;
	 if( flt == 0 )
	    cout << "doubles";
	 else
	    cout << "floats";
	 cout << " Exception= " << ba.what() << endl;
	 MPI_Abort(MPI_COMM_WORLD,0);
      }

      if( debug )
      {
	 cout << "DEBUGPARIO iwrite= " << m_iwrite << endl;
	 m_isend.print(0);
	 if( m_iwrite==1 )
	    m_irecv.print(1);
      }
      bool really_writing;
      if( m_iwrite == 1 )
      {
         really_writing = false;
         for( b=0 ; b < m_csteps ; b++ )
	    if( m_irecv.m_ncomm[b] > 0 )
	       really_writing = true;
      }

      MPI_Comm_rank( m_data_comm, &myid );

      if( m_iwrite == 1 && really_writing )
      {
	 try
	 {
	    if( flt == 1 )
	    {
	       rfbuf  = new float[m_irecv.m_maxiobuf*nc];
	       ribuff = new float[m_irecv.m_maxbuf*nc];
	    }
	    else
	    {
	       rbuf  = new double[m_irecv.m_maxiobuf*nc];
	       ribuf = new double[m_irecv.m_maxbuf*nc];
	    }
	 }
	 catch( bad_alloc& ba )
	 {
	    int gproc;
	    MPI_Comm_rank( MPI_COMM_WORLD, &gproc );
	    cout << "Parallel_IO::write_array, processor " << gproc <<  
	    ". Allocation of rbuf and ribuff failed. Tried to allocate " << m_irecv.m_maxbuf*nc
		 << " + "  << m_irecv.m_maxiobuf*nc;
	    if( flt ==  0 )
	       cout  << " doubles";
	    else
	       cout  << " floats";
	    cout  <<  ". Exception= " << ba.what() << endl;
	    MPI_Abort(MPI_COMM_WORLD,0);
	 }
	 mxsize = 0;
	 for( b= 0; b < m_csteps ; b++ )
	    if( mxsize < m_irecv.m_ncomm[b] )
	       mxsize = m_irecv.m_ncomm[b];
	 try
	 {
	    req = new MPI_Request[mxsize];
	 }
	 catch( bad_alloc& ba )
	 {
	    int gproc;
	    MPI_Comm_rank( MPI_COMM_WORLD, &gproc );
	    cout << "Parallel_IO::write_array, processor " << gproc << ". Allocating req failed. " 
		 << "Tried to allocate " << mxsize << " MPI_Requests. " << "Exception = " << ba.what() << endl;
	    MPI_Abort(MPI_COMM_WORLD,0);
	 }

	 il = m_irecv.m_ilow[0];
	 jl = m_irecv.m_jlow[0];
	 kl = m_irecv.m_klow[0];
	 ind = il-1+nig*(jl-1)+((off_t)nig)*njg*(kl-1);
	 sizew = lseek( *fid, pos0+nc*ind*typsize, SEEK_SET );
	 if( sizew == -1 )
	 {
	    int eno = errno;
	    cout << "Error in write_array: could not go to write start position" << endl;
	    if( eno == EBADF )
	       cout << "errno = EBADF" << endl;
	    if( eno == EINVAL )
	       cout << "errno = EINVAL" << endl;
	    if( eno == EOVERFLOW )
	       cout << "errno = EOVERFLOW" << endl;
	    if( eno == ESPIPE )
	       cout << "errno = ESPIPE" << endl;
	    cout << "errno = " << eno << endl;
            cout << "Requested offset = " << pos0+nc*ind*typsize << endl;
            cout << "pos0 = " << pos0 << endl;
	    cout << "nc = " << nc << endl;
	    cout << "ind = " << ind << endl;
	    cout << "typsize = " << typsize << endl;
            cout << "m_csteps = " << m_csteps << endl;
	    cout << "nglobal = " << nig << " " << njg << " " << nkg << endl;
	    cout << "m_irecv.m_ilow " << m_irecv.m_ilow[0] << endl;
	    cout << "m_irecv.m_jlow " << m_irecv.m_jlow[0] << endl;
	    cout << "m_irecv.m_klow " << m_irecv.m_klow[0] << endl;
            cout << "m_irecv.m_ncomm[0] = " << m_irecv.m_ncomm[0] << endl;
	    //	    MPI_Abort(MPI_COMM_WORLD,1);
	 }
      }

      tag = 334;
      for( b = 0; b < m_csteps ; b++ )
      {
      // Post receive
	 if( m_iwrite == 1 )
	 {
	    ptr = 0;
	    for( i = 0  ; i < m_irecv.m_ncomm[b] ; i++ )
	    {
	       i1 = m_irecv.m_comm_index[0][b][i];
	       i2 = m_irecv.m_comm_index[1][b][i];
	       j1 = m_irecv.m_comm_index[2][b][i];
	       j2 = m_irecv.m_comm_index[3][b][i];
	       k1 = m_irecv.m_comm_index[4][b][i];
	       k2 = m_irecv.m_comm_index[5][b][i];
	       nri = i2-i1+1;
	       nrj = j2-j1+1;
	       nrk = k2-k1+1;
               if( flt == 0 )
		  retcode = MPI_Irecv( ribuf+ptr, nri*nrj*nrk*nc, MPI_DOUBLE, m_irecv.m_comm_id[b][i],
			     tag, m_data_comm, &req[i] );
	       else
		  retcode = MPI_Irecv( ribuff+ptr, nri*nrj*nrk*nc, MPI_FLOAT, m_irecv.m_comm_id[b][i],
			     tag, m_data_comm, &req[i] );
               if( retcode != MPI_SUCCESS )
	       {
		  cout << "Parallel_IO::write_array, error from call to MPI_Irecv. "
		       << "Return code = " << retcode << " from processor " << gproc << endl;
	       }
	       ptr += ((off_t)nri)*nrj*nrk*nc;
	    }
	 }
      // Send 
	 for( i = 0 ; i < m_isend.m_ncomm[b] ; i++ )
	 {
	    i1 = m_isend.m_comm_index[0][b][i];
	    i2 = m_isend.m_comm_index[1][b][i];
	    j1 = m_isend.m_comm_index[2][b][i];
	    j2 = m_isend.m_comm_index[3][b][i];
	    k1 = m_isend.m_comm_index[4][b][i];
	    k2 = m_isend.m_comm_index[5][b][i];
	    nsi = i2-i1+1;
	    nsj = j2-j1+1;
	    nsk = k2-k1+1;
            if( flt == 0 )
	    {
	       for( kk=k1 ; kk <= k2 ; kk++ )
		  for( jj=j1 ; jj <= j2 ; jj++ )
		     for( ii=i1 ; ii <= i2 ; ii++ )
			for( c=0 ; c < nc ; c++ )
			{
			   sbuf[c+nc*(ii-i1)+nc*nsi*(jj-j1)+nc*nsi*nsj*(kk-k1)]
			      = ar[c+nc*(ii-1-oi)+ni*nc*(jj-1-oj)+((off_t)ni)*nj*nc*(kk-1-ok)];
			}
	       retcode = MPI_Send( sbuf, nsi*nsj*nsk*nc, MPI_DOUBLE, m_isend.m_comm_id[b][i], tag, m_data_comm );
	    }
	    else
	    {
	       for( kk=k1 ; kk <= k2 ; kk++ )
		  for( jj=j1 ; jj <= j2 ; jj++ )
		     for( ii=i1 ; ii <= i2 ; ii++ )
			for( c=0 ; c < nc ; c++ )
			{
			   sbuff[c+nc*(ii-i1)+nc*nsi*(jj-j1)+nc*nsi*nsj*(kk-k1)]
			      = arf[c+nc*(ii-1-oi)+ni*nc*(jj-1-oj)+((off_t)ni)*nj*nc*(kk-1-ok)];
			}
	       retcode = MPI_Send( sbuff, nsi*nsj*nsk*nc, MPI_FLOAT, m_isend.m_comm_id[b][i], tag, m_data_comm );
	    }
	    if( retcode != MPI_SUCCESS )
	    {
	       cout << "Parallel_IO::write_array, error from call to MPI_Send. "
		       << "Return code = " << retcode << " from processor " << gproc << endl;
	    }

	 }

      // Do actual receive
	 if( m_iwrite == 1 && m_irecv.m_ncomm[b] > 0 )
	 {
	    ptr = 0;
	    il = m_irecv.m_ilow[b];
	    jl = m_irecv.m_jlow[b];
	    kl = m_irecv.m_klow[b];
	    niblock = m_irecv.m_niblock[b];
	    njblock = m_irecv.m_njblock[b];
	    nkblock = m_irecv.m_nkblock[b];
	    for( i = 0  ; i < m_irecv.m_ncomm[b] ; i++ )
	    {
	       retcode = MPI_Wait( &req[i], &status );
               if( retcode != MPI_SUCCESS )
	       {
		  cout << "Parallel_IO::write_array, error from call to MPI_Wait. "
		       << "Return code = " << retcode << " from processor " << gproc << endl;
	       }
	       i1 = m_irecv.m_comm_index[0][b][i];
	       i2 = m_irecv.m_comm_index[1][b][i];
	       j1 = m_irecv.m_comm_index[2][b][i];
	       j2 = m_irecv.m_comm_index[3][b][i];
	       k1 = m_irecv.m_comm_index[4][b][i];
	       k2 = m_irecv.m_comm_index[5][b][i];

	       nri = i2-i1+1;
	       nrj = j2-j1+1;
	       nrk = k2-k1+1;

	       if( flt == 0 )
	       {
		  double* recbuf = ribuf+ptr;
		  for( kk=k1 ; kk <= k2 ; kk++ )
		     for( jj=j1 ; jj <= j2 ; jj++ )
			for( ii=i1 ; ii <= i2 ; ii++ )
			   for( c=0 ; c < nc ; c++ )
			   {
			      rbuf[c+nc*(ii-il)+nc*niblock*(jj-jl)+nc*((off_t)niblock)*njblock*(kk-kl)]
				 = recbuf[c+nc*(ii-i1)+nri*nc*(jj-j1)+nri*nrj*nc*(kk-k1)];
			   }
	       }
	       else
	       {
		  float* recbuf = ribuff+ptr;
		  for( kk=k1 ; kk <= k2 ; kk++ )
		     for( jj=j1 ; jj <= j2 ; jj++ )
			for( ii=i1 ; ii <= i2 ; ii++ )
			   for( c=0 ; c < nc ; c++ )
			   {
			      rfbuf[c+nc*(ii-il)+nc*niblock*(jj-jl)+nc*((off_t)niblock)*njblock*(kk-kl)]
				 = recbuf[c+nc*(ii-i1)+nri*nc*(jj-j1)+nri*nrj*nc*(kk-k1)];
			   }
	       }
	       ptr += ((off_t)nri)*nrj*nrk*nc;
	    }

// Write to disk
	    begin_sequential( m_write_comm );
	    size_t linux_lim=268434944;
	    if( flt == 0 )
	    {
	       if( nc*((size_t)niblock)*njblock*nkblock > linux_lim )
		  sizew = write_with_limit( fid, rbuf, ((off_t)nc)*niblock*njblock*nkblock, linux_lim );
	       else
		  sizew = write( *fid, rbuf, sizeof(double)*((off_t)nc)*niblock*njblock*nkblock );
               if( sizew != sizeof(double)*((off_t)nc)*niblock*njblock*nkblock )
	       {
                  cout << "Error in write_array: could not write requested array size";
		  cout << "  requested "<< sizeof(double)*((off_t)nc)*niblock*njblock*nkblock << " bytes\n";
		  cout << "  written "<< sizew << " bytes\n";
	          MPI_Abort(MPI_COMM_WORLD,1);
	       }
	    }
	    else
	    {

	       if( nc*((size_t)niblock)*njblock*nkblock > linux_lim*2 )
		  sizew = write_with_limit( fid, rbuf, ((off_t)nc)*niblock*njblock*nkblock, linux_lim*2 );
	       else
		  sizew = write( *fid, rfbuf, sizeof(float)*((off_t)nc)*niblock*njblock*nkblock );
	       if( sizew != sizeof(float)*((off_t)nc)*niblock*njblock*nkblock )
	       {
                  int eno = errno;
		  if( eno == EAGAIN )
		     cout << "errno = EAGAIN" << endl;
		  if( eno == EBADF )
		     cout << "errno = EBADF" << endl;
                  if( eno == EFBIG )
		     cout << "errno = EFBIG" << endl;
                  if( eno == EINTR )
		     cout << "errno = EINTR" << endl;
                  if( eno == EINVAL )
		     cout << "errno = EINVAL" << endl;
                  if( eno == EIO )
		     cout << "errno = EIO" << endl;
                  if( eno == ENOSPC )
		     cout << "errno = ENOSPC" << endl;
                  if( eno == EPIPE )
		     cout << "errno = EPIPE" << endl;
                  cout << "errno = " << eno << endl;
                  cout << "Error in write_array: could not write requested array size";
		  cout << "  requested "<< sizeof(float)*((off_t)nc)*niblock*njblock*nkblock << " bytes\n";
		  cout << "  written "<< sizew << " bytes\n";
	          MPI_Abort(MPI_COMM_WORLD,1);
	       }
	    }
	    end_sequential( m_write_comm );
// Is this really needed ?
// Need to sync before throwing away rbuf/rfbuf in next communication step
//	    fsync(*fid);

	 }
      }
      if( flt == 0 )
	 delete[] sbuf;
      else
	 delete[] sbuff;

      if( m_iwrite == 1 && really_writing )
      {
	 if( flt == 0 )
	 {
	    delete[] rbuf;
	    delete[] ribuf;
	 }
	 else
	 {
	    delete[] rfbuf;
	    delete[] ribuff;
	 }
	 delete[] req;
      }
   }
}

//-----------------------------------------------------------------------
void Parallel_IO::read_array( int* fid, int nc, float_sw4* array, off_t pos0,
			      const char* typ, bool swap_bytes )
{
// Read array previously set up by constructing object.
//
// Input: fid   - File descriptor, obtained by calling `open'.
//        nc    - Number of components per grid point of array.
//        array - The data array, local in the processor
//        pos0  - Start reading the array at this byte position in file.
//        typ   - Type of data on disk, possible values are "float" or "double".
<<<<<<< HEAD
//                Note, the returned array will always be of type double.
=======
//                Note, the returned array will always be of type float_sw4.
>>>>>>> 63537c7f
//        swap_bytes - true  --> Byte order of read data is swapped (le --> be or vice versa)
//                     false --> Read data is returned in the same byte order as data on disk.
//                     `swap_bytes' is false by default.
//
   int i1, i2, j1, j2, k1, k2, nsi, nsj, nsk, nri, nrj, nrk;
   int b, i, mxsize, ii, jj, kk, c, niblock, njblock, nkblock;
   int il, jl, kl, tag, myid, retcode, gproc, s;
   size_t ind, ptr, sizew;
   MPI_Status status;
   MPI_Request* req;

   if( m_data_comm != MPI_COMM_NULL )
   {
      MPI_Comm_rank( MPI_COMM_WORLD, &gproc );
      double* rbuf, *ribuf;
      float* rfbuf;
      double* sbuf;
      int flt, typsize;
      if( strcmp(typ,"float") == 0 )
      {
	 flt = 1;
         typsize = sizeof(float);
      }
      else if( strcmp(typ,"double")==0 )
      {
         flt = 0;
         typsize = sizeof(double);
      }
      else
      {
	 // error return
      }
      try{
	 sbuf  = new double[m_isend.m_maxbuf*nc];
      }
      catch( bad_alloc &ba )
      {
	 cout << "Parallel_IO::read_array, processor " << gproc << ". Allocating memory for sbuf failed. "
	      << "Tried to allocate " << m_isend.m_maxbuf*nc << " doubles. "  
	      <<  "Exception= " << ba.what() << endl;
	 MPI_Abort(MPI_COMM_WORLD,0);
      }
      bool really_reading=false;
      if( m_iwrite == 1 )
      {
         really_reading = false;
         for( b=0 ; b < m_csteps ; b++ )
	    if( m_irecv.m_ncomm[b] > 0 )
	       really_reading = true;
      }
      MPI_Comm_rank( m_data_comm, &myid );

      //      if( gproc == 263 )
      //      {
      //	 m_irecv.print(1);
      //      }

      if( m_iwrite == 1 && really_reading )
      {
	 try {
	    if( flt == 1 )
	       rfbuf  = new float[m_irecv.m_maxiobuf*nc];
	    else
	       rbuf  = new double[m_irecv.m_maxiobuf*nc];
	    ribuf = new double[m_irecv.m_maxbuf*nc];
	 }
	 catch( bad_alloc &ba )
	 {
	    cout << "Parallel_IO::read_array, processor " << gproc << ". Allocating memory for rbuf and ribuf failed. "
		 << "Tried to allocate " << m_irecv.m_maxiobuf*nc;
	    if( flt ==  0 )
	       cout  << " doubles ";
	    else
	       cout  << " floats ";
	    cout << "and " << m_irecv.m_maxbuf*nc << " doubles.";
	    cout  <<  " Exception= " << ba.what() << endl;
	    MPI_Abort(MPI_COMM_WORLD,0);
	 }
	 mxsize = 0;
	 for( b= 0; b < m_csteps ; b++ )
	    if( mxsize < m_irecv.m_ncomm[b] )
	       mxsize = m_irecv.m_ncomm[b];
	 try{
	    req = new MPI_Request[mxsize];
	 }
	 catch( bad_alloc &ba )
	 {
	    cout << "Parallel_IO::read_array, processor " << gproc << ". Allocating req failed. " 
		 << "Tried to allocate " << mxsize << " MPI_Requests. " << "Exception = " << ba.what() << endl;
	    MPI_Abort(MPI_COMM_WORLD,0);
	 }

         int bb=0;
         while( m_irecv.m_ncomm[bb] == 0 )
	    bb++;
	 
	 il = m_irecv.m_ilow[bb];
	 jl = m_irecv.m_jlow[bb];
	 kl = m_irecv.m_klow[bb];
	 
	 ind = il-1+((off_t)nig)*(jl-1)+((off_t)nig)*njg*(kl-1);
	 sizew = lseek( *fid, pos0+nc*ind*typsize, SEEK_SET );
	 if( sizew == -1 )
	 {
	    int eno = errno;
	    cout << "Error in read_array: could not go to read start position" << endl;
	    if( eno == EBADF )
	       cout << "errno = EBADF" << endl;
	    if( eno == EINVAL )
	       cout << "errno = EINVAL" << endl;
	    if( eno == EOVERFLOW )
	       cout << "errno = EOVERFLOW" << endl;
	    if( eno == ESPIPE )
	       cout << "errno = ESPIPE" << endl;
	    cout << "errno = " << eno << endl;
            cout << "Requested offset = " << pos0+nc*ind*typsize << endl;
            cout << "pos0 = " << pos0 << endl;
	    cout << "nc = " << nc << endl;
	    cout << "ind = " << ind << endl;
	    cout << "typsize = " << typsize << endl;
            cout << "m_csteps = " << m_csteps << endl;
	    cout << "nglobal = " << nig << " " << njg << " " << nkg << endl;
	    cout << "m_irecv.m_ilow " << m_irecv.m_ilow[0] << endl;
	    cout << "m_irecv.m_jlow " << m_irecv.m_jlow[0] << endl;
	    cout << "m_irecv.m_klow " << m_irecv.m_klow[0] << endl;
            cout << "m_irecv.m_ncomm[0] = " << m_irecv.m_ncomm[0] << endl;
	    //	    MPI_Abort(MPI_COMM_WORLD,1);
	 }
      }

      tag = 334;
      for( b = 0; b < m_csteps ; b++ )
      {
	 if( m_iwrite == 1 )
	 {
	    ptr = 0;
	    il = m_irecv.m_ilow[b];
	    jl = m_irecv.m_jlow[b];
	    kl = m_irecv.m_klow[b];
	    niblock = m_irecv.m_niblock[b];
	    njblock = m_irecv.m_njblock[b];
      	    nkblock = m_irecv.m_nkblock[b];

// Read from disk
	    begin_sequential( m_write_comm );
	    if( m_irecv.m_ncomm[b] > 0 )
	    {
	       size_t linux_lim=268434944;//max no of doubles in one call to read/write, limited by Linux kernel.
	       if( flt == 0 ) 
	       {
		  if( nc*((size_t)niblock)*njblock*nkblock > linux_lim )
		     //		     sizew = read_dble_wlim( fid, rbuf, nc*((size_t)niblock)*njblock*nkblock,linux_lim);
		     sizew = read_with_limit( fid, rbuf, nc*((size_t)niblock)*njblock*nkblock,linux_lim);
		  else
		     sizew = read( *fid, rbuf, sizeof(double)*nc*((size_t)niblock)*njblock*nkblock );
		  if( sizew != sizeof(double)*nc*((size_t)niblock)*njblock*nkblock )
		  {
		     cout << "Error in read_array: could not read requested array size";
		     cout << "  requested "<< sizeof(double)*((off_t)nc)*niblock*njblock*nkblock << " bytes\n";
		     cout << "  read "<< sizew << " bytes\n";
		  }
		  if( swap_bytes )
		     m_bswap.byte_rev( rbuf, nc*((size_t)niblock)*njblock*nkblock, "double");
	       }
	       else
	       {
		  if( nc*((size_t)niblock)*njblock*nkblock > linux_lim*2 )
		     sizew = read_with_limit( fid, rfbuf, sizeof(float)*nc*((size_t)niblock)*njblock*nkblock,linux_lim*2 );
		  else
		     sizew = read( *fid, rfbuf, sizeof(float)*nc*((size_t)niblock)*njblock*nkblock );
		  if( sizew != sizeof(float)*nc*((size_t)niblock)*njblock*nkblock )
		  {
		     cout << "Error in read_array: could not read requested array size";
		     cout << "  requested "<< sizeof(float)*((off_t)nc)*niblock*njblock*nkblock << " bytes\n";
		     cout << "  read "<< sizew << " bytes\n";
		  }
		  if( swap_bytes )
		     m_bswap.byte_rev( rfbuf, nc*((size_t)niblock)*njblock*nkblock, "float");
	       }
	    }
	    end_sequential( m_write_comm );
	 }
// Hand out to other processors
//	    if( m_iwrite == 1 && m_irecv.m_ncomm[b] > 0 )
//	    {
	 int mxstep=0;
	 if( m_iwrite )
	    mxstep = m_irecv.m_nsubcomm[b];
	 for( i= 0 ; i < m_isend.m_ncomm[b] ; i++ )
	    mxstep = mxstep > (m_isend.m_subcommlabel[b][i]+1) ? mxstep : (m_isend.m_subcommlabel[b][i]+1);
	 
//	 for( s = 0 ; s < m_irecv.m_nsubcomm[b] ; s++ )
	 for( s = 0 ; s < mxstep ; s++ )
	 {
	    if( m_iwrite == 1 && m_irecv.m_ncomm[b] > 0 && s < m_irecv.m_nsubcomm[b] )
	    {
	       ptr = 0;
	       for( i = m_irecv.m_subcomm[b][s]  ; i < m_irecv.m_subcomm[b][s+1] ; i++ )
	       {
		  i1 = m_irecv.m_comm_index[0][b][i];
		  i2 = m_irecv.m_comm_index[1][b][i];
		  j1 = m_irecv.m_comm_index[2][b][i];
		  j2 = m_irecv.m_comm_index[3][b][i];
		  k1 = m_irecv.m_comm_index[4][b][i];
		  k2 = m_irecv.m_comm_index[5][b][i];
		  nri = i2-i1+1;
		  nrj = j2-j1+1;
		  nrk = k2-k1+1;
		  double* recbuf = ribuf+ptr;
		  if( flt == 0 )
		  {
		     for( kk=k1 ; kk <= k2 ; kk++ )
			for( jj=j1 ; jj <= j2 ; jj++ )
			   for( ii=i1 ; ii <= i2 ; ii++ )
			      for( c=0 ; c < nc ; c++ )
			      {
				 recbuf[c+nc*(ii-i1)+nri*nc*(jj-j1)+nri*nrj*nc*(kk-k1)]=
				    rbuf[c+nc*(ii-il)+nc*niblock*(jj-jl)+nc*niblock*njblock*(kk-kl)];
			      }
		  }
		  else
		  {
		     for( kk=k1 ; kk <= k2 ; kk++ )
			for( jj=j1 ; jj <= j2 ; jj++ )
			   for( ii=i1 ; ii <= i2 ; ii++ )
			      for( c=0 ; c < nc ; c++ )
			      {
				 recbuf[c+nc*(ii-i1)+nri*nc*(jj-j1)+nri*nrj*nc*(kk-k1)] =
				    rfbuf[c+nc*(ii-il)+nc*niblock*(jj-jl)+nc*niblock*njblock*(kk-kl)];
			      }
		  }
	    //            printf("%d sending %d step %d to %d, size %d %d %d\n",myid,i,b,m_irecv[fd].m_comm_id[b][i],nri,nrj,nrk);
		  retcode = MPI_Isend( recbuf, nri*nrj*nrk*nc, MPI_DOUBLE, m_irecv.m_comm_id[b][i],
			  tag, m_data_comm, &req[i] );
		  if( retcode != MPI_SUCCESS )
		  {
		     cout << "Parallel_IO::read_array, error calling MPI_Isend, "
			  << "return code = " << retcode << " from processor " << gproc << endl;
		  }
		  ptr += nri*((size_t)nrj)*nrk*nc;
	       }
	    }
      // Do actual receive
	    for( i = 0 ; i < m_isend.m_ncomm[b] ; i++ )
	    {
	       if( m_isend.m_subcommlabel[b][i] == s )
	       {
		  i1 = m_isend.m_comm_index[0][b][i];
		  i2 = m_isend.m_comm_index[1][b][i];
		  j1 = m_isend.m_comm_index[2][b][i];
		  j2 = m_isend.m_comm_index[3][b][i];
		  k1 = m_isend.m_comm_index[4][b][i];
		  k2 = m_isend.m_comm_index[5][b][i];
		  nsi = i2-i1+1;
		  nsj = j2-j1+1;
		  nsk = k2-k1+1;
		  retcode = MPI_Recv( sbuf, nsi*nsj*nsk*nc, MPI_DOUBLE,
				      m_isend.m_comm_id[b][i], tag, m_data_comm, &status );
		  if( retcode != MPI_SUCCESS )
		  {
		     cout << "Parallel_IO::read_array, error calling MPI_Recv, "
			  << "return code = " << retcode << " from processor " << gproc << endl;
		  }
		  for( kk=k1 ; kk <= k2 ; kk++ )
		     for( jj=j1 ; jj <= j2 ; jj++ )
			for( ii=i1 ; ii <= i2 ; ii++ )
			   for( c=0 ; c < nc ; c++ )
			   {
			      array[c+nc*(ii-1-oi)+ni*nc*(jj-1-oj)+ni*nj*nc*(kk-1-ok)] =
				 sbuf[c+nc*(ii-i1)+nc*nsi*(jj-j1)+nc*nsi*nsj*(kk-k1)];
			   }
	       }
	    }
	    if( m_iwrite == 1 && s < m_irecv.m_nsubcomm[b])
	       for( i = m_irecv.m_subcomm[b][s]  ; i < m_irecv.m_subcomm[b][s+1] ; i++ )
	       {
		  retcode = MPI_Wait( &req[i], &status );
		  if( retcode != MPI_SUCCESS )
		  {
		     cout << "Parallel_IO::read_array, error calling MPI_Wait, "
			  << "return code = " << retcode << " from processor " << gproc << endl;
		  }
	       }
	 }
      }
      delete[] sbuf;

      if( m_iwrite == 1 && really_reading )
      {
	 delete[] req;
	 delete[] ribuf;
	 if( flt == 1 )
	    delete[] rfbuf;
	 else
	    delete[] rbuf;
      }
   }
}

//-----------------------------------------------------------------------
void Parallel_IO::begin_sequential( MPI_Comm comm )
{
   if( m_parallel_file_system == 0 )
   {
      int mtag, slask, myid;
      MPI_Status status;
      mtag = 10;
      MPI_Comm_rank( comm, &myid );
      if( myid > 0 )
	 MPI_Recv( &slask, 1, MPI_INT, myid-1, mtag, comm, &status );
   }
}

//-----------------------------------------------------------------------
void Parallel_IO::end_sequential( MPI_Comm comm )
{
   if( m_parallel_file_system == 0 )
   {
      int mtag, slask=0, myid, nproc;
      mtag = 10;
      MPI_Comm_rank( comm, &myid );
      MPI_Comm_size( comm, &nproc );
      if( myid < nproc-1 )
	 MPI_Send( &slask, 1, MPI_INT, myid+1, mtag, comm );
   }
}

//-----------------------------------------------------------------------
void Parallel_IO::writer_barrier( )
{
   if( m_iwrite == 1 )
      MPI_Barrier( m_write_comm );
}

//-----------------------------------------------------------------------
void Parallel_IO::print( )
{
   int myid, mydid, mywid;
   MPI_Comm_rank( MPI_COMM_WORLD, &myid );
   cout << myid << " printing " << endl;
   if( m_data_comm != MPI_COMM_NULL )
   {
      MPI_Comm_rank( m_data_comm, &mydid );
      cout << "past first " << endl;
      if( m_iwrite )
	 MPI_Comm_rank( m_write_comm, &mywid );
      else
	 mywid = -1;
      cout << "ID in world " << myid << endl;
      cout << "ID in data comm " << mydid << endl;
      cout << "ID in writer " << mywid << endl;
      cout << "iwrite = " << m_iwrite << " local sizes " << ni << " " << nj << " " << nk << endl;
      cout << " in global space [" << 1+oi << "," << ni+oi << "]x[" << 1+oj << "," << nj+oj << "]x["
	   << 1+ok << "," << nk+ok << "]" << endl;
      cout << "send info: " << endl;
      m_isend.print(0);
      if( m_iwrite )
      {
	 cout << "Recv info: " << endl;
	 m_irecv.print(1);
      }
   }
}

//-----------------------------------------------------------------------
int Parallel_IO::proc_zero()
// One unique processor in m_write_comm, to write file headers etc.
{
   int retval=0;
   if( m_write_comm != MPI_COMM_NULL )
   {
      int myid;
      MPI_Comm_rank( m_write_comm, &myid );
      //      cout << "PIO::Proc_zero myid= " << myid << " m_writer_ids[0]= " << m_writer_ids[0] << endl;
      //      if( myid == m_writer_ids[0] )
      if( myid == 0 )
	 retval = 1;
   }
   return retval;
}

//-----------------------------------------------------------------------
int Parallel_IO::proc_zero_rank_in_comm_world()
{
   if( m_zerorank_in_commworld == -1 )
   {
      // Compute zerorank_in_commworld
      int retval =-1;
      int myid   =-1;
      if( proc_zero() )
	 MPI_Comm_rank( MPI_COMM_WORLD, &myid );
      MPI_Allreduce( &myid, &retval, 1, MPI_INT, MPI_MAX, MPI_COMM_WORLD );
      m_zerorank_in_commworld = retval;
   }
   return m_zerorank_in_commworld;
}

//-----------------------------------------------------------------------
template<class T> size_t Parallel_IO::read_with_limit( int* fid, T* rbuf, size_t nelem, size_t limit )
{
// Read a vector of `nelem' elements of type T into rbuf, with maximum of 
// elements per read is limited to `limit'.
//
// Input: fid   - File descriptor previously opened with `open'.
//        rbuf  - Pointer to vector of doubles.
//        nelem - Number of elements in rbuf.
//        limit - Maximum number of elements to read at each call to `read'.
// Output: Returns the number of bytes read.
//
   size_t ind=0;
   size_t nreads = (nelem % limit) == 0 ? nelem/limit:nelem/limit+1;
   for( int i= 0 ; i < nreads ; i++ )
   {
      size_t nrtoread = nelem-ind > limit ? limit:nelem-ind;
      size_t nr = read( *fid, &rbuf[ind], nrtoread*sizeof(T) );
      if( nr != nrtoread*sizeof(T) )
      {
	 cout << "ERROR in read_with_limit, read " << nr <<
	    " bytes, requested " << nrtoread*sizeof(T) << " bytes " << endl;
	 return ind*sizeof(T)+nr;
      }
      ind += nrtoread;
   }
   return ind*sizeof(T);
}

//-----------------------------------------------------------------------
template<class T> size_t Parallel_IO::write_with_limit( int* fid, T* rbuf, size_t nelem, size_t limit )
{
// Write a vector of `nelem' elements of type T to disk, when maximum of 
// elements per write is limited to `limit'.
//
// Input: fid   - File descriptor previously opened with `open'.
//        rbuf  - Pointer to vector of data.
//        nelem - Number of elements in rbuf.
//        limit - Maximum number of elements to write at each call to `write'.
// Output: Returns the number of bytes written.
//
   size_t ind=0;
   size_t nwrites = (nelem % limit) == 0 ? nelem/limit:nelem/limit+1;
   for( int i= 0 ; i < nwrites ; i++ )
   {
      size_t nrtowrite = nelem-ind > limit ? limit:nelem-ind;
      size_t nr = write( *fid, &rbuf[ind], nrtowrite*sizeof(T) );
      if( nr != nrtowrite*sizeof(T) )
      {
	 cout << "ERROR in write_with_limit, wrote " << nr <<
	    " bytes, requested " << nrtowrite*sizeof(T) << " bytes " << endl;
	 return ind*sizeof(T)+nr;
      }
      ind += nrtowrite;
   }
   return ind*sizeof(T);
}
<|MERGE_RESOLUTION|>--- conflicted
+++ resolved
@@ -1543,11 +1543,7 @@
 //        array - The data array, local in the processor
 //        pos0  - Start reading the array at this byte position in file.
 //        typ   - Type of data on disk, possible values are "float" or "double".
-<<<<<<< HEAD
-//                Note, the returned array will always be of type double.
-=======
 //                Note, the returned array will always be of type float_sw4.
->>>>>>> 63537c7f
 //        swap_bytes - true  --> Byte order of read data is swapped (le --> be or vice versa)
 //                     false --> Read data is returned in the same byte order as data on disk.
 //                     `swap_bytes' is false by default.
