//  SW4 LICENSE
// # ----------------------------------------------------------------------
// # SW4 - Seismic Waves, 4th order
// # ----------------------------------------------------------------------
// # Copyright (c) 2013, Lawrence Livermore National Security, LLC. 
// # Produced at the Lawrence Livermore National Laboratory. 
// # 
// # Written by:
// # N. Anders Petersson (petersson1@llnl.gov)
// # Bjorn Sjogreen      (sjogreen2@llnl.gov)
// # 
// # LLNL-CODE-643337 
// # 
// # All rights reserved. 
// # 
// # This file is part of SW4, Version: 1.0
// # 
// # Please also read LICENCE.txt, which contains "Our Notice and GNU General Public License"
// # 
// # This program is free software; you can redistribute it and/or modify
// # it under the terms of the GNU General Public License (as published by
// # the Free Software Foundation) version 2, dated June 1991. 
// # 
// # This program is distributed in the hope that it will be useful, but
// # WITHOUT ANY WARRANTY; without even the IMPLIED WARRANTY OF
// # MERCHANTABILITY or FITNESS FOR A PARTICULAR PURPOSE. See the terms and
// # conditions of the GNU General Public License for more details. 
// # 
// # You should have received a copy of the GNU General Public License
// # along with this program; if not, write to the Free Software
// # Foundation, Inc., 59 Temple Place, Suite 330, Boston, MA 02111-1307, USA 

#ifndef READHDF5_C
#define READHDF5_C

#include <stdio.h>
#include <stdlib.h>
#include <iostream>
#include <sstream>
#include <string.h>
#include <errno.h>
#include <ctype.h>
#include <unistd.h>
#include <ctime>

#include "Require.h"
#include "EW.h"
#include "TimeSeries.h"
#include "readhdf5.h"

#ifdef USE_HDF5

#include "hdf5.h"

struct traverse_data_t {
  int myRank;
  EW* ew;
  /* bool cartCoordSet; */
  string inFileName;
  string outFileName;
  int writeEvery;
  int downSample;
  TimeSeries::receiverMode mode;
  int event;
<<<<<<< HEAD
  vector<vector<TimeSeries*> > *GlobalTimeSeries;
=======
  vector< vector<TimeSeries*> > *GlobalTimeSeries;
>>>>>>> ac11e75f
  float_sw4 m_global_xmax;
  float_sw4 m_global_ymax;
  bool is_obs;
  bool winlset;
  bool winrset;
  float_sw4 winl;
  float_sw4 winr;
  bool usex;
  bool usey;
  bool usez;
  float_sw4 t0;
  bool scalefactor_set; 
  float_sw4 scalefactor;
} traverse_data_t;

struct traverse_data2_t {
  vector<string> *staname;
  vector<double> *x;
  vector<double> *y;
  vector<double> *z;
  vector<int>    *is_nsew;
  int            *n;
} traverse_data2_t;

struct srf_meta_t {
    float elon;
    float elat;
    int nstk;
    int ndip;
    float len;
    float wid;
    float stk;
    float dip;
    float dtop;
    float shyp;
    float dhyp;
} srf_meta_t;

struct srf_data_t {
    float lon;
    float lat;
    float dep;
    float stk;
    float dip;
    float area;
    float tinit;
    float dt;
    float vs;
    float den;
    float rake;
    float slip1;
    int   nt1;
    float slip2;
    int   nt2;
    float slip3;
    int   nt3;
} srf_data_t;

static herr_t traverse_func (hid_t loc_id, const char *grp_name, const H5L_info_t *info, void *operator_data)
{
  hid_t grp, dset, attr;
  herr_t status;
  H5O_info_t infobuf;
  EW *a_ew;
  double data[3];
  double lon, lat, depth, x, y, z;
  bool geoCoordSet = true, topodepth = false, nsew = true;
  int isnsew;

  ASSERT(operator_data != NULL);

  struct traverse_data_t *op_data = (struct traverse_data_t *)operator_data;
  a_ew = op_data->ew;
  ASSERT(a_ew != NULL);

  status = H5Oget_info_by_name (loc_id, grp_name, &infobuf, H5P_DEFAULT);
  if (infobuf.type == H5O_TYPE_GROUP) {
    /* if (op_data->myRank == 0) */
    /*   printf ("Group: [%s] \n", grp_name); */

    // read x,y,z or ns,ew,up
    grp = H5Gopen(loc_id, grp_name, H5P_DEFAULT);
    if (grp < 0) {
      printf("Error opening group [%s]\n", grp_name);
      return -1;
    }

    attr = H5Dopen(grp, "ISNSEW", H5P_DEFAULT);
    hid_t dxpl = H5Pcreate(H5P_DATASET_XFER);
    H5Pset_dxpl_mpio(dxpl, H5FD_MPIO_INDEPENDENT);
    H5Dread(attr, H5T_NATIVE_INT, H5S_ALL, H5S_ALL, dxpl, &isnsew);
    H5Dclose(attr);
    if (isnsew == 0) {
        nsew = false;
        geoCoordSet = false;
    }

    if (H5Lexists(grp, "WindowL", H5P_DEFAULT) > 0) {
        op_data->winlset = true;
        attr = H5Dopen(grp, "WindowL", H5P_DEFAULT);
        H5Dread(attr, H5T_NATIVE_DOUBLE, H5S_ALL, H5S_ALL, dxpl, &op_data->winl);
        H5Dclose(attr);
    }

    if (H5Lexists(grp, "WindowR", H5P_DEFAULT) > 0) {
        op_data->winrset = true;
        attr = H5Dopen(grp, "WindowR", H5P_DEFAULT);
        H5Dread(attr, H5T_NATIVE_DOUBLE, H5S_ALL, H5S_ALL, dxpl, &op_data->winr);
        H5Dclose(attr);
    }

    H5Pclose(dxpl);

    if (nsew) {
      // STLA,STLO,STDP
      dset = H5Dopen(grp, "STLA,STLO,STDP", H5P_DEFAULT);
      status = H5Dread(dset, H5T_NATIVE_DOUBLE, H5S_ALL, H5S_ALL, H5P_DEFAULT, data);
      H5Dclose(dset);
      lat = data[0];
      lon = data[1];
      z   = data[2];
      topodepth = true;
    }
    else {
      // X, Y, Z
      dset = H5Dopen(grp, "STX,STY,STZ", H5P_DEFAULT);
      status = H5Dread(dset, H5T_NATIVE_DOUBLE, H5S_ALL, H5S_ALL, H5P_DEFAULT, data);
      H5Dclose(dset);
      x = data[0];
      y = data[1];
      z = data[2];
      topodepth = false;
    }

    depth = z;
    if (geoCoordSet)
      a_ew->computeCartesianCoord(x, y, lon, lat);

    bool inCurvilinear=false;
    // we are in or above the curvilinear grid 
    if ( a_ew->topographyExists() && z < a_ew->m_zmin[a_ew->mNumberOfCartesianGrids-1])
      inCurvilinear = true;

    // check if (x,y,z) is not in the global bounding box
    if ( !( (inCurvilinear || z >= 0) && x>=0 && x<=op_data->m_global_xmax && y>=0 && y<=op_data->m_global_ymax)) {
      // The location of this station was outside the domain, so don't include it in the global list
      if (op_data->myRank == 0 && a_ew->getVerbosity() > 0) {
        stringstream receivererr;
    
        receivererr << endl 
  		  << "***************************************************" << endl
  		  << " WARNING:  RECEIVER positioned outside grid!" << endl;
        receivererr << " No RECEIVER file will be generated for file = " << op_data->outFileName<< endl;
        if (geoCoordSet) {
  	  receivererr << " @ lon=" << lon << " lat=" << lat << " depth=" << depth << endl << endl;
        }
        else {
    	  receivererr << " @ x=" << x << " y=" << y << " z=" << z << endl << endl;
        }
        
        receivererr << "***************************************************" << endl;
        cerr << receivererr.str();
        cerr.flush();
      }
    }
    else
    {
      /* if (op_data->myRank == 0) */
      /*   cout << "x=" << x << ", y=" << y << ", z=" << z << ", writeEvery=" << op_data->writeEvery << endl; */

      TimeSeries *ts_ptr = new TimeSeries(a_ew, grp_name, grp_name, op_data->mode, false, false, true, op_data->outFileName, x, y, z, 
  					topodepth, op_data->writeEvery, op_data->downSample, !nsew, op_data->event );

      if((*op_data->GlobalTimeSeries)[op_data->event].size() == 0) {
        ts_ptr->allocFid();
        ts_ptr->setTS0Ptr(ts_ptr);
      }
      else {
        ts_ptr->setFidPtr((*op_data->GlobalTimeSeries)[op_data->event][0]->getFidPtr());
        ts_ptr->setTS0Ptr((*op_data->GlobalTimeSeries)[op_data->event][0]);
      }
     
      if (ts_ptr->myPoint()) {
        /* cout << "Rank " << op_data->myRank << "has this point x=" << x << " y=" << y << " z=" << z << endl; */

        // Only for observation data
        if (op_data->is_obs) {
          // Read data
          bool ignore_utc = false;
          ts_ptr->readSACHDF5(op_data->ew, op_data->inFileName, ignore_utc);

          // Set reference UTC to simulation UTC, for easier plotting.
          ts_ptr->set_utc_to_simulation_utc();
      
          // Set window, in simulation time
          if( op_data->winlset || op_data->winrset )
          {
             if( op_data->winlset && !op_data->winrset )
                op_data->winr = 1e38;
             if( !op_data->winlset && op_data->winrset )
                op_data->winl = -1;
             ts_ptr->set_window( op_data->winl, op_data->winr );
          }
      
          // Exclude some components
          if( !op_data->usex || !op_data->usey || !op_data->usez )
             ts_ptr->exclude_component( op_data->usex, op_data->usey, op_data->usez );
      
          // Add extra shift from command line, use with care.
          if( op_data->t0 != 0 )
             ts_ptr->add_shift( op_data->t0 );
      
          // Set scale factor if given
          if( op_data->scalefactor_set )
             ts_ptr->set_scalefactor( op_data->scalefactor );
          }
      }
  
      // include the receiver in the global list
      (*op_data->GlobalTimeSeries)[op_data->event].push_back(ts_ptr);
    }

    H5Gclose(grp);
  }

  return 0;
}

void readStationHDF5(EW* ew, string inFileName, string outFileName, int writeEvery, int downSample, TimeSeries::receiverMode mode, int event, vector< vector<TimeSeries*> > *GlobalTimeSeries, float_sw4 m_global_xmax, float_sw4 m_global_ymax, bool is_obs, bool winlset, bool winrset, float_sw4 winl, float_sw4 winr, bool usex, bool usey, bool usez, float_sw4 t0, bool scalefactor_set, float_sw4 scalefactor)
{
  hid_t fid, fapl;

  struct traverse_data_t tData;
  tData.myRank = ew->getRank();
  tData.ew = ew;
  tData.inFileName  = inFileName;
  tData.outFileName = outFileName;
  tData.writeEvery  = writeEvery;
  tData.downSample  = downSample;
  tData.mode = mode;
  tData.event = event;
  tData.m_global_xmax = m_global_xmax;
  tData.m_global_ymax = m_global_ymax;
  tData.GlobalTimeSeries = GlobalTimeSeries;
  tData.is_obs = is_obs;
  tData.winlset = winlset;
  tData.winrset = winrset;
  tData.winl = winl;
  tData.winr = winr;
  tData.usex = usex;
  tData.usey = usey;
  tData.usez = usez;
  tData.t0 = t0;
  tData.scalefactor_set = scalefactor_set;
  tData.scalefactor = scalefactor;

  fapl = H5Pcreate(H5P_FILE_ACCESS);
  H5Pset_fapl_mpio(fapl, MPI_COMM_WORLD, MPI_INFO_NULL);

  fid = H5Fopen(inFileName.c_str(),  H5F_ACC_RDONLY, fapl);
  if (fid < 0) {
    printf("%s Error opening file [%s]\n", __func__, inFileName.c_str());
    return;
  }

  if (inFileName == outFileName) {
    if (tData.myRank == 0) {
      printf("Warning: Same station input file and output file name [%s]\n", inFileName.c_str());
    }
  }

  H5Literate (fid, H5_INDEX_NAME, H5_ITER_NATIVE, NULL, traverse_func, &tData);

  H5Pclose(fapl);
  H5Fclose(fid);

}

static herr_t traverse_func2 (hid_t loc_id, const char *grp_name, const H5L_info_t *info, void *operator_data)
{
  hid_t grp, dset, attr;
  herr_t status;
  H5O_info_t infobuf;
  float data[3];
  int isnsew;

  ASSERT(operator_data != NULL);

  struct traverse_data2_t *op_data = (struct traverse_data2_t *)operator_data;

  status = H5Oget_info_by_name (loc_id, grp_name, &infobuf, H5P_DEFAULT);
  if (infobuf.type == H5O_TYPE_GROUP) {
    /* if (op_data->myRank == 0) */
    /*   printf ("Group: [%s] \n", grp_name); */

    // read x,y,z or ns,ew,up
    grp = H5Gopen(loc_id, grp_name, H5P_DEFAULT);
    if (grp < 0) {
      printf("Error opening group [%s]\n", grp_name);
      return -1;
    }

    attr = H5Dopen(grp, "ISNSEW", H5P_DEFAULT);
    hid_t dxpl = H5Pcreate(H5P_DATASET_XFER);
    H5Pset_dxpl_mpio(dxpl, H5FD_MPIO_INDEPENDENT);
    H5Dread(attr, H5T_NATIVE_INT, H5S_ALL, H5S_ALL, dxpl, &isnsew);
    H5Pclose(dxpl);
    H5Dclose(attr);

    if (isnsew == 0) {
      // X, Y, Z
      dset = H5Dopen(grp, "STX,STY,STZ", H5P_DEFAULT);
      status = H5Dread(dset, H5T_NATIVE_DOUBLE, H5S_ALL, H5S_ALL, H5P_DEFAULT, data);
      H5Dclose(dset);
    }
    else {
      // STLA,STLO,STDP
      dset = H5Dopen(grp, "STLA,STLO,STDP", H5P_DEFAULT);
      status = H5Dread(dset, H5T_NATIVE_DOUBLE, H5S_ALL, H5S_ALL, H5P_DEFAULT, data);
      H5Dclose(dset);
    }

    string staname = grp_name;
    (*op_data->staname).push_back(staname);
    (*op_data->x).push_back(data[0]);
    (*op_data->y).push_back(data[1]);
    (*op_data->z).push_back(data[2]);
    (*op_data->is_nsew).push_back(isnsew);
    (*op_data->n)++;

    H5Gclose(grp);
  }

  return 0;
}

void readStationInfoHDF5(string inFileName, vector<string> *staname, vector<double> *x, vector<double> *y, vector<double> *z, vector<int> *is_nsew, int *n)
{
  hid_t fid, fapl;

  struct traverse_data2_t tData;
  tData.staname = staname;
  tData.x = x;
  tData.y = y;
  tData.z = z;
  tData.is_nsew = is_nsew;
  tData.n = n;

  fapl = H5Pcreate(H5P_FILE_ACCESS);
  H5Pset_fapl_mpio(fapl, MPI_COMM_SELF, MPI_INFO_NULL);

  fid = H5Fopen(inFileName.c_str(),  H5F_ACC_RDONLY, fapl);
  if (fid < 0) {
    printf("%s Error opening file [%s]\n", __func__, inFileName.c_str());
    return;
  }

  H5Literate (fid, H5_INDEX_NAME, H5_ITER_NATIVE, NULL, traverse_func2, &tData);

  H5Pclose(fapl);
  H5Fclose(fid);

}

void readRuptureHDF5(char *fname, vector<vector<Source*> > & a_GlobalUniqueSources, EW *ew, int event, float_sw4 m_global_xmax, float_sw4 m_global_ymax, float_sw4 m_global_zmax, float_sw4 mGeoAz, float_sw4 xmin, float_sw4 ymin, float_sw4 zmin, int mVerbose, int nreader)
{
  bool is_debug = true;
  int world_rank, world_size;
  MPI_Comm_rank(MPI_COMM_WORLD, &world_rank);
  MPI_Comm_size(MPI_COMM_WORLD, &world_size);
  if (nreader <= 0) 
      nreader = 1;

  int read_color = world_rank % (world_size / nreader) == 0 ? 0 : 1;
  int node_color = world_rank / (world_size / nreader);
  int read_rank, read_size;
  MPI_Comm read_comm, node_comm;
  MPI_Comm_split(MPI_COMM_WORLD, read_color, world_rank, &read_comm);
  MPI_Comm_split(MPI_COMM_WORLD, node_color, world_rank, &node_comm);
  MPI_Comm_rank(MPI_COMM_WORLD, &read_rank);
  MPI_Comm_size(MPI_COMM_WORLD, &read_size);

  double stime, etime;
  hid_t fid, grp, attr, ctype, dtype, dset, dspace, aspace, fapl;

  ctype = H5Tcreate(H5T_COMPOUND, 9 * sizeof(float) + 2 * sizeof(int));
  H5Tinsert(ctype, "ELON",                  0, H5T_NATIVE_FLOAT);
  H5Tinsert(ctype, "ELAT",  1 * sizeof(float), H5T_NATIVE_FLOAT);
  H5Tinsert(ctype, "NSTK",  2 * sizeof(float), H5T_NATIVE_INT);
  H5Tinsert(ctype, "NDIP",  2 * sizeof(float) + 1 * sizeof(int), H5T_NATIVE_INT);
  H5Tinsert(ctype, "LEN",   2 * sizeof(float) + 2 * sizeof(int), H5T_NATIVE_FLOAT);
  H5Tinsert(ctype, "WID",   3 * sizeof(float) + 2 * sizeof(int), H5T_NATIVE_FLOAT);
  H5Tinsert(ctype, "STK",   4 * sizeof(float) + 2 * sizeof(int), H5T_NATIVE_FLOAT);
  H5Tinsert(ctype, "DIP",   5 * sizeof(float) + 2 * sizeof(int), H5T_NATIVE_FLOAT);
  H5Tinsert(ctype, "DTOP",  6 * sizeof(float) + 2 * sizeof(int), H5T_NATIVE_FLOAT);
  H5Tinsert(ctype, "SHYP",  7 * sizeof(float) + 2 * sizeof(int), H5T_NATIVE_FLOAT);
  H5Tinsert(ctype, "DHYP",  8 * sizeof(float) + 2 * sizeof(int), H5T_NATIVE_FLOAT);

  dtype = H5Tcreate(H5T_COMPOUND, 14 * sizeof(float) + 3 * sizeof(int));
  H5Tinsert(dtype, "LON", 0, H5T_NATIVE_FLOAT);
  H5Tinsert(dtype, "LAT", 1 * sizeof(float), H5T_NATIVE_FLOAT);
  H5Tinsert(dtype, "DEP", 2 * sizeof(float), H5T_NATIVE_FLOAT);
  H5Tinsert(dtype, "STK", 3 * sizeof(float), H5T_NATIVE_FLOAT);
  H5Tinsert(dtype, "DIP", 4 * sizeof(float), H5T_NATIVE_FLOAT);
  H5Tinsert(dtype, "AREA", 5 * sizeof(float), H5T_NATIVE_FLOAT);
  H5Tinsert(dtype, "TINIT", 6 * sizeof(float), H5T_NATIVE_FLOAT);
  H5Tinsert(dtype, "DT", 7 * sizeof(float), H5T_NATIVE_FLOAT);
  H5Tinsert(dtype, "VS", 8 * sizeof(float), H5T_NATIVE_FLOAT);
  H5Tinsert(dtype, "DEN", 9 * sizeof(float), H5T_NATIVE_FLOAT);
  H5Tinsert(dtype, "RAKE", 10 * sizeof(float), H5T_NATIVE_FLOAT);
  H5Tinsert(dtype, "SLIP1", 11 * sizeof(float), H5T_NATIVE_FLOAT);
  H5Tinsert(dtype, "NT1", 12 * sizeof(float), H5T_NATIVE_INT);
  H5Tinsert(dtype, "SLIP2", 12 * sizeof(float) + 1 * sizeof(int), H5T_NATIVE_FLOAT);
  H5Tinsert(dtype, "NT2", 13 * sizeof(float) + 1 * sizeof(int), H5T_NATIVE_INT);
  H5Tinsert(dtype, "SLIP3", 13 * sizeof(float) + 2 * sizeof(int), H5T_NATIVE_FLOAT);
  H5Tinsert(dtype, "NT3", 14 * sizeof(float) + 2 * sizeof(int), H5T_NATIVE_INT);

  struct srf_meta_t *srf_metadata;
  struct srf_data_t *point_data;
  float *sr_data;

  int npts = 0, nseg = 0, nsr1 = 0;
  hsize_t dims;
  double rVersion;
  int nSources=0, nu1=0, nu2=0, nu3=0;

  stime = MPI_Wtime();
  // Only rank 0 reads data, then broadcast to all other processes
  if (read_color == 0) {

    fapl = H5Pcreate(H5P_FILE_ACCESS);
    H5Pset_fapl_mpio(fapl, read_comm, MPI_INFO_NULL);
    fid = H5Fopen(fname, H5F_ACC_RDONLY, fapl);
    if (fid <= 0) 
      cout << "Rupture HDF5 file " << fname << " not found" << endl;
    
    if (world_rank == 0) 
      printf("Opened rupture file '%s'\n", fname);

    attr = H5Aopen(fid, "VERSION", H5P_DEFAULT);
    H5Aread(attr, H5T_NATIVE_DOUBLE, &rVersion);
    H5Aclose(attr);
    if (world_rank == 0) 
      printf("Version = %.1f\n", rVersion);

    // read each header block
    attr = H5Aopen(fid, "PLANE", H5P_DEFAULT);
    aspace = H5Aget_space(attr);
    H5Sget_simple_extent_dims(aspace, &dims, NULL);
    nseg = (int)dims;
    srf_metadata = (struct srf_meta_t *)malloc(nseg * sizeof(struct srf_meta_t));
    H5Sclose(aspace);
    if (world_rank == 0) 
      printf("Number of segments in header block: %i\n", nseg);
    H5Aread(attr, ctype, srf_metadata);
    H5Aclose(attr);

    if (world_rank == 0) {
      for (int seg=0; seg<nseg; seg++) {
        printf("Seg #%i: elon=%g, elat=%g, nstk=%i, ndip=%i, len=%g, wid=%g\n", 
                seg+1, srf_metadata[seg].elon, srf_metadata[seg].elat, srf_metadata[seg].nstk, srf_metadata[seg].ndip, srf_metadata[seg].len, srf_metadata[seg].wid);
        printf("        stk=%g, dip=%g, dtop=%g, shyp=%g, dhyp=%g\n", 
                srf_metadata[seg].stk, srf_metadata[seg].dip, srf_metadata[seg].dtop, srf_metadata[seg].shyp, srf_metadata[seg].dhyp);
      }
    }

    free(srf_metadata);
    dset = H5Dopen(fid, "POINTS", H5P_DEFAULT);
    if (dset < 0) {
      printf("Error with Rupture HDF5 file, no POINTS dataset found!\n");
      npts = -1;
    }
    else {
      dspace = H5Dget_space(dset);
 
      H5Sget_simple_extent_dims(dspace, &dims, NULL);
      npts = (int)dims;
      if (world_rank == 0) 
        printf("Number of point sources in data block: %i\n", npts);

      point_data = (struct srf_data_t*)malloc(npts*sizeof(struct srf_data_t));
      H5Dread(dset, dtype, H5S_ALL, H5S_ALL, H5P_DEFAULT, point_data);
      H5Sclose(dspace);
      H5Dclose(dset);
    }

    dset = H5Dopen(fid, "SR1", H5P_DEFAULT);
    if (dset < 0) {
      printf("Error with Rupture HDF5 file, no SR1 dataset found!\n");
      nsr1 = -1;
    }
    else {
      dspace = H5Dget_space(dset);
 
      H5Sget_simple_extent_dims(dspace, &dims, NULL);
      nsr1 = (int)dims;

      sr_data = (float*)malloc(nsr1*sizeof(float));
      H5Dread(dset, H5T_NATIVE_FLOAT, H5S_ALL, H5S_ALL, H5P_DEFAULT, sr_data);
      H5Sclose(dspace);
      H5Dclose(dset);
    }

    H5Fclose(fid);
  }// End read_color=0
  etime = MPI_Wtime();

  if (is_debug && world_rank == 0) 
      printf("Read SRF-HDF5 takes %.2f seconds\n", etime-stime);

  MPI_Bcast(&npts, 1, MPI_INT, 0, node_comm);
  /* MPI_Bcast(&npts, 1, MPI_INT, 0, MPI_COMM_WORLD); */
  if (npts == -1) 
    return;

  MPI_Bcast(&nsr1, 1, MPI_INT, 0, node_comm);
  /* MPI_Bcast(&nsr1, 1, MPI_INT, 0, MPI_COMM_WORLD); */
  if (nsr1 == -1) 
    return;

  if (read_color != 0) {
    point_data = (struct srf_data_t*)malloc(npts*sizeof(struct srf_data_t));
    sr_data = (float*)malloc(nsr1*sizeof(float));
  }

  MPI_Bcast(point_data, npts*sizeof(struct srf_data_t), MPI_CHAR, 0, node_comm);
  /* MPI_Bcast(point_data, npts*sizeof(struct srf_data_t), MPI_CHAR, 0, MPI_COMM_WORLD); */

  MPI_Bcast(sr_data, nsr1, MPI_FLOAT, 0, node_comm);
  /* MPI_Bcast(sr_data, nsr1, MPI_FLOAT, 0, MPI_COMM_WORLD); */
  stime = MPI_Wtime();

  MPI_Comm_free(&node_comm);
  MPI_Comm_free(&read_comm);

  if (is_debug && world_rank == 0) 
      printf("Bcast SRF-HDF5 takes %.2f seconds\n", stime-etime);

  Source* sourcePtr;
  timeDep tDep = iDiscrete;
  char formstring[100];
  strcpy(formstring, "Discrete");

  double x = 0.0, y = 0.0, z = 0.0;
  float_sw4 m0 = 1.0;
  float_sw4 t0=0.0, f0=1.0, freq=1.0;
  float_sw4 mxx=0.0, mxy=0.0, mxz=0.0, myy=0.0, myz=0.0, mzz=0.0;
  int isMomentType = -1;
  bool topodepth = true;
  // Discrete source time function
  float_sw4* par=NULL;
  int* ipar=NULL;
  int npar=0, nipar=0, ncyc=0, sr1pos=0;
  // read all point sources
  for (int pts=0; pts<npts; pts++) 
  {
    double lon, lat, dep, stk, dip, area, tinit, dt, rake, slip1, slip2, slip3;
    int nt1, nt2, nt3;

    lon = (double)point_data[pts].lon;
    lat = (double)point_data[pts].lat;
    dep = (double)point_data[pts].dep;
    stk = (double)point_data[pts].stk;
    dip = (double)point_data[pts].dip;
    area = (double)point_data[pts].area;
    tinit = (double)point_data[pts].tinit;
    dt = (double)point_data[pts].dt;
    rake = (double)point_data[pts].rake;
    slip1 = (double)point_data[pts].slip1;
    slip2 = (double)point_data[pts].slip2;
    slip3 = (double)point_data[pts].slip3;
    nt1 = (int)point_data[pts].nt1;
    nt2 = (int)point_data[pts].nt2;
    nt3 = (int)point_data[pts].nt3;

    // nothing to do if nt1=nt2=nt3=0
    if (nt1<=0 && nt2<=0 && nt3<=0) continue;

    if (world_rank == 0 && mVerbose >= 2)
    {
      printf("point #%i: lon=%g, lat=%g, dep=%g, stk=%g, dip=%g, area=%g, tinit=%g, dt=%g\n", 
             pts+1, lon, lat, dep, stk, dip, area, tinit, dt);
      printf("          rake=%g, slip1=%g, nt1=%i, slip2=%g, nt2=%i, slip3=%g, nt3=%i\n", 
             rake, slip1, nt1, slip2, nt2, slip3, nt3);
    }
    
  // read discrete time series for u1
    if (nt1>0)
    {
      nu1++;
      // note that the first data point is always zero, but the last is not
      // for this reason we always pad the time zeries with a '0' 
      // also note that we need at least 7 data points, i.e. nt1>=6
      int nt1dim = max(6,nt1);
      par = new float_sw4[nt1dim+2];
      par[0]  = tinit;
      t0      = tinit;
      freq    = 1/dt;
      ipar    = new int[1];
      ipar[0] = nt1dim+1; // add an extra point 

      for( int i=0 ; i < nt1 ; i++ ) 
        par[i+1] = sr_data[sr1pos++];
      
      // pad with 0
      if (nt1 < 6) {
        for (int j=nt1; j<6; j++)
          par[j+1]=0.;
      }
      
      // last 0
      par[nt1dim+1]= 0.0;
  
      // scale cm/s to m/s
      for (int i=1; i<=nt1dim+1; i++)
      {
        par[i] *= 1e-2;
      }
  
      // AP: Mar. 1, 2016: Additional scaling is needed to make the integral of the time function = 1
      float_sw4 slip_m=slip1*1e-2;
      float_sw4 slip_sum=0;
      for (int i=1; i<=nt1dim+1; i++)
      {
        slip_sum += par[i];
      }
      slip_sum *=dt;
  
      if (world_rank == 0 && mVerbose >= 2)
      {
         printf("INFO: SRF file: dt*sum(slip_vel)=%e [m], total slip (from header)=%e [m]\n", slip_sum, slip_m);
      }
      // scale time series to sum to integrate to one        
      for (int i=1; i<=nt1dim+1; i++)
      {
         par[i] /= slip_sum;
      }
      if (world_rank == 0 && mVerbose >= 2)
      {
         slip_sum=0;
         for (int i=1; i<=nt1dim+1; i++)
         {
            slip_sum += par[i];
         }
         slip_sum *=dt;
         printf("INFO: SRF file: After scaling time series: dt*sum(par)=%e [m]\n", slip_sum);
      }
      //done scaling        
      
      npar = nt1dim+2;
      nipar = 1;
  
      // printf("Read discrete time series: tinit=%g, dt=%g, nt1=%i\n", tinit, dt, nt1);
      // for (int i=0; i<nt1+1; i++)
      //   printf("Sv1[%i]=%g\n", i+1, par[i+1]);
  
  // convert lat, lon, depth to (x,y,z)
      ew->computeCartesianCoord(x, y, lon, lat);
  // convert depth in [km] to [m]
      z = dep * 1e3;
  
  // convert strike, dip, rake to Mij
      float_sw4 radconv = M_PI / 180.;
      float_sw4 S, D, R;
      stk -= mGeoAz; // subtract off the grid azimuth
      S = stk*radconv; D = dip*radconv; R = rake*radconv;
    
      mxx = -1.0 * ( sin(D) * cos(R) * sin (2*S) + sin(2*D) * sin(R) * sin(S)*sin(S) );
      myy =        ( sin(D) * cos(R) * sin (2*S) - sin(2*D) * sin(R) * cos(S)*cos(S) );
      mzz = -1.0 * ( mxx + myy );	
      mxy =        ( sin(D) * cos(R) * cos (2*S) + 0.5 * sin(2*D) * sin(R) * sin(2*S) );
      mxz = -1.0 * ( cos(D) * cos(R) * cos (S)   + cos(2*D) * sin(R) * sin(S) );
      myz = -1.0 * ( cos(D) * cos(R) * sin (S)   - cos(2*D) * sin(R) * cos(S) );
  
  // scale (note that the shear modulus is not yet available. Also note that we convert [cm] to [m])
      m0 = area*1e-4 * slip1*1e-2;
    
      mxx *= m0;
      mxy *= m0;
      mxz *= m0;
      myy *= m0;
      myz *= m0;
      mzz *= m0;
  
  // before creating the source, make sure (x,y,z) is inside the computational domain
  
  // only check the z>zmin when we have topography. For a flat free surface, we will remove sources too 
  // close or above the surface in the call to mGlobalUniqueSources[i]->correct_Z_level()
  
      if (x < xmin || x > m_global_xmax || y < ymin || y > m_global_ymax || z < zmin || z > m_global_zmax)
      {
        stringstream sourceposerr;
        sourceposerr << endl
                     << "***************************************************" << endl
                     << " ERROR:  Source positioned outside grid!  " << endl
                     << endl
                     << " Source from rupture file @" << endl
                     << "  x=" << x << " y=" << y << " z=" << z << endl 
                     << "  lat=" << lat << " lon=" << lon << " dep=" << dep << endl 
                     << endl;
          
        if ( x < xmin )
          sourceposerr << " x is " << xmin - x << 
            " meters away from min x (" << xmin << ")" << endl;
        else if ( x > m_global_xmax)
          sourceposerr << " x is " << x - m_global_xmax << 
            " meters away from max x (" << m_global_xmax << ")" << endl;
        if ( y < ymin )
          sourceposerr << " y is " << ymin - y << 
            " meters away from min y (" << ymin << ")" << endl;
        else if ( y > m_global_ymax)
          sourceposerr << " y is " << y - m_global_ymax << 
            " meters away from max y (" << m_global_ymax << ")" << endl;
        if ( z < zmin )
          sourceposerr << " z is " << zmin - z << 
            " meters away from min z (" << zmin << ")" << endl;
        else if ( z > m_global_zmax)
          sourceposerr << " z is " << z - m_global_zmax << 
            " meters away from max z (" << m_global_zmax << ")" << endl;
        sourceposerr << "***************************************************" << endl;
        if (world_rank == 0)
          cout << sourceposerr.str();
      }
      else
      {
        sourcePtr = new Source(ew, freq, t0, x, y, z, mxx, mxy, mxz, myy, myz, mzz,
                               tDep, formstring, topodepth, ncyc, par, npar, ipar, nipar, true ); // true is correctStrengthForMu
  
        if (sourcePtr->ignore())
        {
          delete sourcePtr;
        }
        else
        {
          a_GlobalUniqueSources[event].push_back(sourcePtr);
          nSources++;
        }
      }
  
      // deallocate temporary arrays...
      delete[] par;
      delete[] ipar;
  
    } // end if nt1 >0
  
    // read past discrete time series for u2
    if (nt2>0)
    {
      nu2++;
      double dum;
      if (world_rank == 0)
        printf("WARNING nt2=%i > 0 will be ignored\n", nt2);
    } // end if nt2 > 0
  
    // read past discrete time series for u3
    if (nt3>0)
    {
      nu3++;
      double dum;
      if (world_rank == 0)
        printf("WARNING nt3=%i > 0 will be ignored\n", nt3);
    } // end if nt3 > 0
    
  } // end for all sources
  if (world_rank == 0)
    printf("Read npts=%i, made %i point moment tensor sources, nu1=%i, nu2=%i, nu3=%i\n", npts, nSources, nu1, nu2, nu3);

  etime = MPI_Wtime();
  if (is_debug && world_rank == 0) 
      printf("Create source takes %.2f seconds\n", etime-stime);


  H5Tclose(ctype);
  H5Tclose(dtype);
  free(point_data);
  free(sr_data);
}

#endif // USE_HDF5
#endif // READHDF5_C<|MERGE_RESOLUTION|>--- conflicted
+++ resolved
@@ -62,11 +62,7 @@
   int downSample;
   TimeSeries::receiverMode mode;
   int event;
-<<<<<<< HEAD
-  vector<vector<TimeSeries*> > *GlobalTimeSeries;
-=======
   vector< vector<TimeSeries*> > *GlobalTimeSeries;
->>>>>>> ac11e75f
   float_sw4 m_global_xmax;
   float_sw4 m_global_ymax;
   bool is_obs;
