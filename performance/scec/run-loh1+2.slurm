#!/bin/bash
#SBATCH -N 4
#SBATCH -p debug
#SBATCH -A m2545
#SBATCH -S 4     # Special cores per nodes (4 are idle)
#SBATCH -t 00:30:00 
#SBATCH -C knl,quad,cache
##SBATCH -C knl,quad,flat

numnodes=4

<<<<<<< HEAD
#    RUN_COMMAND="numactl -m 1 check-hybrid.intel.cori"

#numprocspernode=16
for numprocspernode in 1 2 4 8; do

=======
numprocspernode=64
>>>>>>> b2935875
numprocs=$(( ${numnodes}*${numprocspernode} ))
echo "numprocspernode=" $numprocspernode

# Number of ranks x threads is constant
# hc = hardware cores
numhc=$(echo ${numprocspernode} | awk '{print 64/$1}')
echo "numhc=" $numhc
# hyper-threads
numht=1
# logical cores = OMP_NUM_TASK
numcores=$(( ${numhc}*${numht} ))
# srun reservation logical cores per mpi-task  (-c arg)
numlc=$(( ${numhc}*4 ))

echo "Running on ${numnodes} nodes with ${numprocs} MPI ranks and OMP_NUM_THREADS=${numcores}."

# Intel OpenMP runtime parameters
export OMP_NUM_THREADS=${numcores}
export OMP_PLACES=threads
export OMP_PROC_BIND=spread
# export KMP_PLACE_THREADS=1s${numhc}c${numht}t

# Run the job with this MPI + OpenMP configuration
# quad modes
MPI_COMMAND="srun -N ${numnodes} -n ${numprocs} -c ${numlc} --cpu_bind=cores" 
# flat mode needs the numactl command
#MPI_COMMAND="srun -N ${numnodes} -n ${numprocs} -c ${numlc} --cpu_bind=cores numactl -m 1" 

# 1st case
CASE=LOH.1-h50
RUN_COMMAND="./sw4 ${CASE}.in"
${MPI_COMMAND} ${RUN_COMMAND}  >& ${CASE}-sw4-${numprocs}mpi-${numcores}threads.out

# 2nd case
CASE=LOH.2-h50
RUN_COMMAND="./sw4 ${CASE}.in"
${MPI_COMMAND} ${RUN_COMMAND}  >& ${CASE}-sw4-${numprocs}mpi-${numcores}threads.out

done
<|MERGE_RESOLUTION|>--- conflicted
+++ resolved
@@ -9,15 +9,16 @@
 
 numnodes=4
 
-<<<<<<< HEAD
+
+#  icoe branch
 #    RUN_COMMAND="numactl -m 1 check-hybrid.intel.cori"
 
 #numprocspernode=16
 for numprocspernode in 1 2 4 8; do
 
-=======
-numprocspernode=64
->>>>>>> b2935875
+# developer branch
+#  numprocspernode=64
+
 numprocs=$(( ${numnodes}*${numprocspernode} ))
 echo "numprocspernode=" $numprocspernode
 
