--- conflicted
+++ resolved
@@ -3884,11 +3884,7 @@
 \label{keyword:essioutput}
 \begin{flushleft}
 \bf Syntax:\\ \tt
-<<<<<<< HEAD
-essioutput file=... precision=... xmin=... xmax=... ymin=... ymax=... depth=...\\
-=======
 essioutput file=... cycleInterval=... xmin=... xmax=... ymin=... ymax=... depth=...\\
->>>>>>> da51bedf
 \bf Required parameter:\\
 None
 \end{flushleft}
@@ -3896,20 +3892,6 @@
 The \verb+essioutput+ command in \emph{SW4} allows you to save 3D volumetric
   data in a file for ESSI.
 These files are in an HDF5 format that can be post-processed for ESSI input directly.
-<<<<<<< HEAD
-Be aware that these files can be {\em very} large.
-The output occurs at every time levels during the simulation.
-The options {\bf file=...} and {\bf precision=...} have the
-  same meaning as the corresponding parameters in the image command.
-
-\noindent TODO: check / fix this if u variable isn't velocity? \\
-The set of possible modes, which is different from the image command, is given in the
-table below. The \verb+essioutput+ command produces files with extension \verb+.essi+.
-
-When topography is present, i.e., the top grid is curvilinear, each file also includes the
-$z$-coordinates of the curvilinear grid. Note that the grid coordinates are only saved when the
-input file contains a \verb+topography+ command.
-=======
 SW4 must be compiled with the {\tt hdf5=yes} option to enable this option,
   and tests are available in the {\tt tools/essi} directory.
 
@@ -3942,7 +3924,6 @@
   includes the $z$-coordinates of the requested points in the curvilinear grid.
 Note that the grid coordinates are only saved when the
   input file contains a \verb+topography+ command.
->>>>>>> da51bedf
 
 The file format is described in Section~\ref{sec:essioutput-format}.
 %
@@ -3953,26 +3934,15 @@
 \hline
 file        & file name header of image                          & string & none
   & essioutput \\ \hline
-<<<<<<< HEAD
-precision   & precision of image data on file (float/double)     & string & none & float \\ \hline
-=======
   cycleInterval & interval between file writes & string & -1 (1 file) \\ \hline
->>>>>>> da51bedf
 xmin     & starting $x$ location of requested ESSI region & real & m & 0 \\ \hline
 xmax     & ending $x$ location of requested ESSI region & real & m & $x_{max}$ \\ \hline
 ymin     & starting $y$ location of requested ESSI region & real & m & 0 \\ \hline
 ymax     & ending $y$ location of requested ESSI region & real & m & $y_{max}$ \\ \hline
-<<<<<<< HEAD
-depth     & minimum depth of output from surface over requested ESSI region & real & m & 0 \\ \hline
-\end{tabular}
-\end{center}
-\index{essioutput parameters!file, precision}
-=======
 depth     & approx depth of output over requested ESSI region & real & m & 0 \\ \hline
 \end{tabular}
 \end{center}
 \index{essioutput parameters!file}
->>>>>>> da51bedf
 
 %%%%%%%%%%%%%%%%%%%%%%%%%%%%%%%%%%%%%%%%%%%%%%%
 \subsection{gmt [optional]}
@@ -5003,97 +4973,6 @@
 \section{essioutput}\label{sec:essioutput-format}
 \index{fileformats!essioutput}
 
-<<<<<<< HEAD
-The \verb+essiouput+ command generates (often very large) binary files holding three-dimensional
-volumetric data for the ESSI application.
-
-A reader for \verb+volimage+ files is provided in the matlab/octave script
-\verb+readimage3d.m+ in the \verb+tools+ directory.  Alternatively, users might want to visualize
-the data in these files with the open source {\em VisIt} post processor. \verb+volimage+ files can
-also be used to define the material properties in \emph{SW4}, using the \verb+vimaterial+
-command. \emph{SW4} \verb+volimage+ files have extension \verb+.3D.mode.sw4img+, where \verb+mode+ is one
-of \verb+ux, uy, uz, rho, lambda, mu, p, s, qp, qs+.
-
-The format of the \verb+volimage+ files is essentially the same as the format of image files, with the
-exception that the sizes of the data patches are specified by six integers in the \verb+volimage+ files,
-instead of four in the image file format.  The first 61 bytes of the header of the \verb+volimage+ format is
-identical to the image format given in the previous section, i.e.,
-\begin{center}
-\begin{tabular}{llll}\hline
-Offset (bytes) & Name & Type & Bytes \\ \hline
-0 & prec   & int & 4 \\ \hline
-4 & $N_p$  & int & 4 \\ \hline
-8 & $t$    & double & 8 \\ \hline
-16 & plane & int & 4 \\ \hline
-20 & $\xi$ & double & 8 \\ \hline
-28 & mode  & int & 4 \\ \hline
-32 & grdinfo & int & 4 \\ \hline
-36 & creation-time & char[25] & 25 \\ \hline
-\end{tabular}
-\end{center}
-The \verb+plane+ and coordinate ($\xi$) variables are not needed for three-dimensional data. They are both
-set to -1 in a \verb+volimage+ file.  The number of possible variables to save is more restricted
-than for the image command. The volume image format stores one of the following variables with
-corresponding integer code for the \verb+mode+ variable in the file header:
-\begin{center}
-\begin{tabular}{l||l|l|l|l|l|l|l|l|l|l}\hline
-{\tt mode} & 1 & 2 & 3 & 4 & 5 & 6 & 7 & 8 & 14 & 15 \\ \hline
-Data & $u^{(x)}$ & $u^{(y)}$ & $u^{(z)}$ & $\rho$ & $\lambda$ & $\mu$ & $C_p$ & $C_s$ & $Q_p$ & $Q_s$ \\ \hline
-\end{tabular}
-\end{center}
-After the 61 byte header follows the dimensional information for the patches stored on
-the file in the following order:
-{\samepage
-\begin{flushleft}
-{\tt for ($p=1$; $p\leq N_p$; $p$++) \{}\nopagebreak \\
-\hspace{5mm}
-\begin{tabular}{llll}\hline
-Offset (bytes) & Name & Type & Bytes \\ \hline
-61 + $40(p - 1)$ & $h_{p}$ & double & 8 \\ \hline
-69 + $40(p - 1)$ & $zmin_{p}$ & double & 8 \\ \hline
-77 + $40(p - 1)$ & $ib_{p}$ & int & 4 \\ \hline
-81 + $40(p - 1)$ & $ni_{p}$ & int & 4 \\ \hline
-85 + $40(p - 1)$ & $jb_{p}$ & int & 4 \\ \hline
-89 + $40(p - 1)$ & $nj_{p}$ & int & 4 \\ \hline
-93 + $40(p - 1)$ & $kb_{p}$ & int & 4 \\ \hline
-97 + $40(p - 1)$ & $nk_{p}$ & int & 4 \\ \hline
-\end{tabular}\\
-\}
-\end{flushleft}
-}
-Next, the data patches are stored as 4 or 8 byte floats, as indicated by the \verb+prec+ entry
-in the header. These can be read as a one-dimensional sequence of bytes in the order
-\begin{flushleft}
-{\tt for ($p=1$; $p\leq N_p$; $p$++)\{\\
-\hspace{5mm}for ($k=1$; $k\leq nk_p$; $k$++)\{\\
-\hspace{10mm}for ($j=1$; $j\leq nj_p$; $j$++)\{\\
-\hspace{15mm}for ($i=1$; $i\leq ni_p$; $i$++)\{\\
-\hspace{20mm}read $u^{(p)}(i-1+ib_p, j-1+jb_p,k-1+kb_p)$\\
-\hspace{15mm}\}\\
-\hspace{10mm}\}\\
-\hspace{5mm}\}\\
-\}}
-\end{flushleft}
-If {\tt grdinfo}=0, there is no additional information on the \verb+volimage+ file.
-If {\tt grdinfo}=1, the $z$-coordinates of the curvilinear grid are also saved on the \verb+volimage+ file
-(as floats or doubles depending on {\tt prec}). Note that the curvilinear grid always
-corresponds to the last patch, $p=N_p$. The grid coordinate can be read in the same way as
-the data patches:
-\begin{flushleft}
-{\tt $p=N_p$;\\
-for ($k=1$; $k\leq nk_p$; $k$++)\{\\
-\hspace{5mm}for ($j=1$; $j\leq nj_p$; $j$++)\{\\
-\hspace{10mm}for ($i=1$; $i\leq ni_p$; $i$++)\{\\
-\hspace{15mm}read $z^{(p)}(i-1+ib_p, j-1+jb_p,k-1+kb_p)$\\
-\hspace{10mm}\}\\
-\hspace{5mm}\}\\
-\}}
-\end{flushleft}
-The $x$- and $y-$ coordinates are uniformly distributed, also for the curvilinear grid, and can therefore always be
-reconstructed from the grid size $h$, and the index bounds. The $z$-coordinate on other patches, when present, will
-always be uniform, and can be reconstructed from $h$ and the $zmin$ variable.
-
-=======
 The \verb+essiouput+ command generates (potentially very large) binary HDF5
   files holding three-dimensional volumetric data for the ESSI application.
 
@@ -5113,7 +4992,6 @@
   ``z coordinates'' & H5T\_IEEE\_F64LE & (optional) 3D size \\ \hline
 \end{tabular}
 \end{center}
->>>>>>> da51bedf
 
 
 %% For this reason, we will not describe the binary format here. If you really want to
