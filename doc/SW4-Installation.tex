%-*-LaTeX-*-
\documentclass[11pt]{article}
%%%%%%%%%%%%%%%%%%%%%%%%%%%%%%%%%%%%%%%%
% Use the approved methods for setting lengths
%\oddsidemargin  0.0in
%\evensidemargin 0.0in
%\textwidth      6.5in
%\textheight     9.0in
\setlength{\oddsidemargin}{0.0in}
\setlength{\evensidemargin}{0.0in}
\setlength{\textwidth}{6.5in}
\setlength{\textheight}{8.7in}
% Based on document style, and taller text body height, set
% weird LaTex margin/header (box heights).  This fixes
% the disappearing page numbers (which never disappeared; they
% just got printed beyond the borders of the physical paper)
\setlength{\voffset}{0pt}
\setlength{\topmargin}{0pt}
\setlength{\headheight}{10pt}
\setlength{\headsep}{25pt}
%%%%%%%%%%%%%%%%%%%%%%%%%%%%%%%%%%%%%%%%
\usepackage{color}
\usepackage{textpos}
%\usepackage{html}
\usepackage{makeidx}
%\usepackage{times}
\usepackage{hyperref}
\usepackage{verbatim}
\usepackage{graphicx}
%\usepackage{eufrak}
\usepackage{amsmath}

\makeindex

\tolerance=600

\newcommand{\Fb}{{\bf F}}
\newcommand{\Lb}{{\bf L}}
\newcommand{\gb}{{\bf g}}
\newcommand{\nb}{{\bf n}}
\newcommand{\ub}{{\bf u}}
\newcommand{\xb}{{\bf x}}
\newcommand{\p}{\partial}
\renewcommand{\div}{{\rm div}}
\renewcommand{\arraystretch}{1.3}

\begin{document}

\title{Installing SW4 version 1.1}

\author{ N. Anders Petersson$^1$ \and Bj\"orn Sj\"ogreen\thanks{Center for Applied Scientific
    Computing, Lawrence Livermore National Laboratory, PO Box 808, Livermore CA 94551. This work
    performed under the auspices of the U.S. Department of Energy by Lawrence Livermore National
<<<<<<< HEAD
    Laboratory under contract DE-AC52-07NA27344. This is contribution LLNL-SM-662989.} \and Eric
=======
    Laboratory under contract DE-AC52-07NA27344. This is contribution LLNL-SM-xxxyyy.} \and Eric
>>>>>>> 502fba79
  Heien\thanks{Computational Infrastructure for Geodynamics, University of California, Davis.}}
\date{October 16, 2014} \maketitle

%\thispagestyle{plain}

%\pagebreak


%\pagebreak
\tableofcontents

\section{Introduction}
The sole purpose of this document is to describe the installation process of the seismic wave
propagation code \emph{SW4}. A comprehensive user's guide of this code is provided in the report by
Petersson and Sjogreen~\cite{SW4-11}.

\section{Compilers and third party libraries}

Before you can build \emph{SW4} on your system, you must have
\begin{enumerate}
\item the \verb+lapack+ and \verb+blas+ libraries. These libraries provide basic linear algebra
  functionality and are pre-installed on many machines;
\item a MPI-2 library. This library provides support for message passing on parallel
  machines. Examples of open source implementations include Mpich-2 and OpenMPI. Note that the MPI-2
  library must be installed even if you are only building \emph{SW4} for a single core system.
\end{enumerate}
To avoid incompatibility issues and linking problems, we recommend using the same compiler for
the libraries as for \emph{SW4}.

For a complete installation that supports projections from the Proj.4 library and material models
from an e-tree database, you need to download and install three additional libraries:
\begin{itemize}
\item The Proj.4 library, {\tt http://trac.osgeo.org/proj}
\item The Euclid e-tree library, {\tt http://www-2.cs.cmu.edu/~euclid}
\item The cencalvm library, \\{\tt http://earthquake.usgs.gov/data/3dgeologic/cencalvm\_doc/index.html}
\end{itemize}
These libraries need to be installed under the same directory, such that each library installs its
files in the {\tt lib} and {\tt include} sub-directories. See Section~\ref{sec:cencalvm-install} for
details.

\paragraph{Mac computers}

We recommend using the MacPorts package manager for installing the required compilers and
libraries. Simply go to www.macports.org, and install macports on your system. With that in place,
you can use the \verb+port+ command as follows
\begin{verbatim}
shell> sudo port install gcc48
shell> sudo port select --set gcc mp-gcc48
shell> sudo port install openmpi +gcc48
shell> sudo port select --set mpi openmpi-gcc48-fortran
\end{verbatim}
Here, \verb+gcc48+ refers to version 4.8 of the Gnu compiler suite. Compiler versions are bound to
change in the future, so the above commands will need to be modified accordingly. Before starting,
make sure you install a version of gcc that is compatible with the MPI library package. The above
example installs the \verb+openmpi+ package with the \verb+gcc48+ variant, which includes a
compatible Fortran compiler. Alternatively, you can use the \verb+mpich2+ package. Note that the
\verb+port select+ commands are used to create shortcuts to the compilers and MPI environment. By
using the above setup, the Gnu compilers can be accessed with \verb+gcc+ and \verb+gfortran+
commands, and the MPI compilers and execution environment are called \verb+mpicxx+, \verb+mpif77+,
and \verb+mpirun+, respectively.

The \verb+lapack+ and \verb+blas+ libraries are preinstalled on recent Macs and can be accessed
using the \verb+-framework vecLib+ link option. If that is not available or does not work on your
machine, you can download \verb+lapack+ and \verb+blas+ from www.netlib.org.

\paragraph{Linux machines}
We here give detailed instructions for installing the third part libraries under 64 bit, Fedora Core
18 Linux. Other Linux variants use similar commands for installing software packages, but note that 
the package manager \verb+yum+ is specific to Fedora Core.

You need to have root privileges to install precompiled packages. Start by opening an xterm and
set your user identity to root by the command
\begin{verbatim}
su -
\end{verbatim}
Install the compilers by issuing the commands
\begin{verbatim}
yum install gcc
yum install gcc-c++
yum install gcc-gfortran
\end{verbatim}
You install the \verb+mpich2+ library and include files with the command
\begin{verbatim}
yum install mpich2-devel
\end{verbatim}
The executables and libraries are installed in \verb+/usr/lib64/mpich2/bin+ and 
\verb+/usr/lib64/mpich2/lib+ respectively. We suggest that you add \verb+/usr/lib64/mpich2/bin+ to 
your path. This is done with the command
\begin{verbatim}
export PATH=${PATH}:/usr/lib64/mpich2/bin
\end{verbatim}
if your shell is \verb+bash+. For \verb+tcsh+ users, the command is
\begin{verbatim}
setenv PATH ${PATH}:/usr/lib64/mpich2/bin
\end{verbatim}
It is convenient to put the path setting command in
your startup file, \verb+.bashrc+ or \verb+.cshrc+., for bash or csh/tcsh respectively.

The \verb+blas+ and \verb+lapack+ libraries are installed with
\begin{verbatim}
yum install blas
yum install lapack
\end{verbatim}
On our system, the libraries were installed in \verb+/usr/lib64+ as \verb+libblas.so.3+ and
\verb+liblapack.so.3+. For some unknown reason, the install program does not add links to these
files with extension \verb+.so+, which is necessary for the linker to find them. We must therefore
add the links explicitly. If the libraries were installed elsewhere on your system, but you don't
know where, you can find them with the following command:
\begin{verbatim}
find / -name "*blas*" -print
\end{verbatim}
After locating the directory where the libraries reside (in this case \verb+/usr/lib64+), we add
links to the libraries with the commands:
\begin{verbatim}
cd /usr/lib64
ln -s libblas.so.3 libblas.so
ln -s liblapack.so.3 liblapack.so
\end{verbatim}
Note that you need to have \verb+root+ privileges for this to work.

%%%%%%%%%%%%%%%%%%%%%%%%%%%%%%%%%%%%%%%%%%%%%%%%
\section{Unpacking the source code tar ball}
\index{installation!directories}
%%%%%%%%%%%%%%%%%%%%%%%%%%%%%%%%%%%%%%%%%%%%%%%%

To unpack the \emph{SW4} source code, you place the file \verb+sw4-v1.1.tgz+ in the
desired directory and issue the following command:
\begin{verbatim}
shell> tar xzf sw4-v1.1.tgz
\end{verbatim}
As a result a new sub-directory named \verb+sw4-v1.1+ is created. It contains several files
and sub-directories:
%
\begin{itemize}
\item \verb+LICENSE.txt+ License information.
\item \verb+INSTALL.txt+ Information about how to build \emph{SW4} (short version).
\item \verb+README.txt+ General information about \emph{SW4}.
\item \verb+configs+ Directory containing \verb+make+ configuration files.
\item \verb+src+ C++ and Fortran source code of \emph{SW4}.
\item \verb+tools+ Matlab/Octave scripts for post processing and analysis.
\item \verb+examples+ Sample input files.
\item \verb+Makefile+ Main makefile (don't change this file!).
\item \verb+CMakeLists.txt+ CMake configuration file.
\item \verb+wave.txt+ Text for printing the "SW4 Lives" banner at the end of a successful build.
\end{itemize}

%%%%%%%%%%%%%%%%%%%%%%%%%%%%%%%%%%%%%%%%%%%%%%%%%%%%%%%
\section{Installing \emph{SW4} with make}\label{cha:installing-sw4}
%%%%%%%%%%%%%%%%%%%%%%%%%%%%%%%%%%%%%%%%%%%%%%%%%%%%%%%

%The \emph{SW4} source code is released under the GNU general public license and can be downloaded
%from:
%\begin{verbatim}
%https://computation.llnl.gov/casc/serpentine/software.html
%\end{verbatim}

The classical way of building \emph{SW4} uses \verb+make+. We recommend using GNU make, sometimes called
\verb+gmake+. You can check the version of make on you system with the command
\begin{verbatim}
shell> make -v
\end{verbatim}
If you don't have GNU make installed on your system, you can obtain it from www.gnu.org.

We have built \emph{SW4} and its supporting libraries on Intel based laptops and desktops running
LINUX and OSX. It has also been built on several supercomputers such as the Intel machines {\tt cab}
(at LLNL) and {\tt edison} (at LBNL), as well as the IBM BGQ machine {\tt vulcan} at LLNL. We have
successfully used the following versions of Gnu, Intel, and IBM compilers:
\begin{verbatim}
Gnu:   g++/gcc/gfortran      versions 4.5 to 4.8
Intel: icpc/icc/ifort        version 12.1
IBM Blue Gene: xlc++/xlc/xlf version 12.1
\end{verbatim}

\emph{SW4} uses the message passing interface (MPI) standard (MPI-2 to be specific) for
communication on parallel distributed memory machines. Note that the MPI library often includes
wrappers for compiling, linking, and running of MPI programs. For example, the {\tt mpich2} package
includes the {\tt mpicxx} and {\tt mpif77} compilers, as well as the {\tt mpirun} script. We highly
recommend using these programs for compiling, linking, and running \emph{SW4}.


\subsection{Basic compilation and linking of \emph{SW4}}\label{sec:basic-install}
\index{installation!basic} 

The best way of getting started is to first build \emph{SW4} without the proj.4 and cencalvm
libraries. This process should be very straight forward and the resulting \emph{SW4} executable
will support all commands except \verb+efile+ and the \verb+proj+/\verb+ellps+ options in the
\verb+grid+ command. If you need to use these options, you can always recompile \emph{SW4} after the
proj.4 and cencalvm libraries have been installed. See \S~\ref{sec:cencalvm-install} for details.

The basic build process is controlled by the environmental variables \verb+FC+, \verb+CXX+,
\verb+EXTRA_FORT_FLAGS+, \verb+EXTRA_CXX_FLAGS+, and \verb+EXTRA_LINK_FLAGS+. These variables should
hold the names of the Fortan-77 and C++ compilers, and any extra options that should be passed to
the compilers and linker. The easiest way of assigning these variables is by creating a file in the
\verb+configs+ directory called \verb+make.inc+. The \verb+Makefile+ will look for this file and
read it if it is available. There are several examples in the \verb+configs+ directory, e.g.
\verb+make.osx+ for Macs and \verb+make.linux+ for Linux machines. You should copy one of these files
to your own \verb+make.inc+ and edit it as needed. 

\subsubsection{Mac machines}
If you are on a Mac, you could copy the setup from \verb+make.osx+,
\begin{verbatim}
shell> cd configs
shell> cp make.osx make.inc
shell> cat make.inc
FC = openmpif77
CXX = openmpicxx
EXTRA_FORT_FLAGS = -fno-underscoring
EXTRA_LINK_FLAGS = -framework vecLib -L/opt/local/lib/gcc47 -lgfortran
\end{verbatim}
In this case, the \verb+blas+ and \verb+lapack+ libraries are assumed to be provided by the
\verb+-framework vecLib+ option. The \verb+libgfortran+ library is located in the directory
\verb+/opt/local/lib/gcc47+, which is where \verb+macports+ currently installs it.

\subsubsection{Linux machines}
If you are on a Linux machine, we suggest you copy the configuration options from \verb+make.linux+,
\begin{verbatim}
shell> cd configs
shell> cp make.linux make.inc
shell> cat make.inc
FC = gfortran
CXX = mpicxx
EXTRA_LINK_FLAGS = -L/usr/lib64 -llapack -lblas -lgfortran
\end{verbatim}
This setup assumes that the \verb+blas+ and \verb+lapack+ libraries are located in the
\verb+/usr/lib64+ directory. 
In the case of Fedora Core 18, we needed to set the link flag variable to
\begin{verbatim}
EXTRA_LINK_FLAGS = -Wl,-rpath=/usr/lib64/mpich2/lib  -llapack -lblas -lgfortran
\end{verbatim}

\subsubsection{Using make}
You build \emph{SW4} with the "make" command from the main directory.
\begin{verbatim}
shell> cd /enter/your/path/sw4-v1.1
shell> make
\end{verbatim}
If all goes well, you will see the SW4 Lives banner on your screen after the compilation and linking
has completed,
{\samepage
\begin{verbatim}
    
``'-.,_,.-'``'-.,_,.='``'-.,_,.-'``'-.,_,.='````'-.,_,.-'``'-.,_,.='``


  _________    ____      __      ____    _    __
 /   ____  \   \   \    /  \    /   /   / |  |  |  
 |  |    \./    \   \  /    \  /   /   /  |  |  |
 |  |______      \   \/      \/   /   /   '--'  |
 \______   \      \              /    |______   |
        |  |       \     /\     /            |  |      
 /`\____|  |        \   /  \   /             |  |      
 \_________/         \_/    \_/              |__|      
                                       
   __       __  ____    ____  _______    ______    __  
  |  |     |  | \   \  /   / |   ____|  /    __|  |  | 
  |  |     |  |  \   \/   /  |  |__     |   (__   |  | 
  |  |     |  |   \      /   |   __|    \__    |  |  | 
  |  `----.|  |    \    /    |  |____    __)   |  |__| 
  |_______||__|     \__/     |_______|  (_____/   (__)
     

``'-.,_,.-'``'-.,_,.='``'-.,_,.-'``'-.,_,.='````'-.,_,.-'``'-.,_,.='``

\end{verbatim}
}
By default, \verb+make+ builds an optimized \verb+sw4+ executable. It is located in 
\begin{verbatim}
/enter/your/path/sw4-v1.1/optimize/sw4
\end{verbatim}
You can also build an executable with debugging symbols by adding the \verb+debug=yes+ option to \verb+make+,
\begin{verbatim}
shell> cd /enter/your/path/sw4-v1.1
shell> make debug=yes
\end{verbatim}
In this case, the executable will be located in
\begin{verbatim}
/enter/your/path/sw4-v1.1/debug/sw4
\end{verbatim}
It can be convenient to add the corresponding directory to your \verb+PATH+ environment
variable. This can be accomplished by modifying your shell configuration file, e.g. \verb+~/.cshrc+
if you are using C-shell.

\subsubsection{How do I setup the {\tt make.inc} file?}

The input file for \verb+make+ is
\begin{verbatim}
sw4-v1.1/Makefile
\end{verbatim}
Do {\em not} change this \verb+Makefile+. It should only be necessary to edit your configuration
file, that is,
\begin{verbatim}
/my/path/sw4-v1.1/configs/make.inc
\end{verbatim}
Note that you must create this file, for example by copying one of the \verb+make.xyz+ files in the
same directory. The \verb+make.inc+ file holds all information that is particular for your system,
such as the name of the compilers, the location of the third party libraries, and any extra
arguments that should be passed to the compiler or linker. This file also tells \verb+make+ whether
or not the \verb+cencalvm+ and \verb+proj.4+ libraries are available and where they are located.

The following \verb+make.inc+ file includes all configurable options:
\begin{verbatim}
etree = no
SW4ROOT = /Users/petersson1

CXX = mpicxx
FC  = mpif77

EXTRA_CXX_FLAGS = -DUSING_MPI
EXTRA_FORT_FLAGS = -fno-underscoring
EXTRA_LINK_FLAGS = -framework vecLib
\end{verbatim}
The \verb+etree+ variable should be set to \verb+yes+ or \verb+no+, to indicate whether or not the
cencalvm and related libraries are available. The \verb+SW4ROOT+ variable is only used when
\verb+etree=yes+. The \verb+CXX+ and \verb+FC+ variables should be set to the names of the C++ and
Fortran compilers, respectively. Finally, the \verb+EXTRA_CXX_FLAGS+, \verb+EXTRA_FORT_FLAGS+, and
\verb+EXTRA_LINK_FLAGS+ variables should contain any additional arguments that need to be passed to
the C++ compiler, Fortran compiler, or linker, on your system.


\section{Installing \emph{SW4} with CMake}\label{cha:installing-cmake-sw4}
\emph{SW4} also allows building using CMake.  The \emph{SW4} CMake configuration includes several tests used to ensure the code calculates the correct values for some well established benchmark cases and that answers converge appropriately to analytical solutions.

To use CMake, change to the sw4 directory and run the following commands:
\begin{verbatim}
shell> mkdir build
shell> cd build
shell> cmake [options] ..
shell> make
\end{verbatim}
The \verb+cmake+ command searches for the necessary libraries and other dependencies, then creates makefiles appropriate to your system.  Running \verb+make+ compiles \emph{SW4} using these makefiles.  For details about the exact commands being used in compilation, run \texttt{make VERBOSE=1}.  Once SW4 is successfully compiled and linked you will see the ``SW4 Lives!'' banner on the screen.

\subsection{CMake Options}
CMake provides several options to allow customized configuration of \emph{SW4}.  To use any option, add \texttt{-D\textless option\textgreater=\textless value\textgreater} to the options in the \texttt{cmake} command.  For example:

\begin{verbatim}
cmake -DTESTING_LEVEL=1 -DCMAKE_BUILD_TYPE=Debug ..
\end{verbatim}

will configure \emph{SW4} with testing level 1 and compile the debug version of the code.  A list of options is shown in the table below.

\begin{center}
\begin{tabular}{|l|c|p{0.55\textwidth}|}
\hline
Option & Default & Details \\
\hline
PROJ4\_HOME & (none) & The path to the Proj.4 installation to use when compiling \emph{SW4}. \\
\hline
CENCALVM\_HOME & (none) & The path to the cencalvm installation to use when compiling \emph{SW4}. \\
\hline
CMAKE\_BUILD\_TYPE & Release & Which type of build to perform.  Can be either \texttt{Debug}, \texttt{Release}, or \texttt{RelWithDebInfo}.  This affects the type of optimization and debug flags used in compiling \emph{SW4}. \\
\hline
TESTING\_LEVEL & 0 & Specifies the testing level for automated tests.  Level 0 corresponds to tests which run in roughly a minute or less (7 total), level 1 to tests which run in roughly 10 minutes or less (13 total) and level 2 to tests which may require up to an hour or more (17 total). \\
\hline
MPI\_NUM\_TEST\_PROCS & 4 & Number of MPI processes to use in tests. Generally using more processes will result in tests finishing faster.  We strongly recommend at least 8 processes if TESTING\_LEVEL is 1 or higher.\\
\hline
\end{tabular}
\end{center}

\subsection{CTest}
The \emph{SW4} CMake configuration includes several test cases to confirm the code is working correctly.  Each test consists of two parts, 1) it performs a run using an input file in the \verb+examples/+ directory, then 2) it confirms the results of the run are within accepted error tolerances.

To run the tests, use either the command \texttt{make test} or \texttt{ctest} as follows:

\begin{verbatim}
build > make test
Running tests...
Test project /.../sw4/build
      Start  1: twilight/flat-twi-1.in
 1/14 Test  #1: twilight/flat-twi-1.in ....................   Passed    0.70 sec
      Start  2: twilight/flat-twi-1.in_result_check
 2/14 Test  #2: twilight/flat-twi-1.in_result_check .......   Passed    0.07 sec
      Start  3: twilight/flat-twi-2.in
...
      Start 13: twilight-att/tw-topo-att-1.in
13/14 Test #13: twilight-att/tw-topo-att-1.in .............   Passed    5.23 sec
      Start 14: twilight-att/tw-topo-att-1.in_result_check
14/14 Test #14: twilight-att/tw-topo-att-1.in_result_check    Passed    0.02 sec

100% tests passed, 0 tests failed out of 14

Total Test time (real) =  50.49 sec
\end{verbatim}

You can run tests selectively using \texttt{ctest -R \textless regex\textgreater}, for example:

\begin{verbatim}
build > ctest -R twi-2
Test project /.../sw4/build
    Start 3: twilight/flat-twi-2.in
1/4 Test #3: twilight/flat-twi-2.in .................   Passed    5.77 sec
    Start 4: twilight/flat-twi-2.in_result_check
2/4 Test #4: twilight/flat-twi-2.in_result_check ....   Passed    0.02 sec
    Start 7: twilight/gauss-twi-2.in
3/4 Test #7: twilight/gauss-twi-2.in ................   Passed    9.08 sec
    Start 8: twilight/gauss-twi-2.in_result_check
4/4 Test #8: twilight/gauss-twi-2.in_result_check ...   Passed    0.02 sec

100% tests passed, 0 tests failed out of 4

Total Test time (real) =  14.90 sec
\end{verbatim}

You can use these tests to help ensure your \emph{SW4} installation is working correctly.  If a test fails you can check the details in the output log at \texttt{Testing/Temporary/LastTest.log}.

\section{Installing the cencalvm, proj.4, and euclid libraries}\label{sec:cencalvm-install}
\index{installation!cencalvm}
\index{installation!efile}

The cencalvm library was developed by Brad Aagaard at USGS. Instructions for building the cencalvm
library as well as downloading the Etree database files for Northern California, can
currently be downloaded from
\begin{verbatim}
http://earthquake.usgs.gov/data/3dgeologic/cencalvm_doc/INSTALL.html
\end{verbatim}
The installation process for cencalvm, which is outlined below, is described in detail on the above
web page.  Note that three libraries need to be installed: euclid (etree), proj4, and cencalvm.  In
order for \emph{SW4} to use them, they should all be installed in the same base directory and you
should assign that directory to the \verb+SW4ROOT+ variable. When these three packages are installed, the
corresponding include and library files should be in the directories \verb+${SW4ROOT}/include+ and
\verb+${SW4ROOT}/lib+, respectively.

Note that the euclid library must be installed manually by explicitly copying all include files to
the include directory and all libraries to the lib directory,
\begin{verbatim}
shell> cd euclid3-1.2/libsrc
shell> make
shell> cp *.h ${SW4ROOT}/include
shell> cp libetree.* ${SW4ROOT}/lib
\end{verbatim}
The proj4 library should be configured to be installed in \verb+${SW4ROOT}+. This is accomplished by
\begin{verbatim}
shell> cd proj-4.7.0
shell> configure --prefix=${SW4ROOT}
shell> make
shell> make install
\end{verbatim}
The cencalvm library should also be configured to be installed in \verb+${SW4ROOT}+. You also have to help
the configure script finding the include and library files for the proj4 and etree libraries,
\begin{verbatim}
shell> cd cencalvm-0.6.5
shell> configure --prefix=${SW4ROOT} CPPFLAGS="-I${SW4ROOT}/include" \
                 LDFLAGS="-L${SW4ROOT}/lib"
shell> make
shell> make install
\end{verbatim}

To verify that the libraries have been installed properly, you should go to the \verb+SW4ROOT+ directory
and list the lib subdirectory (\verb+cd ${SW4ROOT}; ls lib+). You should see the following files (on
Mac OSX machines, the .so extension is replaced by .dylib ):
\begin{verbatim}
shell> cd ${SW4ROOT}
shell> ls lib
libetree.so libetree.a 
libproj.so libproj.a libproj.la 
libcencalvm.a libcencalvm.la libcencalvm.so 
\end{verbatim}
Furthermore, if you list the include subdirectory, you should see include files such as 
\begin{verbatim}
shell> cd ${SW4ROOT} %$
shell> ls include
btree.h etree.h etree_inttypes.h
nad_list.h projects.h proj_api.h
cencalvm
\end{verbatim}
Note that the include files for cencalvm are in a subdirectory with the same name.

\subsection{Building {\tt sw4} with efile and proj.4 support}
Once you have successfully installed the euclid, proj.4 and cencalvm libraries, it should be easy to
re-configure \emph{SW4} to use them. Simply edit your configuration file (\verb+make.inc+)
by adding two lines to the top of the file:
\begin{verbatim}
etree = yes
SW4ROOT = /thid/party/basedir
...
\end{verbatim}
You then need to re-compile \emph{SW4}. Go to the \emph{SW4} main directory, clean up the previous object
files and executable, and re-run make:
\begin{verbatim}
shell> cd /my/installation/dir/sw4-v1.1
shell> make clean
shell> make
\end{verbatim}
If all goes well, the ``SW4 lives'' banner is shown after the make command is
completed. As before, the \verb+sw4+ executable will be located in the \verb+optimize+ or
\verb+debug+ directories.

\section{Disclaimer} 
This document was prepared as an account of work sponsored by an agency of the United States
government. Neither the United States government nor Lawrence Livermore National Security, LLC, nor
any of their employees makes any warranty, expressed or implied, or assumes any legal liability or
responsibility for the accuracy, completeness, or usefulness of any information, apparatus, product,
or process disclosed, or represents that its use would not infringe privately owned
rights. Reference herein to any specific commercial product, process, or service by trade name,
trademark, manufacturer, or otherwise does not necessarily constitute or imply its endorsement,
recommendation, or favoring by the United States government or Lawrence Livermore National Security,
LLC. The views and opinions of authors expressed herein do not necessarily state or reflect those of
the United States government or Lawrence Livermore National Security, LLC, and shall not be used for
advertising or product endorsement purposes. 

\bibliographystyle{plain}

\bibliography{refs} 

\end{document}<|MERGE_RESOLUTION|>--- conflicted
+++ resolved
@@ -51,11 +51,7 @@
 \author{ N. Anders Petersson$^1$ \and Bj\"orn Sj\"ogreen\thanks{Center for Applied Scientific
     Computing, Lawrence Livermore National Laboratory, PO Box 808, Livermore CA 94551. This work
     performed under the auspices of the U.S. Department of Energy by Lawrence Livermore National
-<<<<<<< HEAD
     Laboratory under contract DE-AC52-07NA27344. This is contribution LLNL-SM-662989.} \and Eric
-=======
-    Laboratory under contract DE-AC52-07NA27344. This is contribution LLNL-SM-xxxyyy.} \and Eric
->>>>>>> 502fba79
   Heien\thanks{Computational Infrastructure for Geodynamics, University of California, Davis.}}
 \date{October 16, 2014} \maketitle
 
