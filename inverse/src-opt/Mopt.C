--- conflicted
+++ resolved
@@ -426,19 +426,7 @@
   
 
    if( !m_scales_file_given )
-   {
-<<<<<<< HEAD
       m_mp->set_scalefactors( nmpars, sfs, m_rhoscale, m_muscale, m_lambdascale, m_vsscale, m_vpscale );
-=======
-      m_mp->set_scalefactors( my_nmpars, sfs, m_rhoscale, m_muscale, m_lambdascale, m_vsscale, m_vpscale );
-      //      for( int i=0 ; i < my_nmpars ; i += 3 )
-      //      {
-      //	 sfs[i]   = m_rhoscale;
-      //	 sfs[i+1] = m_muscale;
-      //	 sfs[i+2] = m_lambdascale;
-      //      }
->>>>>>> 8f6fdb6e
-   }
    else
    {
       int errflag = 0;
