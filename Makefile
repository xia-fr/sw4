--- conflicted
+++ resolved
@@ -200,13 +200,9 @@
        MaterialVolimagefile.o MaterialRfile.o randomfield3d.o innerloop-ani-sgstr-vc.o bcfortanisg.o \
        AnisotropicMaterialBlock.o checkanisomtrl.o computedtaniso.o sacutils.o ilanisocurv.o \
        anisomtrltocurvilinear.o bcfreesurfcurvani.o tw_ani_stiff.o tw_aniso_force.o tw_aniso_force_tt.o \
-<<<<<<< HEAD
-       rhs4th3fortwind.o updatememvar.o addmemvarforcing2.o addsg4wind.o consintp.o scalar_prod.o \
-       CheckPoint.o
-=======
        updatememvar.o addmemvarforcing2.o addsg4wind.o consintp.o scalar_prod.o oddIoddJinterp.o evenIoddJinterp.o \
-       oddIevenJinterp.o evenIevenJinterp.o 
->>>>>>> 41d9158f
+       oddIevenJinterp.o evenIevenJinterp.o CheckPoint.o
+
 
 # new C-routines converted from fortran
  OBJ += addsgdc.o bcfortc.o bcfortanisgc.o bcfreesurfcurvanic.o boundaryOpc.o energy4c.o checkanisomtrlc.o \
