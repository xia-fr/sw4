#-----------------------------------------------------------------------
# Usage:
<<<<<<< HEAD
# make sw4 [debug=yes/no] [prec=single/double] [fortran=yes/no] [openmp=yes/no] [hdf5=yes/no] [fftw=yes/no]
#   Default is: debug=no prec=double fortran=no openmp=yes hdf5=no fftw=no
=======
# make sw4     [debug=yes/no] [prec=single/double] [openmp=yes/no] [hdf5=yes/no] [fftw=yes/no]
# make sw4mopt [debug=yes/no] [prec=single/double] [openmp=yes/no] [hdf5=yes/no] [fftw=yes/no]
#
# Default is: debug=no prec=double fortran=no openmp=yes hdf5=no fftw=no
>>>>>>> 084a3b27
#
# This Makefile asumes that the following environmental variables have been assigned,
# see note below.
# etree = [yes/no]
# proj = [yes/no]
# CXX = C++ compiler
# FC  = Fortran-77 compiler
<<<<<<< HEAD
# SW4ROOT = path to third party libraries (used when etree=yes). 
# HDF5ROOT = path to hdf5 library and include files (used when hdf5=yes). 
#
=======
# SW4ROOT = path to third party libraries (used when etree=yes and proj=yes). 
# HDF5ROOT = path to hdf5 library and include files (used when hdf5=yes).
>>>>>>> 084a3b27
# Note: third party libraries should have include files in $(SW4ROOT)/include, libraries in $(SW4ROOT)/lib
#
# The following environmental variables are optional:
# EXTRA_CXX_FLAGS  = additional c++ compiler flags
# EXTRA_FORT_FLAGS = additional fortran compiler flags
# EXTRA_LINK_FLAGS = additional arguments to the linker
#
# There a three ways of assigning the environmental variables:
# 1) Set them in your .cshrc (or similar) file
# 2) Set them in the configs/make.inc file
# 3) Set them on the command line before running make
#
#-----------------------------------------------------------------------
# Do not make changes below this line (don't blame us if you do!)
#-----------------------------------------------------------------------

ifeq ($(debug),yes)
   optlevel = DEBUG
else
   debug := "no"
   optlevel = OPTIMIZE
endif

ifeq ($(optlevel),DEBUG)
   FFLAGS    = -g
   CXXFLAGS  = -g -I../src  -DBZ_DEBUG
   CFLAGS    = -g
else
   FFLAGS   = -O3 
   CXXFLAGS = -O3 -I../src 
   CFLAGS   = -O3 
endif

fullpath := $(shell pwd)

HOSTNAME := $(shell hostname)
UNAME := $(shell uname)

debugdir := debug
optdir := optimize

SW4INC    = $(SW4ROOT)/include
SW4LIB    = $(SW4ROOT)/lib
#Default, override with configs/make.name. Preferably, FFTW is installed under SW4ROOT
FFTWHOME  = $(SW4ROOT)


emptystring := ""
foundincfile := $(emptystring)

# check if the file configs/make.inc exists?
USERMAKE := $(shell if test -r configs/make.inc; then echo "configs/make.inc"; fi)

ifeq ($(USERMAKE),configs/make.inc)
  include configs/make.inc
  foundincfile := "configs/make.inc"
else

# if configs/make.inc does not exist
  ifeq ($(UNAME),Darwin)
  # for Anders' old laptop
    ifeq ($(findstring chebyshev,$(HOSTNAME)),chebyshev)
      include configs/make.chebyshev
<<<<<<< HEAD
      foundincfile := "configs/make.chebyshev"
=======
      foundincfile := "configs/make.chebyshev
>>>>>>> 084a3b27
  # for Anders' new laptop
    else ifeq ($(findstring fourier,$(HOSTNAME)),fourier)
      include configs/make.fourier
      foundincfile := "configs/make.fourier"
   # for any other MacOS system
    else
       include configs/make.osx
       foundincfile := "configs/make.osx"
    endif
  endif

# put the variables in the configs/make.xyz file
  ifeq ($(UNAME),Linux)
# For Quartz at LC
    ifeq ($(findstring quartz,$(HOSTNAME)),quartz)
      include configs/make.quartz
      foundincfile := "configs/make.quartz"
<<<<<<< HEAD
      debugdir := debug_quartz
      optdir := optimize_quartz
=======
# object code goes in machine specific directory on LC
      debugdir := debug_quartz
      optdir   := optimize_quartz
    else ifeq ($(findstring lassen,$(HOSTNAME)),lassen)
# Lassen @ LC, cpu only
      include configs/make.lassen
      foundincfile := "configs/make.lassen"
      debugdir := debug_lassen
      optdir   := optimize_lassen
>>>>>>> 084a3b27
# Cori @ NERSC
    else ifeq ($(findstring cori,$(HOSTNAME)),cori)
      include configs/make.cori
      foundincfile := "configs/make.cori"
  # for Bjorn's tux box
    else ifeq ($(findstring tux405,$(HOSTNAME)),tux405)
      include configs/make.tux405
      foundincfile := "configs/make.tux405"
  # for Anders' tux box
    else ifeq ($(findstring tux355,$(HOSTNAME)),tux355)
      include configs/make.tux355
      foundincfile := "configs/make.tux355"
  # For Edison at NERSC
    else ifeq ($(findstring edison,$(HOSTNAME)),edison)
      include configs/make.edison
      foundincfile := "configs/make.edison"
  # For Ray at LC, running on CPUs only
    else ifeq ($(findstring ray,$(HOSTNAME)),ray)
      include configs/make.ray
      foundincfile := "configs/make.ray"
# object code goes in machine specific directory on LC
<<<<<<< HEAD
      debugdir := debug_vulcan
      optdir := optimize_vulcan
  # For Ray at LC, running on CPUs only
    else ifeq ($(findstring ray,$(HOSTNAME)),ray)
      include configs/make.ray
      foundincfile := "configs/make.ray"
# object code goes in machine specific directory on LC
=======
>>>>>>> 084a3b27
      debugdir := debug_raycpu
      optdir := optimize_raycpu
    endif
  endif

endif

# openmp=yes is default
ifeq ($(openmp),no)
   CXXFLAGS += -DSW4_NOOMP
else
   debugdir := $(debugdir)_mp
   optdir   := $(optdir)_mp
   CXXFLAGS += -fopenmp
   FFLAGS   += -fopenmp
endif

ifdef EXTRA_CXX_FLAGS
   CXXFLAGS += $(EXTRA_CXX_FLAGS)
endif

ifdef EXTRA_FORT_FLAGS
   FFLAGS += $(EXTRA_FORT_FLAGS)
endif

<<<<<<< HEAD
# openmp=yes is default
ifeq ($(openmp),no)
   CXXFLAGS += -DSW4_NOOMP
else
   debugdir := $(debugdir)_mp
   optdir   := $(optdir)_mp
   CXXFLAGS += -fopenmp
   FFLAGS   += -fopenmp
endif
=======
>>>>>>> 084a3b27

ifeq ($(etree),yes)
   CXXFLAGS += -DENABLE_ETREE -DENABLE_PROJ4 -I$(SW4INC)
   linklibs += -L$(SW4LIB) -lcencalvm -lproj
else ifeq ($(proj),yes)
   CXXFLAGS += -DENABLE_PROJ4 -I$(SW4INC)
   linklibs += -L$(SW4LIB) -lproj 
   etree := "no"
else
   etree := "no"
   proj  := "no"
endif

# FFTW needed for random material. If FFTWHOME undefined, it is assumed that 
#   fftw has been defined by adding a module (or similar) from the OS.
ifeq ($(fftw),yes)
   ifdef FFTWHOME
      CXXFLAGS += -DENABLE_FFTW -I$(FFTWHOME)/include -L$(FFTWHOME)/lib 
   else
      CXXFLAGS += -DENABLE_FFTW 
   endif
   linklibs += -lfftw3_mpi -lfftw3 
endif

<<<<<<< HEAD

=======
>>>>>>> 084a3b27
ifeq ($(prec),single)
   debugdir := $(debugdir)_sp
   optdir   := $(optdir)_sp
   CXXFLAGS += -I../src/float
else
   CXXFLAGS += -I../src/double
endif

# hdf5=no is the default
ifeq ($(hdf5),yes)
   # PROVIDE HDF5ROOT in configs/make.xyz, e.g.
   CXXFLAGS  += -I$(HDF5ROOT)/include -DUSE_HDF5
   EXTRA_LINK_FLAGS += -L$(HDF5ROOT)/lib -lhdf5_hl -lhdf5
endif

ifdef EXTRA_LINK_FLAGS
   linklibs += $(EXTRA_LINK_FLAGS)
endif

ifeq ($(optlevel),DEBUG)
   builddir = $(debugdir)
else
   builddir = $(optdir)
endif

# routines from quadpack for numerical quadrature
QUADPACK = dqags.o dqagse.o  dqaws.o  dqawse.o  dqc25s.o \
           dqcheb.o  dqelg.o  dqk15w.o  dqk21.o  dqmomo.o \
           dqpsrt.o  dqwgts.o  qaws.o  qawse.o  qc25s.o \
           qcheb.o  qk15w.o  qmomo.o  qpsrt.o  qwgts.o xerror.o d1mach.o r1mach.o

# sw4 main program
OBJSW4 = main.o

<<<<<<< HEAD
OBJ  = EW.o Sarray.o version.o parseInputFile.o ForcingTwilight.o curvilinearGrid.o \
       parallelStuff.o Source.o MaterialProperty.o MaterialData.o material.o setupRun.o \
       solve.o Parallel_IO.o Image.o GridPointSource.o MaterialBlock.o TimeSeries.o sacsubc.o \
       SuperGrid.o TestRayleighWave.o MaterialPfile.o Filter.o Polynomial.o SecondOrderSection.o \
       time_functions.o Qspline.o EtreeFile.o MaterialIfile.o GeographicProjection.o Image3D.o ESSI3D.o ESSI3DHDF5.o \
       MaterialVolimagefile.o MaterialRfile.o AnisotropicMaterialBlock.o sacutils.o \
       addmemvarforcing2.o consintp.o oddIoddJinterp.o evenIoddJinterp.o oddIevenJinterp.o \
       evenIevenJinterp.o CheckPoint.o geodyn.o AllDims.o Patch.o RandomizedMaterial.o \
       MaterialInvtest.o DataPatches.o

# Fortran routines (lamb_exact_numquad needs QUADPACK)
 OBJ += rayleighfort.o lamb_exact_numquad.o
=======
# basic sw4 classes and functions
# The code includes MaterialInvTest, invtestmtrl and projectmtrl to build sw4 with support for sw4mopt

OBJ  = EW.o Sarray.o version.o parseInputFile.o ForcingTwilight.o \
       curvilinearGrid.o   \
       parallelStuff.o Source.o MaterialProperty.o MaterialData.o material.o setupRun.o \
       solve.o  Parallel_IO.o Image.o GridPointSource.o MaterialBlock.o  \
       TimeSeries.o sacsubc.o SuperGrid.o  TestRayleighWave.o \
       MaterialPfile.o Filter.o Polynomial.o SecondOrderSection.o time_functions.o Qspline.o \
       EtreeFile.o MaterialIfile.o GeographicProjection.o \
       Image3D.o ESSI3D.o ESSI3DHDF5.o MaterialVolimagefile.o MaterialRfile.o   \
       AnisotropicMaterialBlock.o  sacutils.o  DataPatches.o addmemvarforcing2.o \
       consintp.o  oddIoddJinterp.o evenIoddJinterp.o MaterialInvtest.o \
       oddIevenJinterp.o evenIevenJinterp.o CheckPoint.o geodyn.o AllDims.o Patch.o RandomizedMaterial.o

# Fortran routines (lamb_exact_numquad needs QUADPACK)
 OBJ +=  rayleighfort.o lamb_exact_numquad.o 
>>>>>>> 084a3b27

# new C-routines converted from fortran
 OBJ += addsgdc.o bcfortc.o bcfortanisgc.o bcfreesurfcurvanic.o boundaryOpc.o energy4c.o checkanisomtrlc.o \
        computedtanisoc.o curvilinear4sgc.o gradientsc.o randomfield3dc.o innerloop-ani-sgstr-vcc.o ilanisocurvc.o \
        rhs4curvilinearc.o rhs4curvilinearsgc.o rhs4th3fortc.o solerr3c.o testsrcc.o rhs4th3windc.o \
        tw_aniso_forcec.o tw_aniso_force_ttc.o velsumc.o twilightfortc.o twilightsgfortc.o tw_ani_stiffc.o \
        anisomtrltocurvilinearc.o scalar_prodc.o updatememvarc.o addsg4windc.o bndryOpNoGhostc.o rhs4th3windc2.o

<<<<<<< HEAD
# OpenMP & C-version of the F-77 routine curvilinear4sg() is in rhs4sgcurv.o
=======
# Source optimization
#OBJOPT = optmain.o linsolvelu.o solve-backward.o ConvParOutput.o 

# Material optimization
MOBJOPT  = moptmain.o solve-backward-allpars.o lbfgs.o nlcg.o ProjectMtrl.o \
           MaterialParameterization.o Mopt.o MaterialParCartesian.o InterpolateMaterial.o \
	   MaterialParCartesianVels.o MaterialParCartesianVp.o
>>>>>>> 084a3b27

# prefix object files with build directory
FSW4 = $(addprefix $(builddir)/,$(OBJSW4))

FOBJ = $(addprefix $(builddir)/,$(OBJ)) $(addprefix $(builddir)/,$(QUADPACK))

# Source optimization
#FOBJOPT = $(addprefix $(builddir)/,$(OBJOPT)) $(addprefix $(builddir)/,$(OBJ)) $(addprefix $(builddir)/,$(QUADPACK))

# Material optimization
FMOBJOPT = $(addprefix $(builddir)/,$(MOBJOPT)) $(addprefix $(builddir)/,$(QUADPACK))


# prefix
sw4: $(FSW4) $(FOBJ)
	@echo "*** Configuration file: '" $(foundincfile) "' ***"
	@echo "********* User configuration variables **************"
	@echo "debug=" $(debug) " proj=" $(proj) " etree=" $(etree) " SW4ROOT"= $(SW4ROOT) 
	@echo "CXX=" $(CXX) "EXTRA_CXX_FLAGS"= $(EXTRA_CXX_FLAGS)
	@echo "FC=" $(FC) " EXTRA_FORT_FLAGS=" $(EXTRA_FORT_FLAGS)
	@echo "EXTRA_LINK_FLAGS"= $(EXTRA_LINK_FLAGS)
	@echo "******************************************************"
	cd $(builddir); $(CXX) $(CXXFLAGS) -o $@ main.o $(OBJ) $(QUADPACK) $(linklibs)
# test: linking with openmp for the routine rhs4sgcurv.o
#	cd $(builddir); $(CXX) $(CXXFLAGS) -qopenmp -o $@ main.o $(OBJ) $(QUADPACK) $(linklibs)
	@cat wave.txt
	@echo "*** Build directory: " $(builddir) " ***"

sw4mopt: $(FOBJ) $(FMOBJOPT) 
	@echo "*** Configuration file: '" $(foundincfile) "' ***"
	@echo "********* User configuration variables **************"
	@echo "debug=" $(debug) " proj=" $(proj) " etree=" $(etree) " SW4ROOT"= $(SW4ROOT) 
	@echo "CXX=" $(CXX) "EXTRA_CXX_FLAGS"= $(EXTRA_CXX_FLAGS)
	@echo "FC=" $(FC) " EXTRA_FORT_FLAGS=" $(EXTRA_FORT_FLAGS)
	@echo "EXTRA_LINK_FLAGS"= $(EXTRA_LINK_FLAGS)
	@echo "******************************************************"
	cd $(builddir); $(CXX) $(CXXFLAGS) -o $@ $(MOBJOPT) $(OBJ) $(QUADPACK) $(linklibs)
	@echo " "
	@echo "******* sw4mopt was built successfully *******" 
	@echo " "
	@echo "*** Build directory: " $(builddir) " ***"

# tarball
sw4-v1.1.tgz:  $(FSW4) $(FOBJ)
	rm -rf sw4-v1.1
	mkdir sw4-v1.1
	cp -r src configs tools examples doc Makefile wave.txt CMakeLists.txt INSTALL.txt LICENSE.txt README.txt sw4-v1.1
	tar czf $@ sw4-v1.1
	rm -rf sw4-v1.1 

# test
$(builddir)/rhs4sgcurv.o:src/rhs4sgcurv.C
	cd $(builddir); $(CXX) $(CXXFLAGS) -c ../$<
#	cd $(builddir); $(CXX) $(CXXFLAGS) -qopenmp -c ../$<

$(builddir)/version.o:src/version.C .FORCE
	cd $(builddir); $(CXX) $(CXXFLAGS) -DEW_MADEBY=\"$(USER)\"  -DEW_OPT_LEVEL=\"$(optlevel)\" -DEW_COMPILER=\""$(shell which $(CXX))"\" -DEW_LIBDIR=\"${SW4LIB}\" -DEW_INCDIR=\"${SW4INC}\" -DEW_HOSTNAME=\""$(shell hostname)"\" -DEW_WHEN=\""$(shell date)"\" -c ../$<

# having version.o depend on .FORCE has the effect of always building version.o
.FORCE:

$(builddir)/%.o:src/%.f
	/bin/mkdir -p $(builddir)
	cd $(builddir); $(FC) $(FC_FIXED_FORMAT) $(FFLAGS) -c ../$<

$(builddir)/%.o:src/%.f90
	/bin/mkdir -p $(builddir)
	cd $(builddir); $(FC) $(FFLAGS) -c ../$<

$(builddir)/%.o:src/quadpack/%.f
	/bin/mkdir -p $(builddir)
	cd $(builddir); $(FC) $(FC_FIXED_FORMAT) $(FFLAGS) -c ../$<

$(builddir)/%.o:src/%.C
	/bin/mkdir -p $(builddir)
	 cd $(builddir); $(CXX) $(CXXFLAGS) -c ../$< 

$(builddir)/RandomizedMaterial.o:src/RandomizedMaterial.C
	/bin/mkdir -p $(builddir)
	 cd $(builddir); $(CXX) $(CXXFLAGS) -std=c++11 -c ../$< 

clean:
	/bin/mkdir -p $(optdir)
	/bin/mkdir -p $(debugdir)
	cd $(optdir); /bin/rm -f sw4 sw4mopt *.o; cd ../$(debugdir); /bin/rm -f sw4 sw4mopt *.o

# Special rule for the target test
test:
	echo "Running tests..."
	/opt/local/bin/ctest --force-new-ctest-process $(ARGS)<|MERGE_RESOLUTION|>--- conflicted
+++ resolved
@@ -1,14 +1,8 @@
 #-----------------------------------------------------------------------
 # Usage:
-<<<<<<< HEAD
-# make sw4 [debug=yes/no] [prec=single/double] [fortran=yes/no] [openmp=yes/no] [hdf5=yes/no] [fftw=yes/no]
-#   Default is: debug=no prec=double fortran=no openmp=yes hdf5=no fftw=no
-=======
+#   Default is: debug=no prec=double openmp=yes hdf5=no fftw=no
 # make sw4     [debug=yes/no] [prec=single/double] [openmp=yes/no] [hdf5=yes/no] [fftw=yes/no]
 # make sw4mopt [debug=yes/no] [prec=single/double] [openmp=yes/no] [hdf5=yes/no] [fftw=yes/no]
-#
-# Default is: debug=no prec=double fortran=no openmp=yes hdf5=no fftw=no
->>>>>>> 084a3b27
 #
 # This Makefile asumes that the following environmental variables have been assigned,
 # see note below.
@@ -16,15 +10,13 @@
 # proj = [yes/no]
 # CXX = C++ compiler
 # FC  = Fortran-77 compiler
-<<<<<<< HEAD
-# SW4ROOT = path to third party libraries (used when etree=yes). 
-# HDF5ROOT = path to hdf5 library and include files (used when hdf5=yes). 
-#
-=======
+#
 # SW4ROOT = path to third party libraries (used when etree=yes and proj=yes). 
 # HDF5ROOT = path to hdf5 library and include files (used when hdf5=yes).
->>>>>>> 084a3b27
+# FFTWROOT = path to fftw library and include files (used when fftw=yes).
 # Note: third party libraries should have include files in $(SW4ROOT)/include, libraries in $(SW4ROOT)/lib
+# Note: HDF5ROOT and FFTWROOT can be left undefined if these libraries are 
+#       available by some other mechanism, such as 'module add'.
 #
 # The following environmental variables are optional:
 # EXTRA_CXX_FLAGS  = additional c++ compiler flags
@@ -87,11 +79,7 @@
   # for Anders' old laptop
     ifeq ($(findstring chebyshev,$(HOSTNAME)),chebyshev)
       include configs/make.chebyshev
-<<<<<<< HEAD
       foundincfile := "configs/make.chebyshev"
-=======
-      foundincfile := "configs/make.chebyshev
->>>>>>> 084a3b27
   # for Anders' new laptop
     else ifeq ($(findstring fourier,$(HOSTNAME)),fourier)
       include configs/make.fourier
@@ -109,10 +97,6 @@
     ifeq ($(findstring quartz,$(HOSTNAME)),quartz)
       include configs/make.quartz
       foundincfile := "configs/make.quartz"
-<<<<<<< HEAD
-      debugdir := debug_quartz
-      optdir := optimize_quartz
-=======
 # object code goes in machine specific directory on LC
       debugdir := debug_quartz
       optdir   := optimize_quartz
@@ -122,7 +106,6 @@
       foundincfile := "configs/make.lassen"
       debugdir := debug_lassen
       optdir   := optimize_lassen
->>>>>>> 084a3b27
 # Cori @ NERSC
     else ifeq ($(findstring cori,$(HOSTNAME)),cori)
       include configs/make.cori
@@ -144,16 +127,6 @@
       include configs/make.ray
       foundincfile := "configs/make.ray"
 # object code goes in machine specific directory on LC
-<<<<<<< HEAD
-      debugdir := debug_vulcan
-      optdir := optimize_vulcan
-  # For Ray at LC, running on CPUs only
-    else ifeq ($(findstring ray,$(HOSTNAME)),ray)
-      include configs/make.ray
-      foundincfile := "configs/make.ray"
-# object code goes in machine specific directory on LC
-=======
->>>>>>> 084a3b27
       debugdir := debug_raycpu
       optdir := optimize_raycpu
     endif
@@ -178,19 +151,6 @@
 ifdef EXTRA_FORT_FLAGS
    FFLAGS += $(EXTRA_FORT_FLAGS)
 endif
-
-<<<<<<< HEAD
-# openmp=yes is default
-ifeq ($(openmp),no)
-   CXXFLAGS += -DSW4_NOOMP
-else
-   debugdir := $(debugdir)_mp
-   optdir   := $(optdir)_mp
-   CXXFLAGS += -fopenmp
-   FFLAGS   += -fopenmp
-endif
-=======
->>>>>>> 084a3b27
 
 ifeq ($(etree),yes)
    CXXFLAGS += -DENABLE_ETREE -DENABLE_PROJ4 -I$(SW4INC)
@@ -215,10 +175,6 @@
    linklibs += -lfftw3_mpi -lfftw3 
 endif
 
-<<<<<<< HEAD
-
-=======
->>>>>>> 084a3b27
 ifeq ($(prec),single)
    debugdir := $(debugdir)_sp
    optdir   := $(optdir)_sp
@@ -253,20 +209,6 @@
 # sw4 main program
 OBJSW4 = main.o
 
-<<<<<<< HEAD
-OBJ  = EW.o Sarray.o version.o parseInputFile.o ForcingTwilight.o curvilinearGrid.o \
-       parallelStuff.o Source.o MaterialProperty.o MaterialData.o material.o setupRun.o \
-       solve.o Parallel_IO.o Image.o GridPointSource.o MaterialBlock.o TimeSeries.o sacsubc.o \
-       SuperGrid.o TestRayleighWave.o MaterialPfile.o Filter.o Polynomial.o SecondOrderSection.o \
-       time_functions.o Qspline.o EtreeFile.o MaterialIfile.o GeographicProjection.o Image3D.o ESSI3D.o ESSI3DHDF5.o \
-       MaterialVolimagefile.o MaterialRfile.o AnisotropicMaterialBlock.o sacutils.o \
-       addmemvarforcing2.o consintp.o oddIoddJinterp.o evenIoddJinterp.o oddIevenJinterp.o \
-       evenIevenJinterp.o CheckPoint.o geodyn.o AllDims.o Patch.o RandomizedMaterial.o \
-       MaterialInvtest.o DataPatches.o
-
-# Fortran routines (lamb_exact_numquad needs QUADPACK)
- OBJ += rayleighfort.o lamb_exact_numquad.o
-=======
 # basic sw4 classes and functions
 # The code includes MaterialInvTest, invtestmtrl and projectmtrl to build sw4 with support for sw4mopt
 
@@ -284,7 +226,6 @@
 
 # Fortran routines (lamb_exact_numquad needs QUADPACK)
  OBJ +=  rayleighfort.o lamb_exact_numquad.o 
->>>>>>> 084a3b27
 
 # new C-routines converted from fortran
  OBJ += addsgdc.o bcfortc.o bcfortanisgc.o bcfreesurfcurvanic.o boundaryOpc.o energy4c.o checkanisomtrlc.o \
@@ -293,9 +234,8 @@
         tw_aniso_forcec.o tw_aniso_force_ttc.o velsumc.o twilightfortc.o twilightsgfortc.o tw_ani_stiffc.o \
         anisomtrltocurvilinearc.o scalar_prodc.o updatememvarc.o addsg4windc.o bndryOpNoGhostc.o rhs4th3windc2.o
 
-<<<<<<< HEAD
+
 # OpenMP & C-version of the F-77 routine curvilinear4sg() is in rhs4sgcurv.o
-=======
 # Source optimization
 #OBJOPT = optmain.o linsolvelu.o solve-backward.o ConvParOutput.o 
 
@@ -303,7 +243,6 @@
 MOBJOPT  = moptmain.o solve-backward-allpars.o lbfgs.o nlcg.o ProjectMtrl.o \
            MaterialParameterization.o Mopt.o MaterialParCartesian.o InterpolateMaterial.o \
 	   MaterialParCartesianVels.o MaterialParCartesianVp.o
->>>>>>> 084a3b27
 
 # prefix object files with build directory
 FSW4 = $(addprefix $(builddir)/,$(OBJSW4))
