--- conflicted
+++ resolved
@@ -95,13 +95,8 @@
       optdir := optimize_sierra
 # For Quartz at LC (why doesn't this work when HOSTNAME is quartz770 ?
     else ifeq ($(findstring quartz,$(HOSTNAME)),quartz)
-<<<<<<< HEAD
-      include configs/make.haswell
-      foundincfile := "configs/make.haswell"
-=======
       include configs/make.quartz
       foundincfile := "configs/make.quartz"
->>>>>>> ed6e5146
     else ifeq ($(findstring cori,$(HOSTNAME)),cori)
       include configs/make.cori
       foundincfile := "configs/make.cori"
@@ -178,12 +173,9 @@
        MaterialVolimagefile.o MaterialRfile.o randomfield3d.o innerloop-ani-sgstr-vc.o bcfortanisg.o \
        AnisotropicMaterialBlock.o checkanisomtrl.o computedtaniso.o sacutils.o ilanisocurv.o \
        anisomtrltocurvilinear.o bcfreesurfcurvani.o tw_ani_stiff.o tw_aniso_force.o tw_aniso_force_tt.o \
-<<<<<<< HEAD
        rhs4th3fortwind.o updatememvar.o addmemvarforcing2.o addsg4wind.o consintp.o scalar_prod.o
-=======
-       rhs4th3fortwind.o 
+
 # OpenMP & C-version of the F-77 routine curvilinear4sg() is in rhs4sgcurv.o
->>>>>>> ed6e5146
 
 # prefix object files with build directory
 FSW4 = $(addprefix $(builddir)/,$(OBJSW4))
