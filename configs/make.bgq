--- conflicted
+++ resolved
@@ -1,12 +1,8 @@
   etree = no
   proj = yes
   SW4ROOT=/usr/gapps/wpp/bgqos_0
-<<<<<<< HEAD
-  FC = mpixlf90
-=======
   FC = mpixlf95
   FC_FIXED_FORMAT = -qfixed
->>>>>>> 10937a2a
   CC = mpixlc
   CXX = mpixlcxx
   EXTRA_CXX_FLAGS = -qmaxmem=-1
