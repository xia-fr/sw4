  etree = no
  proj = yes
  SW4ROOT = /project/projectdirs/m2545/sw4/cori-knl
# cray compiler wrappers
  FC = ftn
  CXX = CC
  EXTRA_LINK_FLAGS =  -lpthread -lm -ldl -lifcore
  EXTRA_CXX_FLAGS = -qoverride-limits
ifneq ($(hdf5),no)
<<<<<<< HEAD
=======
  # Note, you will need to:
  # module unload darshan
  # module load hdf5-parallel
  # module load darshan
>>>>>>> da51bedf
  EXTRA_CXX_FLAGS  += -DUSE_HDF5
  EXTRA_LINK_FLAGS += -lhdf5
endif<|MERGE_RESOLUTION|>--- conflicted
+++ resolved
@@ -7,13 +7,10 @@
   EXTRA_LINK_FLAGS =  -lpthread -lm -ldl -lifcore
   EXTRA_CXX_FLAGS = -qoverride-limits
 ifneq ($(hdf5),no)
-<<<<<<< HEAD
-=======
   # Note, you will need to:
   # module unload darshan
   # module load hdf5-parallel
   # module load darshan
->>>>>>> da51bedf
   EXTRA_CXX_FLAGS  += -DUSE_HDF5
   EXTRA_LINK_FLAGS += -lhdf5
 endif