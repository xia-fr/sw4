--- conflicted
+++ resolved
@@ -1,8 +1,4 @@
 Final time
 3.000000e-01
 Displacement variables (errInf, errL2, solInf)
-<<<<<<< HEAD
-  5.7455809e-07   7.6268524e-08   9.9996915e-01
-=======
   5.7482244e-07   7.6307884e-08   9.9996915e-01
->>>>>>> ea7d9de6
