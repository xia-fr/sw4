--- conflicted
+++ resolved
@@ -90,7 +90,6 @@
         if mpi_tasks<=0: mpi_tasks = int(36/omp_threads)
         mpirun_cmd="srun -ppdebug -n " + str(mpi_tasks) + " -c " + str(omp_threads)
     elif 'cab' in node_name:
-<<<<<<< HEAD
         if omp_threads<=0: omp_threads=2;
         if mpi_tasks<=0: mpi_tasks = int(16/omp_threads)
         mpirun_cmd="srun -ppdebug -n " + str(mpi_tasks) + " -c " + str(omp_threads)
@@ -99,14 +98,6 @@
         if mpi_tasks<=0: mpi_tasks = int(64/omp_threads) # use 64 hardware cores per node
         sw_threads = 4*omp_threads # Cori uses hyperthreading by default
         mpirun_cmd="srun --cpu_bind=cores -n " + str(mpi_tasks) + " -c " + str(sw_threads)
-=======
-        if mpi_tasks<=0: mpi_tasks = 16
-        mpirun_cmd="srun -ppdebug -n " + str(mpi_tasks)
-    elif 'nid' in node_name:
-        # all KNL nodes on cori have a node name starting with 'nid'
-        if mpi_tasks<=0: mpi_tasks = 64
-        mpirun_cmd="srun -c 4 --cpu_bind=cores -n " + str(mpi_tasks)
->>>>>>> b2935875
     elif 'fourier' in node_name:
         if mpi_tasks<=0: mpi_tasks = 4
         mpirun_cmd="mpirun -np " + str(mpi_tasks)
