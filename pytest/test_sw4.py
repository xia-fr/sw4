--- conflicted
+++ resolved
@@ -127,13 +127,12 @@
     if 'quartz' in node_name:
         if omp_threads<=0: omp_threads=2;
         if mpi_tasks<=0: mpi_tasks = int(36/omp_threads)
-<<<<<<< HEAD
         # the following setting is needed to combine h5py and subprocess.run on LC
         os.environ["PSM2_DEVICES"] = ""
-        mpirun_cmd="srun -ppdebug -n " + str(mpi_tasks) + " -c " + str(omp_threads)
-=======
-        mpirun_cmd="srun -ppdebug " + " -A " + cpu_allocation + " -n " + str(mpi_tasks) + " -c " + str(omp_threads)
->>>>>>> a444f6dc
+        if cpu_allocation == "":
+           mpirun_cmd="srun -ppdebug " + " -n " + str(mpi_tasks) + " -c " + str(omp_threads)
+        else:
+           mpirun_cmd="srun -ppdebug " + " -A " + cpu_allocation + " -n " + str(mpi_tasks) + " -c " + str(omp_threads)
     elif 'cab' in node_name:
         if omp_threads<=0: omp_threads=2;
         if mpi_tasks<=0: mpi_tasks = int(16/omp_threads)
@@ -171,12 +170,8 @@
     return mpirun_cmd
 
 #------------------------------------------------
-<<<<<<< HEAD
-
-def main_test(sw4_exe_dir="optimize_mp", pytest_dir ="none", testing_level=0, mpi_tasks=0, omp_threads=0, verbose=False, nohdf5=False):
-=======
-def main_test(sw4_exe_dir="optimize_mp", testing_level=0, mpi_tasks=0, omp_threads=0, cpu_allocation="", verbose=False):
->>>>>>> a444f6dc
+def main_test(sw4_exe_dir="optimize_mp", pytest_dir ="none", testing_level=0, mpi_tasks=0, omp_threads=0, cpu_allocation="", verbose=False, nohdf5=False):
+
     assert sys.version_info >= (3,5) # named tuples in Python version >=3.3
 
     sep = '/'
@@ -227,36 +222,24 @@
     num_test=0
     num_pass=0
     num_fail=0
-
-<<<<<<< HEAD
-    all_dirs = ['energy', 'energy', 'energy', 'energy', 'meshrefine', 'meshrefine', 'meshrefine', 'attenuation', 'attenuation', 'pointsource', 'twilight', 'twilight', 'lamb', 'hdf5']
-    all_cases = ['energy-nomr-2nd', 'energy-mr-4th', 'energy-mr-sg-order2', 'energy-mr-sg-order4', 'refine-el', 'refine-att', 'refine-att-2nd', 'tw-att', 'tw-topo-att', 'pointsource-sg', 'flat-twi', 'gauss-twi', 'lamb', 'loh1-h100-mr-hdf5']
-    all_results =['energy.log', 'energy.log', 'energy.log', 'energy.log', 'TwilightErr.txt', 'TwilightErr.txt', 'TwilightErr.txt', 'TwilightErr.txt', 'TwilightErr.txt', 'PointSourceErr.txt', 'TwilightErr.txt', 'TwilightErr.txt', 'LambErr.txt', 'hdf5.log']
-    num_meshes =[1, 1, 1, 1, 1, 1, 1, 2, 1, 1, 2, 2, 1, 1] # default number of meshes for level 0
-
-    # add more tests for higher values of the testing level
-    if testing_level == 1:
-        num_meshes =[1, 1, 1, 1, 2, 2, 2, 3, 2, 2, 3, 3, 2, 1]
-    elif testing_level == 2:
-        num_meshes =[1, 1, 1, 1, 2, 2, 2, 3, 3, 3, 3, 3, 3, 1]
-=======
     all_dirs = ['energy', 'energy', 'energy', 'energy',
                 'meshrefine', 'meshrefine', 'meshrefine',
                 'attenuation', 'attenuation', 'pointsource',
-                'twilight', 'twilight', 'lamb', 
-                'curvimeshrefine', 'curvimeshrefine', 'curvimeshrefine','curvimeshrefine']
-
-    all_cases = ['energy-nomr-2nd', 'energy-mr-4th', 'energy-mr-sg-order2', 'energy-mr-sg-order4', 'refine-el', 'refine-att', 'refine-att-2nd', 'tw-att', 'tw-topo-att', 'pointsource-sg', 'flat-twi', 'gauss-twi', 'lamb','gausshill-el','gauss-sg-mr','energy','gausshill-att']
-    
-    all_results =['energy.log', 'energy.log', 'energy.log', 'energy.log', 'TwilightErr.txt', 'TwilightErr.txt', 'TwilightErr.txt', 'TwilightErr.txt', 'TwilightErr.txt', 'PointSourceErr.txt', 'TwilightErr.txt', 'TwilightErr.txt', 'LambErr.txt','TwilightErr.txt','TwilightErr.txt','energy.log','TwilightErr.txt']
-    num_meshes =[1, 1, 1, 1, 1, 1, 1, 2, 1, 1, 2, 2, 1, 1, 1, 1, 1] # default number of meshes for level 0
+                'twilight', 'twilight', 'lamb',
+                'curvimeshrefine', 'curvimeshrefine', 'curvimeshrefine','curvimeshrefine',
+                'hdf5']
+
+    all_cases = ['energy-nomr-2nd', 'energy-mr-4th', 'energy-mr-sg-order2', 'energy-mr-sg-order4', 'refine-el', 'refine-att', 'refine-att-2nd', 'tw-att', 'tw-topo-att', 'pointsource-sg', 'flat-twi', 'gauss-twi', 'lamb','gausshill-el','gauss-sg-mr','energy','gausshill-att','loh1-h100-mr-hdf5']
+    
+    all_results =['energy.log', 'energy.log', 'energy.log', 'energy.log', 'TwilightErr.txt', 'TwilightErr.txt', 'TwilightErr.txt', 'TwilightErr.txt', 'TwilightErr.txt', 'PointSourceErr.txt', 'TwilightErr.txt', 'TwilightErr.txt', 'LambErr.txt','TwilightErr.txt','TwilightErr.txt','energy.log','TwilightErr.txt','hdf5.log']
+    num_meshes =[1, 1, 1, 1, 1, 1, 1, 2, 1, 1, 2, 2, 1, 1, 1, 1, 1, 1] # default number of meshes for level 0
 
     # add more tests for higher values of the testing level
     if testing_level == 1:
-        num_meshes =[1, 1, 1, 1, 2, 2, 2, 3, 2, 2, 3, 3, 2, 2, 2, 1, 2]
+        num_meshes =[1, 1, 1, 1, 2, 2, 2, 3, 2, 2, 3, 3, 2, 2, 2, 1, 2, 1]
     elif testing_level == 2:
-        num_meshes =[1, 1, 1, 1, 2, 2, 2, 3, 3, 3, 3, 3, 3, 3, 3, 1, 3]
->>>>>>> a444f6dc
+        num_meshes =[1, 1, 1, 1, 2, 2, 2, 3, 3, 3, 3, 3, 3, 3, 3, 1, 3, 1]
+
     
     print("Running all tests for level", testing_level, "...")
     # run all tests
@@ -386,12 +369,9 @@
     parser.add_argument("-m", "--mpitasks", type=int, help="number of mpi tasks")
     parser.add_argument("-t", "--ompthreads", type=int, help="number of omp threads per task")
     parser.add_argument("-d", "--sw4_exe_dir", help="name of directory for sw4 executable", default="optimize_mp")
-<<<<<<< HEAD
     parser.add_argument("-p", "--pytest_dir", help="full path to the directory of pytest (/path/sw4/pytest)", default="none")
     parser.add_argument("-n", "--nohdf5", help="disable HDF5 test", action="store_true")
-=======
     parser.add_argument("-A","--cpu_allocation", help="name of cpu bank/allocation",default="")
->>>>>>> a444f6dc
     args = parser.parse_args()
     if args.nohdf5:
         #print("HDF5 test disabled")
@@ -418,9 +398,5 @@
         #print("cpu_allocation specified=", args.cpu_allocation)
         cpu_allocation=args.cpu_allocation
 
-<<<<<<< HEAD
-    if not main_test(sw4_exe_dir, pytest_dir, testing_level, mpi_tasks, omp_threads, verbose, nohdf5):
-=======
-    if not main_test(sw4_exe_dir, testing_level, mpi_tasks, omp_threads, cpu_allocation,verbose):
->>>>>>> a444f6dc
+    if not main_test(sw4_exe_dir, pytest_dir, testing_level, mpi_tasks, omp_threads, cpu_allocation, verbose, nohdf5):
         print("test_sw4 was unsuccessful")
